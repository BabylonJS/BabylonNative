--- conflicted
+++ resolved
@@ -3,13 +3,8 @@
   vmImage: ""
 
 jobs:
-<<<<<<< HEAD
-  - job: ${{ parameters.name }}
-    #condition: and(succeeded(), eq(variables['Build.SourceBranch'], 'refs/heads/master'))
-=======
   - job: ${{parameters.name}}
     condition: and(succeeded(), eq(variables['Build.SourceBranch'], 'refs/heads/master'))
->>>>>>> 0b2d4026
     timeoutInMinutes: 30
     pool:
       vmImage: ${{parameters.vmImage}}
