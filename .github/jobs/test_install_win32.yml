parameters:
  - name: name
    type: string
  - name: vmImage
    type: string
  - name: platform
    type: string
  - name: napiType
    type: string
    default: direct
    values:
      - direct
      - jsi
      - V8
  - name: graphics_api
    type: string
    default: D3D11

jobs:
<<<<<<< HEAD
  - job: ${{ parameters.name }}
    #condition: and(succeeded(), eq(variables['Build.SourceBranch'], 'refs/heads/master'))
=======
  - job: ${{parameters.name}}
    condition: and(succeeded(), eq(variables['Build.SourceBranch'], 'refs/heads/master'))
>>>>>>> 0b2d4026
    timeoutInMinutes: 20
    pool:
      vmImage: ${{parameters.vmImage}}
    variables:
      ${{if eq(parameters.napiType, 'jsi')}}:
        napiSuffix: "_JSI"
        jsEngineDefine: "-DNAPI_JAVASCRIPT_ENGINE=JSI"
      ${{elseif eq(parameters.napiType, 'V8')}}:
        napiSuffix: "_V8"
        jsEngineDefine: "-DNAPI_JAVASCRIPT_ENGINE=V8"
      ${{else}}:
        napiSuffix: ""
        jsEngineDefine: ""
      solutionName: "Win32_${{parameters.platform}}${{variables.napiSuffix}}"

    steps:
      - template: cmake.yml
        parameters:
          vmImage: ${{parameters.vmImage}}

      # BGFX_CONFIG_MAX_FRAME_BUFFERS is set so enough Framebuffers are available before V8 starts disposing unused ones
      - script: |
          cmake -G "Visual Studio 17 2022" -B build${{variables.solutionName}} -A ${{parameters.platform}} ${{variables.jsEngineDefine}} -D BX_CONFIG_DEBUG=ON -D GRAPHICS_API=${{parameters.graphics_api}} -D CMAKE_UNITY_BUILD=$(UNITY_BUILD) -D BGFX_CONFIG_MAX_FRAME_BUFFERS=256 -D BABYLON_DEBUG_TRACE=ON
        displayName: "Generate ${{variables.solutionName}} solution"

      - task: MSBuild@1
        inputs:
          solution: "build${{variables.solutionName}}/BabylonNative.sln"
          maximumCpuCount: true
          configuration: "RelWithDebInfo"
        displayName: "Build ${{variables.solutionName}}"

      - script: |
<<<<<<< HEAD
          cmake --build build${{ variables.solutionName }} --target INSTALL --config RelWithDebInfo
          cmake -B Install/Test -DBINARY_DIR=build${{ variables.solutionName }} ${{ variables.jsEngineDefine }}
          cmake --build Install/Test --config RelWithDebInfo
        displayName: 'Install'
=======
          cmake --build build${{variables.solutionName}} --target INSTALL --config RelWithDebInfo
          cd Install/Test
          cmake . -DBINARY_DIR=../../build${{variables.solutionName}} ${{variables.jsEngineDefine}}
          cmake --build . --config RelWithDebInfo
        displayName: "Install"
>>>>>>> 0b2d4026
<|MERGE_RESOLUTION|>--- conflicted
+++ resolved
@@ -17,13 +17,8 @@
     default: D3D11
 
 jobs:
-<<<<<<< HEAD
-  - job: ${{ parameters.name }}
-    #condition: and(succeeded(), eq(variables['Build.SourceBranch'], 'refs/heads/master'))
-=======
   - job: ${{parameters.name}}
     condition: and(succeeded(), eq(variables['Build.SourceBranch'], 'refs/heads/master'))
->>>>>>> 0b2d4026
     timeoutInMinutes: 20
     pool:
       vmImage: ${{parameters.vmImage}}
@@ -57,15 +52,8 @@
         displayName: "Build ${{variables.solutionName}}"
 
       - script: |
-<<<<<<< HEAD
-          cmake --build build${{ variables.solutionName }} --target INSTALL --config RelWithDebInfo
-          cmake -B Install/Test -DBINARY_DIR=build${{ variables.solutionName }} ${{ variables.jsEngineDefine }}
-          cmake --build Install/Test --config RelWithDebInfo
-        displayName: 'Install'
-=======
           cmake --build build${{variables.solutionName}} --target INSTALL --config RelWithDebInfo
           cd Install/Test
           cmake . -DBINARY_DIR=../../build${{variables.solutionName}} ${{variables.jsEngineDefine}}
           cmake --build . --config RelWithDebInfo
-        displayName: "Install"
->>>>>>> 0b2d4026
+        displayName: "Install"