parameters:
  name: ''
  vmImage: ''
  xcodeVersion: ''

jobs:
  - job: ${{ parameters.name }}
    timeoutInMinutes: 30
    pool:
      vmImage: ${{ parameters.vmImage }}
  
    steps:
    - template: cmake.yml
      parameters:
        vmImage: ${{ parameters.vmImage }}

    - script: |
        sudo xcode-select --switch /Applications/Xcode_${{ parameters.xcodeVersion }}.app/Contents/Developer
      displayName: 'Select XCode ${{ parameters.xcodeVersion }}'

    - script: |
<<<<<<< HEAD
        cmake -G Xcode -B buildmacOS -D CMAKE_UNITY_BUILD=$(UNITY_BUILD)
=======
        mkdir buildmacOS
        cd buildmacOS
        cmake .. -G Xcode -D CMAKE_UNITY_BUILD=$(UNITY_BUILD) -D BABYLON_DEBUG_TRACE=ON 
>>>>>>> e62e7f83
      displayName: 'Generate macOS solution'

    - task: Xcode@5
      inputs:
        xcWorkspacePath: 'buildmacOS/BabylonNative.xcodeproj'
        scheme: 'install'
        sdk: 'macosx'
        useXcpretty: false
        configuration: Release
      displayName: 'Build Installation content macOS'

    - task: Xcode@5
      inputs:
        xcWorkspacePath: 'buildmacOS/BabylonNative.xcodeproj'
        scheme: 'Playground'
        sdk: 'macosx'
        useXcpretty: false
        configuration: RelWithDebInfo
      displayName: 'Build Playground macOS'

    - task: Xcode@5
      inputs:
        xcWorkspacePath: 'buildmacOS/BabylonNative.xcodeproj'
        scheme: 'UnitTests'
        sdk: 'macosx'
        useXcpretty: false
        configuration: RelWithDebInfo
      displayName: 'Build UnitTests macOS'

    - script: |
        cmake --install buildmacOS --prefix="./install"
      displayName: 'Install'

    - script: |
        cd buildmacOS/Apps/UnitTests/RelWithDebInfo
        ./UnitTests
      displayName: 'Run UnitTests macOS'<|MERGE_RESOLUTION|>--- conflicted
+++ resolved
@@ -19,13 +19,7 @@
       displayName: 'Select XCode ${{ parameters.xcodeVersion }}'
 
     - script: |
-<<<<<<< HEAD
-        cmake -G Xcode -B buildmacOS -D CMAKE_UNITY_BUILD=$(UNITY_BUILD)
-=======
-        mkdir buildmacOS
-        cd buildmacOS
-        cmake .. -G Xcode -D CMAKE_UNITY_BUILD=$(UNITY_BUILD) -D BABYLON_DEBUG_TRACE=ON 
->>>>>>> e62e7f83
+        cmake -G Xcode -B buildmacOS -D CMAKE_UNITY_BUILD=$(UNITY_BUILD) -D BABYLON_DEBUG_TRACE=ON 
       displayName: 'Generate macOS solution'
 
     - task: Xcode@5
