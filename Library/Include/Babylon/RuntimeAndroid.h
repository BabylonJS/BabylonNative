--- conflicted
+++ resolved
@@ -9,13 +9,9 @@
     class RuntimeAndroid final : public Runtime
     {
     public:
-<<<<<<< HEAD
-        explicit RuntimeAndroid(ANativeWindow* nativeWindowPtr, LogCallback callback, ResourceLoadingCallback resourceLoadingCallback);
-        explicit RuntimeAndroid(ANativeWindow* nativeWindowPtr, const std::string& rootUrl, LogCallback callback, ResourceLoadingCallback resourceLoadingCallback);
-=======
-        explicit RuntimeAndroid(ANativeWindow* nativeWindowPtr, float width, float height);
-        explicit RuntimeAndroid(ANativeWindow* nativeWindowPtr, const std::string& rootUrl, float width, float height);
->>>>>>> b7864ff7
+
+        explicit RuntimeAndroid(ANativeWindow* nativeWindowPtr, float width, float height, ResourceLoadingCallback resourceLoadingCallback);
+        explicit RuntimeAndroid(ANativeWindow* nativeWindowPtr, const std::string& rootUrl, float width, float height, ResourceLoadingCallback resourceLoadingCallback);
         RuntimeAndroid(const RuntimeAndroid&) = delete;
         void UpdateSurface(float width, float height, ANativeWindow* nativeWindowPtr);
     };
