--- conflicted
+++ resolved
@@ -8,13 +8,8 @@
     class RuntimeWin32 final : public Runtime
     {
     public:
-<<<<<<< HEAD
-        explicit RuntimeWin32(HWND hWnd);
-        explicit RuntimeWin32(HWND hWnd, const std::string& rootUrl);
-=======
         explicit RuntimeWin32(HWND hWnd, float width, float height);
         explicit RuntimeWin32(HWND hWnd, const std::string& rootUrl, float width, float height);
->>>>>>> c138fd4b
         RuntimeWin32(const RuntimeWin32&) = delete;
     };
 }