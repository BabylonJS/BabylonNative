--- conflicted
+++ resolved
@@ -10,13 +10,8 @@
     class RuntimeUWP final : public Runtime
     {
     public:
-<<<<<<< HEAD
-        explicit RuntimeUWP(ABI::Windows::UI::Core::ICoreWindow* window);
-        explicit RuntimeUWP(ABI::Windows::UI::Core::ICoreWindow* window, const std::string& rootUrl);
-=======
         explicit RuntimeUWP(ABI::Windows::UI::Core::ICoreWindow* window, float width, float height);
         explicit RuntimeUWP(ABI::Windows::UI::Core::ICoreWindow* window, const std::string& rootUrl, float width, float height);
->>>>>>> c138fd4b
 
         // TODO: Allow creation from swap chain, which is required by XAML apps.
         // explicit RuntimeUWP(ABI::Windows::UI::Xaml::Controls::ISwapChainPanel* panel, const std::string& rootUrl = {});
