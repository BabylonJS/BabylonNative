#include <Babylon/RuntimeWin32.h>
#include "RuntimeImpl.h"

#include "NativeXr.h"

#include <filesystem>

namespace Babylon
{
    RuntimeWin32::RuntimeWin32(HWND hWnd, LogCallback callback)
        : RuntimeWin32{hWnd, GetUrlFromPath(GetModulePath().parent_path()), std::move(callback)}
    {
    }

    RuntimeWin32::RuntimeWin32(HWND hWnd, const std::string& rootUrl, LogCallback callback)
        : Runtime{std::make_unique<RuntimeImpl>(hWnd, rootUrl, std::move(callback))}
    {
        RECT rect;
        if (GetWindowRect(hWnd, &rect))
        {
            float width = static_cast<float>(rect.right - rect.left);
            float height = static_cast<float>(rect.bottom - rect.top);
            UpdateSize(width, height);
        }
    }

    void RuntimeImpl::ThreadProcedure()
    {
        HRESULT hr = CoInitializeEx(nullptr, COINIT_APARTMENTTHREADED);
        assert(SUCCEEDED(hr));
        auto coInitializeScopeGuard = gsl::finally([] { CoUninitialize(); });

<<<<<<< HEAD
        Execute([](RuntimeImpl& runtime) {
            InitializeNativeXr(runtime.Env());
=======
        Dispatch([](Env& env)
        {
            InitializeNativeXr(env);
>>>>>>> 6db8142d
        });

        RuntimeImpl::BaseThreadProcedure();
    }
}<|MERGE_RESOLUTION|>--- conflicted
+++ resolved
@@ -30,14 +30,8 @@
         assert(SUCCEEDED(hr));
         auto coInitializeScopeGuard = gsl::finally([] { CoUninitialize(); });
 
-<<<<<<< HEAD
-        Execute([](RuntimeImpl& runtime) {
-            InitializeNativeXr(runtime.Env());
-=======
-        Dispatch([](Env& env)
-        {
+        Dispatch([](Env& env) {
             InitializeNativeXr(env);
->>>>>>> 6db8142d
         });
 
         RuntimeImpl::BaseThreadProcedure();
