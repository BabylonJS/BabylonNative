#include "ShaderCompiler.h"
#include "ResourceLimits.h"
#include <arcana/experimental/array.h>
#include <bgfx/bgfx.h>
#include <glslang/Public/ShaderLang.h>
#include <SPIRV/GlslangToSpv.h>
#include <spirv_parser.hpp>
#include <spirv_hlsl.hpp>
#include <d3dcompiler.h>
#include <wrl/client.h>

namespace Babylon
{
    namespace
    {
        void AddShader(glslang::TProgram& program, glslang::TShader& shader, std::string_view source)
        {
            const std::array<const char*, 1> sources{source.data()};
            shader.setStrings(sources.data(), gsl::narrow_cast<int>(sources.size()));
            shader.setEnvInput(glslang::EShSourceGlsl, shader.getStage(), glslang::EShClientVulkan, 100);
            shader.setEnvClient(glslang::EShClientVulkan, glslang::EShTargetVulkan_1_0);
            shader.setEnvTarget(glslang::EShTargetSpv, glslang::EShTargetSpv_1_0);

            if (!shader.parse(&DefaultTBuiltInResource, 450, false, EShMsgDefault))
            {
                throw std::exception(shader.getInfoDebugLog());
            }

            program.addShader(&shader);
        }

        std::unique_ptr<spirv_cross::Compiler> CompileShader(glslang::TProgram& program, EShLanguage stage, gsl::span<const spirv_cross::HLSLVertexAttributeRemap> attributes, ID3DBlob** blob)
        {
            std::vector<uint32_t> spirv;
            glslang::GlslangToSpv(*program.getIntermediate(stage), spirv);

            spirv_cross::Parser parser{std::move(spirv)};
            parser.parse();

            auto compiler = std::make_unique<spirv_cross::CompilerHLSL>(parser.get_parsed_ir());
            compiler->set_hlsl_options({40});

            for (const auto& attribute : attributes)
            {
                compiler->add_vertex_attribute_remap(attribute);
            }

            std::string hlsl = compiler->compile();

            Microsoft::WRL::ComPtr<ID3DBlob> errorMsgs;
            const char* target = stage == EShLangVertex ? "vs_4_0" : "ps_4_0";

            UINT flags = 0;

#ifdef _DEBUG
            flags |= D3DCOMPILE_DEBUG;
#endif

            if (FAILED(D3DCompile(hlsl.data(), hlsl.size(), nullptr, nullptr, nullptr, "main", target, flags, 0, blob, &errorMsgs)))
            {
                throw std::exception(static_cast<const char*>(errorMsgs->GetBufferPointer()));
            }

            return std::move(compiler);
        }
    }

    ShaderCompiler::ShaderCompiler()
    {
        glslang::InitializeProcess();
    }

    ShaderCompiler::~ShaderCompiler()
    {
        glslang::FinalizeProcess();
    }

    void ShaderCompiler::Compile(std::string_view vertexSource, std::string_view fragmentSource, std::function<void(ShaderInfo, ShaderInfo)> onCompiled)
    {
        glslang::TProgram program;

        glslang::TShader vertexShader{EShLangVertex};
        AddShader(program, vertexShader, vertexSource);

        glslang::TShader fragmentShader{EShLangFragment};
        AddShader(program, fragmentShader, fragmentSource);
        InvertYDerivativeOperands(fragmentShader);

        if (!program.link(EShMsgDefault))
        {
            throw std::exception(program.getInfoDebugLog());
        }

<<<<<<< HEAD
        static const spirv_cross::HLSLVertexAttributeRemap attributes[] = {
            {bgfx::Attrib::Position, "POSITION"},
            {bgfx::Attrib::Normal, "NORMAL"},
            {bgfx::Attrib::Tangent, "TANGENT"},
            {bgfx::Attrib::Color0, "COLOR"},
            {bgfx::Attrib::Indices, "BLENDINDICES"},
            {bgfx::Attrib::Weight, "BLENDWEIGHT"},
            {bgfx::Attrib::TexCoord0, "TEXCOORD0"},
            {bgfx::Attrib::TexCoord1, "TEXCOORD1"},
            {bgfx::Attrib::TexCoord2, "TEXCOORD2"},
            {bgfx::Attrib::TexCoord3, "TEXCOORD3"},
            {bgfx::Attrib::TexCoord4, "TEXCOORD4"},
            {bgfx::Attrib::TexCoord5, "TEXCOORD5"},
            {bgfx::Attrib::TexCoord6, "TEXCOORD6"},
            {bgfx::Attrib::TexCoord7, "TEXCOORD7"},
=======
        // clang-format off
        static const spirv_cross::HLSLVertexAttributeRemap attributes[] = {
            {bgfx::Attrib::Position,  "POSITION"    },
            {bgfx::Attrib::Normal,    "NORMAL"      },
            {bgfx::Attrib::Tangent,   "TANGENT"     },
            {bgfx::Attrib::Color0,    "COLOR"       },
            {bgfx::Attrib::Indices,   "BLENDINDICES"},
            {bgfx::Attrib::Weight,    "BLENDWEIGHT" },
            {bgfx::Attrib::TexCoord0, "TEXCOORD0"   },
            {bgfx::Attrib::TexCoord1, "TEXCOORD1"   },
            {bgfx::Attrib::TexCoord2, "TEXCOORD2"   },
            {bgfx::Attrib::TexCoord3, "TEXCOORD3"   },
            {bgfx::Attrib::TexCoord4, "TEXCOORD4"   },
            {bgfx::Attrib::TexCoord5, "TEXCOORD5"   },
            {bgfx::Attrib::TexCoord6, "TEXCOORD6"   },
            {bgfx::Attrib::TexCoord7, "TEXCOORD7"   },
>>>>>>> 0264bb0d
        };
        // clang-format on

        Microsoft::WRL::ComPtr<ID3DBlob> vertexBlob;
        auto vertexCompiler = CompileShader(program, EShLangVertex, attributes, &vertexBlob);
        ShaderInfo vertexShaderInfo{
            std::move(vertexCompiler),
            gsl::make_span(static_cast<uint8_t*>(vertexBlob->GetBufferPointer()), vertexBlob->GetBufferSize())};

        Microsoft::WRL::ComPtr<ID3DBlob> fragmentBlob;
        auto fragmentCompiler = CompileShader(program, EShLangFragment, {}, &fragmentBlob);
        ShaderInfo fragmentShaderInfo{
            std::move(fragmentCompiler),
            gsl::make_span(static_cast<uint8_t*>(fragmentBlob->GetBufferPointer()), fragmentBlob->GetBufferSize())};

<<<<<<< HEAD
        onCompiled(
            {std::move(vertexCompiler), gsl::make_span(static_cast<uint8_t*>(vertexBlob->GetBufferPointer()), vertexBlob->GetBufferSize())},
            {std::move(fragmentCompiler), gsl::make_span(static_cast<uint8_t*>(fragmentBlob->GetBufferPointer()), fragmentBlob->GetBufferSize())});
=======
        onCompiled(std::move(vertexShaderInfo), std::move(fragmentShaderInfo));
>>>>>>> 0264bb0d
    }
}<|MERGE_RESOLUTION|>--- conflicted
+++ resolved
@@ -91,23 +91,6 @@
             throw std::exception(program.getInfoDebugLog());
         }
 
-<<<<<<< HEAD
-        static const spirv_cross::HLSLVertexAttributeRemap attributes[] = {
-            {bgfx::Attrib::Position, "POSITION"},
-            {bgfx::Attrib::Normal, "NORMAL"},
-            {bgfx::Attrib::Tangent, "TANGENT"},
-            {bgfx::Attrib::Color0, "COLOR"},
-            {bgfx::Attrib::Indices, "BLENDINDICES"},
-            {bgfx::Attrib::Weight, "BLENDWEIGHT"},
-            {bgfx::Attrib::TexCoord0, "TEXCOORD0"},
-            {bgfx::Attrib::TexCoord1, "TEXCOORD1"},
-            {bgfx::Attrib::TexCoord2, "TEXCOORD2"},
-            {bgfx::Attrib::TexCoord3, "TEXCOORD3"},
-            {bgfx::Attrib::TexCoord4, "TEXCOORD4"},
-            {bgfx::Attrib::TexCoord5, "TEXCOORD5"},
-            {bgfx::Attrib::TexCoord6, "TEXCOORD6"},
-            {bgfx::Attrib::TexCoord7, "TEXCOORD7"},
-=======
         // clang-format off
         static const spirv_cross::HLSLVertexAttributeRemap attributes[] = {
             {bgfx::Attrib::Position,  "POSITION"    },
@@ -124,7 +107,6 @@
             {bgfx::Attrib::TexCoord5, "TEXCOORD5"   },
             {bgfx::Attrib::TexCoord6, "TEXCOORD6"   },
             {bgfx::Attrib::TexCoord7, "TEXCOORD7"   },
->>>>>>> 0264bb0d
         };
         // clang-format on
 
@@ -140,12 +122,6 @@
             std::move(fragmentCompiler),
             gsl::make_span(static_cast<uint8_t*>(fragmentBlob->GetBufferPointer()), fragmentBlob->GetBufferSize())};
 
-<<<<<<< HEAD
-        onCompiled(
-            {std::move(vertexCompiler), gsl::make_span(static_cast<uint8_t*>(vertexBlob->GetBufferPointer()), vertexBlob->GetBufferSize())},
-            {std::move(fragmentCompiler), gsl::make_span(static_cast<uint8_t*>(fragmentBlob->GetBufferPointer()), fragmentBlob->GetBufferSize())});
-=======
         onCompiled(std::move(vertexShaderInfo), std::move(fragmentShaderInfo));
->>>>>>> 0264bb0d
     }
 }