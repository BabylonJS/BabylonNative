#include <Babylon/RuntimeAndroid.h>
#include "RuntimeImpl.h"
//#include <filesystem>

namespace Babylon
{
<<<<<<< HEAD
    RuntimeAndroid::RuntimeAndroid(ANativeWindow* nativeWindowPtr, LogCallback callback)
        : RuntimeAndroid{nativeWindowPtr, ".", std::move(callback)} // todo : GetModulePath().parent_path() std::fs experimental not available with ndk
    {
    }

    RuntimeAndroid::RuntimeAndroid(ANativeWindow* nativeWindowPtr, const std::string& rootUrl, LogCallback callback)
        : Runtime{std::make_unique<RuntimeImpl>(nativeWindowPtr, rootUrl, std::move(callback))}
=======

    RuntimeAndroid::RuntimeAndroid(ANativeWindow* nativeWindowPtr)
        : RuntimeAndroid{ nativeWindowPtr, "." } // todo : GetModulePath().parent_path() std::fs experimental not available with ndk
    {
    }

    RuntimeAndroid::RuntimeAndroid(ANativeWindow* nativeWindowPtr, const std::string& rootUrl)
        : Runtime{ std::make_unique<RuntimeImpl>(nativeWindowPtr, rootUrl) }
>>>>>>> 541bc507
    {
        // android stub
    }

    void RuntimeImpl::ThreadProcedure()
    {
        RuntimeImpl::BaseThreadProcedure();
    }
}<|MERGE_RESOLUTION|>--- conflicted
+++ resolved
@@ -4,24 +4,14 @@
 
 namespace Babylon
 {
-<<<<<<< HEAD
-    RuntimeAndroid::RuntimeAndroid(ANativeWindow* nativeWindowPtr, LogCallback callback)
-        : RuntimeAndroid{nativeWindowPtr, ".", std::move(callback)} // todo : GetModulePath().parent_path() std::fs experimental not available with ndk
-    {
-    }
-
-    RuntimeAndroid::RuntimeAndroid(ANativeWindow* nativeWindowPtr, const std::string& rootUrl, LogCallback callback)
-        : Runtime{std::make_unique<RuntimeImpl>(nativeWindowPtr, rootUrl, std::move(callback))}
-=======
 
     RuntimeAndroid::RuntimeAndroid(ANativeWindow* nativeWindowPtr)
-        : RuntimeAndroid{ nativeWindowPtr, "." } // todo : GetModulePath().parent_path() std::fs experimental not available with ndk
+        : RuntimeAndroid{nativeWindowPtr, "."} // todo : GetModulePath().parent_path() std::fs experimental not available with ndk
     {
     }
 
     RuntimeAndroid::RuntimeAndroid(ANativeWindow* nativeWindowPtr, const std::string& rootUrl)
-        : Runtime{ std::make_unique<RuntimeImpl>(nativeWindowPtr, rootUrl) }
->>>>>>> 541bc507
+        : Runtime{std::make_unique<RuntimeImpl>(nativeWindowPtr, rootUrl)}
     {
         // android stub
     }
