#include <Babylon/RuntimeAndroid.h>
#include "RuntimeImpl.h"
#include "NativeEngine.h"

namespace Babylon
{

<<<<<<< HEAD
    RuntimeAndroid::RuntimeAndroid(ANativeWindow* nativeWindowPtr)
        : RuntimeAndroid{nativeWindowPtr, "."} // todo : GetModulePath().parent_path() std::fs experimental not available with ndk
    {
    }

    RuntimeAndroid::RuntimeAndroid(ANativeWindow* nativeWindowPtr, const std::string& rootUrl)
=======
    RuntimeAndroid::RuntimeAndroid(ANativeWindow* nativeWindowPtr, float width, float height)
        : RuntimeAndroid{nativeWindowPtr, ".", width, height} // todo : GetModulePath().parent_path() std::fs experimental not available with ndk
    {
    }

    RuntimeAndroid::RuntimeAndroid(ANativeWindow* nativeWindowPtr, const std::string& rootUrl, float width, float height)
>>>>>>> c138fd4b
        : Runtime{std::make_unique<RuntimeImpl>(nativeWindowPtr, rootUrl)}
    {
        NativeEngine::InitializeWindow(nativeWindowPtr, static_cast<uint32_t>(width), static_cast<uint32_t>(height));
    }

    void RuntimeImpl::ThreadProcedure()
    {
        RuntimeImpl::BaseThreadProcedure();
    }
}<|MERGE_RESOLUTION|>--- conflicted
+++ resolved
@@ -5,21 +5,12 @@
 namespace Babylon
 {
 
-<<<<<<< HEAD
-    RuntimeAndroid::RuntimeAndroid(ANativeWindow* nativeWindowPtr)
-        : RuntimeAndroid{nativeWindowPtr, "."} // todo : GetModulePath().parent_path() std::fs experimental not available with ndk
-    {
-    }
-
-    RuntimeAndroid::RuntimeAndroid(ANativeWindow* nativeWindowPtr, const std::string& rootUrl)
-=======
     RuntimeAndroid::RuntimeAndroid(ANativeWindow* nativeWindowPtr, float width, float height)
         : RuntimeAndroid{nativeWindowPtr, ".", width, height} // todo : GetModulePath().parent_path() std::fs experimental not available with ndk
     {
     }
 
     RuntimeAndroid::RuntimeAndroid(ANativeWindow* nativeWindowPtr, const std::string& rootUrl, float width, float height)
->>>>>>> c138fd4b
         : Runtime{std::make_unique<RuntimeImpl>(nativeWindowPtr, rootUrl)}
     {
         NativeEngine::InitializeWindow(nativeWindowPtr, static_cast<uint32_t>(width), static_cast<uint32_t>(height));
