--- conflicted
+++ resolved
@@ -1,32 +1,18 @@
 ﻿#include <Babylon/RuntimeAndroid.h>
 #include "RuntimeImpl.h"
-<<<<<<< HEAD
-#include <bgfx/bgfx.h>
-#include <bgfx/platform.h>
 
-namespace Babylon
-{
-    RuntimeAndroid::RuntimeAndroid(ANativeWindow* nativeWindowPtr, LogCallback callback, ResourceLoadingCallback resourceLoadingCallback)
-        : RuntimeAndroid{ nativeWindowPtr, ".", std::move(callback), std::move(resourceLoadingCallback) } // todo : GetModulePath().parent_path() std::fs experimental not available with ndk
-    {
-    }
-
-    RuntimeAndroid::RuntimeAndroid(ANativeWindow* nativeWindowPtr, const std::string& rootUrl, LogCallback callback, ResourceLoadingCallback resourceLoadingCallback)
-        : Runtime{ std::make_unique<RuntimeImpl>(nativeWindowPtr, rootUrl, std::move(callback), std::move(resourceLoadingCallback)) }
-=======
 #include "NativeEngine.h"
 
 namespace Babylon
 {
 
-    RuntimeAndroid::RuntimeAndroid(ANativeWindow* nativeWindowPtr, float width, float height)
-        : RuntimeAndroid{nativeWindowPtr, ".", width, height} // todo : GetModulePath().parent_path() std::fs experimental not available with ndk
+    RuntimeAndroid::RuntimeAndroid(ANativeWindow* nativeWindowPtr, float width, float height, ResourceLoadingCallback resourceLoadingCallback)
+        : RuntimeAndroid{nativeWindowPtr, ".", width, height, std::move(resourceLoadingCallback)} // todo : GetModulePath().parent_path() std::fs experimental not available with ndk
     {
     }
 
-    RuntimeAndroid::RuntimeAndroid(ANativeWindow* nativeWindowPtr, const std::string& rootUrl, float width, float height)
-        : Runtime{std::make_unique<RuntimeImpl>(nativeWindowPtr, rootUrl)}
->>>>>>> b7864ff7
+    RuntimeAndroid::RuntimeAndroid(ANativeWindow* nativeWindowPtr, const std::string& rootUrl, float width, float height, ResourceLoadingCallback resourceLoadingCallback)
+        : Runtime{std::make_unique<RuntimeImpl>(nativeWindowPtr, rootUrl, std::move(resourceLoadingCallback))}
     {
         NativeEngine::InitializeWindow(nativeWindowPtr, static_cast<uint32_t>(width), static_cast<uint32_t>(height));
     }
