#include <Babylon/Runtime.h>
#include "RuntimeImpl.h"
#include "Console.h"

namespace Babylon
{
    Runtime::Runtime(std::unique_ptr<RuntimeImpl> impl)
        : m_impl{std::move(impl)}
    {
    }

    Runtime::~Runtime()
    {
    }

    void Runtime::UpdateSize(float width, float height)
    {
        m_impl->UpdateSize(width, height);
    }

    void Runtime::Suspend()
    {
        m_impl->Suspend();
    }

    void Runtime::Resume()
    {
        m_impl->Resume();
    }

    void Runtime::LoadScript(const std::string& url)
    {
        m_impl->LoadScript(url);
    }

    void Runtime::Eval(const std::string& string, const std::string& url)
    {
        m_impl->Eval(string, url);
    }

    void Runtime::Dispatch(std::function<void(Env&)> func)
    {
<<<<<<< HEAD
        m_impl->Execute([this, func = std::move(func)](auto&) {
            func(*this);
        });
    }

    babylon::Env& Runtime::Env() const
    {
        return m_impl->Env();
=======
        m_impl->Dispatch(func);
>>>>>>> ab716cb9
    }

    const std::string& Runtime::RootUrl() const
    {
        return m_impl->RootUrl();
    }
}<|MERGE_RESOLUTION|>--- conflicted
+++ resolved
@@ -40,18 +40,7 @@
 
     void Runtime::Dispatch(std::function<void(Env&)> func)
     {
-<<<<<<< HEAD
-        m_impl->Execute([this, func = std::move(func)](auto&) {
-            func(*this);
-        });
-    }
-
-    babylon::Env& Runtime::Env() const
-    {
-        return m_impl->Env();
-=======
         m_impl->Dispatch(func);
->>>>>>> ab716cb9
     }
 
     const std::string& Runtime::RootUrl() const
