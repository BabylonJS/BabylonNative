#include "NativeXr.h"

#include "NativeEngine.h"

#include <XR.h>

#include <bx/bx.h>

#include <set>

namespace
{
    bgfx::TextureFormat::Enum XrTextureFormatToBgfxFormat(xr::TextureFormat format)
    {
        switch (format)
        {
            // Color Formats
            // NOTE: Use linear formats even though XR requests sRGB to match what happens on the web.
            //       WebGL shaders expect sRGB output while native shaders expect linear output.
            case xr::TextureFormat::BGRA8_SRGB:
                return bgfx::TextureFormat::BGRA8;
            case xr::TextureFormat::RGBA8_SRGB:
                return bgfx::TextureFormat::RGBA8;

            // Depth Formats
            case xr::TextureFormat::D24S8:
                return bgfx::TextureFormat::D24S8;

            default:
                throw std::exception{/* Unsupported texture format */};
        }
    }

    // clang-format off
    constexpr std::array<float, 16> IDENTITY_MATRIX{
        1.f, 0.f, 0.f, 0.f,
        0.f, 1.f, 0.f, 0.f,
        0.f, 0.f, 1.f, 0.f,
        0.f, 0.f, 0.f, 1.f
    };
    // clang-format on

    std::array<float, 16> CreateProjectionMatrix(const xr::System::Session::Frame::View& view)
    {
        const float n{view.DepthNearZ};
        const float f{view.DepthFarZ};

        const float r{std::tanf(view.FieldOfView.AngleRight) * n};
        const float l{std::tanf(view.FieldOfView.AngleLeft) * n};
        const float t{std::tanf(view.FieldOfView.AngleUp) * n};
        const float b{std::tanf(view.FieldOfView.AngleDown) * n};

        std::array<float, 16> bxResult{};
        bx::mtxProj(bxResult.data(), t, b, l, r, n, f, false, bx::Handness::Right);

        return bxResult;
    }

    std::array<float, 16> CreateTransformMatrix(const xr::System::Session::Frame::Space& space, bool viewSpace = true)
    {
        auto& quat = space.Orientation;
        auto& pos = space.Position;

        // Quaternion to matrix from https://github.com/BabylonJS/Babylon.js/blob/v4.0.0/src/Maths/math.ts#L6245-L6283
        const float xx{quat.X * quat.X};
        const float yy{quat.Y * quat.Y};
        const float zz{quat.Z * quat.Z};
        const float xy{quat.X * quat.Y};
        const float zw{quat.Z * quat.W};
        const float zx{quat.Z * quat.X};
        const float yw{quat.Y * quat.W};
        const float yz{quat.Y * quat.Z};
        const float xw{quat.X * quat.W};

        auto worldSpaceTransform{IDENTITY_MATRIX};

        worldSpaceTransform[0] = 1.f - (2.f * (yy + zz));
        worldSpaceTransform[1] = 2.f * (xy + zw);
        worldSpaceTransform[2] = 2.f * (zx - yw);
        worldSpaceTransform[3] = 0.f;

        worldSpaceTransform[4] = 2.f * (xy - zw);
        worldSpaceTransform[5] = 1.f - (2.f * (zz + xx));
        worldSpaceTransform[6] = 2.f * (yz + xw);
        worldSpaceTransform[7] = 0.f;

        worldSpaceTransform[8] = 2.f * (zx + yw);
        worldSpaceTransform[9] = 2.f * (yz - xw);
        worldSpaceTransform[10] = 1.f - (2.f * (yy + xx));
        worldSpaceTransform[11] = 0.f;

        // Insert position into rotation matrix.
        worldSpaceTransform[12] = pos.X;
        worldSpaceTransform[13] = pos.Y;
        worldSpaceTransform[14] = pos.Z;
        worldSpaceTransform[15] = 1.f;

        if (viewSpace)
        {
            // Invert to get the view space transform.
            std::array<float, 16> viewSpaceTransform{};
            bx::mtxInverse(viewSpaceTransform.data(), worldSpaceTransform.data());

            return viewSpaceTransform;
        }
        else
        {
            return worldSpaceTransform;
        }
    }

    void SetXRInputSourceSpaces(Napi::Object& jsInputSource, xr::System::Session::Frame::InputSource& inputSource)
    {
        auto env = jsInputSource.Env();
        jsInputSource.Set("targetRaySpace", Napi::External<decltype(inputSource.AimSpace)>::New(env, &inputSource.AimSpace));
        jsInputSource.Set("gripSpace", Napi::External<decltype(inputSource.GripSpace)>::New(env, &inputSource.GripSpace));
    }

    Napi::ObjectReference CreateXRInputSource(xr::System::Session::Frame::InputSource& inputSource, Napi::Env& env)
    {
        constexpr std::array<const char*, 2> HANDEDNESS_STRINGS
        {
            "left",
            "right"
        };
        constexpr char* TARGET_RAY_MODE{ "tracked-pointer" };

        auto jsInputSource = Napi::Object::New(env);
        jsInputSource.Set("handedness", Napi::String::New(env, HANDEDNESS_STRINGS[static_cast<size_t>(inputSource.Handedness)]));
        jsInputSource.Set("targetRayMode", TARGET_RAY_MODE);
        SetXRInputSourceSpaces(jsInputSource, inputSource);

        auto profiles = Napi::Array::New(env, 1);
        Napi::Value string = Napi::String::New(env, "generic-trigger-squeeze-touchpad-thumbstick");
        profiles.Set(uint32_t{ 0 }, string);
        jsInputSource.Set("profiles", profiles);

        return Napi::Persistent(jsInputSource);
    }
}

// NativeXr implementation proper.
namespace Babylon
{
    class NativeXr
    {
    public:
        NativeXr::NativeXr();
        ~NativeXr();

        void BeginSession(); // TODO: Make this asynchronous.
        void EndSession();   // TODO: Make this asynchronous.

        auto ActiveFrameBuffers() const
        {
            return gsl::make_span(m_activeFrameBuffers);
        }

        void SetEngine(Napi::Object& jsEngine)
        {
            // This implementation must be switched to simply unwrapping the JavaScript object as soon as NativeEngine
            // is transitioned away from a singleton pattern. Part of that change will remove the GetEngine method, as
            // documented in https://github.com/BabylonJS/BabylonNative/issues/62
            auto nativeEngine = jsEngine.Get("_native").As<Napi::Object>();
            auto getEngine = nativeEngine.Get("getEngine").As<Napi::Function>();
            m_engineImpl = getEngine.Call(nativeEngine, {}).As<Napi::External<NativeEngine>>().Data();
        }

        void DoFrame(std::function<void(const xr::System::Session::Frame&)> callback)
        {
            Dispatch([this, callback = std::move(callback)]() {
                // Early out if there's no session available.
                if (m_session == nullptr)
                {
                    return;
                }

                BeginFrame();
                callback(*m_frame);
                m_engineImpl->EndFrame();
                EndFrame();
            });
        }

        void Dispatch(std::function<void()>&& callable)
        {
            m_engineImpl->Dispatch(callable);
        }

        xr::Size GetWidthAndHeightForViewIndex(size_t viewIndex) const
        {
            return m_session->GetWidthAndHeightForViewIndex(viewIndex);
        }

        void SetDepthsNarFar(float depthNear, float depthFar)
        {
            m_session->SetDepthsNearFar(depthNear, depthFar);
        }

    private:
        std::map<uintptr_t, std::unique_ptr<FrameBufferData>> m_texturesToFrameBuffers{};
        xr::System m_system{};
        std::unique_ptr<xr::System::Session> m_session{};
        std::unique_ptr<xr::System::Session::Frame> m_frame{};
        std::vector<FrameBufferData*> m_activeFrameBuffers{};
        NativeEngine* m_engineImpl{};

        void BeginFrame();
        void EndFrame();
    };

    NativeXr::NativeXr()
    {
    }

    NativeXr::~NativeXr()
    {
        if (m_session != nullptr)
        {
            if (m_frame != nullptr)
            {
                EndFrame();
            }

            EndSession();
        }
    }

    // TODO: Make this asynchronous.
    void NativeXr::BeginSession()
    {
        assert(m_session == nullptr);
        assert(m_frame == nullptr);

        if (!m_system.IsInitialized())
        {
            while (!m_system.TryInitialize())
            {
                // do nothing
            }
        }

        m_session = std::make_unique<xr::System::Session>(m_system, bgfx::getInternalData()->context);
    }

    // TODO: Make this asynchronous.
    void NativeXr::EndSession()
    {
        assert(m_session != nullptr);
        assert(m_frame == nullptr);

        m_session->RequestEndSession();

        bool shouldEndSession{};
        bool shouldRestartSession{};
        do
        {
            // Block and burn frames until XR successfully shuts down.
            m_frame = m_session->GetNextFrame(shouldEndSession, shouldRestartSession);
            m_frame.reset();
        } while (!shouldEndSession);
        m_session.reset();
    }

    void NativeXr::BeginFrame()
    {
        assert(m_engineImpl != nullptr);
        assert(m_session != nullptr);
        assert(m_frame == nullptr);

        bool shouldEndSession{};
        bool shouldRestartSession{};
        m_frame = m_session->GetNextFrame(shouldEndSession, shouldRestartSession);

        // Ending a session outside of calls to EndSession() is currently not supported.
        assert(!shouldEndSession);
        assert(m_frame != nullptr);

        m_activeFrameBuffers.reserve(m_frame->Views.size());
        for (const auto& view : m_frame->Views)
        {
            auto colorTexPtr = reinterpret_cast<uintptr_t>(view.ColorTexturePointer);

            auto it = m_texturesToFrameBuffers.find(colorTexPtr);
            if (it == m_texturesToFrameBuffers.end())
            {
                assert(view.ColorTextureSize.Width == view.DepthTextureSize.Width);
                assert(view.ColorTextureSize.Height == view.DepthTextureSize.Height);

                auto colorTextureFormat = XrTextureFormatToBgfxFormat(view.ColorTextureFormat);
                auto colorTex = bgfx::createTexture2D(1, 1, false, 1, colorTextureFormat, BGFX_TEXTURE_RT);

                auto depthTextureFormat = XrTextureFormatToBgfxFormat(view.DepthTextureFormat);
                auto depthTex = bgfx::createTexture2D(1, 1, false, 1, depthTextureFormat, BGFX_TEXTURE_RT);

                // Force BGFX to create the texture now, which is necessary in order to use overrideInternal.
                bgfx::frame();

                bgfx::overrideInternal(colorTex, colorTexPtr);
                bgfx::overrideInternal(depthTex, reinterpret_cast<uintptr_t>(view.DepthTexturePointer));

                std::array<bgfx::Attachment, 2> attachments{};
                attachments[0].init(colorTex);
                attachments[1].init(depthTex);
                auto frameBuffer = bgfx::createFrameBuffer(static_cast<uint8_t>(attachments.size()), attachments.data(), false);

                auto fbPtr = m_engineImpl->GetFrameBufferManager().CreateNew(
                    frameBuffer,
                    static_cast<uint16_t>(view.ColorTextureSize.Width),
                    static_cast<uint16_t>(view.ColorTextureSize.Height));

                // WebXR, at least in its current implementation, specifies an implicit default clear to black.
                // https://immersive-web.github.io/webxr/#xrwebgllayer-interface
                fbPtr->ViewClearState.UpdateColor(0.f, 0.f, 0.f, 0.f);
                m_texturesToFrameBuffers[colorTexPtr] = std::unique_ptr<FrameBufferData>{fbPtr};

                m_activeFrameBuffers.push_back(fbPtr);
            }
            else
            {
                m_activeFrameBuffers.push_back(it->second.get());
            }
        }
    }

    void NativeXr::EndFrame()
    {
        assert(m_session != nullptr);
        assert(m_frame != nullptr);

        m_activeFrameBuffers.clear();

        m_frame.reset();
    }
}

namespace Babylon
{
    namespace
    {
        struct XRSessionType
        {
            static inline const std::string IMMERSIVE_VR{"immersive-vr"};
            static inline const std::string IMMERSIVE_AR{"immersive-vr"};
            static inline const std::string IMMERSIVE_INLINE{"inline"};
        };

        struct XRReferenceSpaceType
        {
            static inline const std::string VIEWER{"viewer"};
            static inline const std::string LOCAL{"local"};
            static inline const std::string LOCAL_FLOOR{"local-floor"};
            static inline const std::string BOUNDED_FLOOR{"bounded-floor"};
            static inline const std::string UNBOUNDED{"unbounded"};
        };

        struct XREye
        {
            static inline const std::string NONE{"none"};
            static inline const std::string LEFT{"left"};
            static inline const std::string RIGHT{"right"};

            static const auto& IndexToEye(size_t idx)
            {
                switch (idx)
                {
                    case 0:
                        return LEFT;
                    case 1:
                        return RIGHT;
                    default:
                        throw std::exception{/* Unsupported idx */};
                }
            }

            static const auto EyeToIndex(const std::string& eye)
            {
                if (eye == LEFT)
                {
                    return 0;
                }
                else if (eye == RIGHT)
                {
                    return 1;
                }
                else
                {
                    throw std::exception{/* Unsupported eye */};
                }
            }
        };

        class PointerEvent : public Napi::ObjectWrap<PointerEvent>
        {
            static constexpr auto JS_CLASS_NAME = "PointerEvent";

        public:
            static void Initialize(Napi::Env& env)
            {
                Napi::Function func = DefineClass(
                    env,
                    JS_CLASS_NAME,
                    {
                    });

                constructor = Napi::Persistent(func);
                constructor.SuppressDestruct();

                env.Global().Set(JS_CLASS_NAME, func);
            }

            static Napi::Object New()
            {
                return constructor.New({});
            }

            PointerEvent(const Napi::CallbackInfo & info)
                : Napi::ObjectWrap<PointerEvent>{ info }
            {}

        private:
            static inline Napi::FunctionReference constructor{};
        };

        class XRWebGLLayer : public Napi::ObjectWrap<XRWebGLLayer>
        {
            static constexpr auto JS_CLASS_NAME = "XRWebGLLayer";

        public:
            static void Initialize(Napi::Env env)
            {
                Napi::HandleScope scope{env};

                Napi::Function func = DefineClass(
                    env,
                    JS_CLASS_NAME,
                    {
                        InstanceMethod("getViewport", &XRWebGLLayer::GetViewport),
                    });

                env.Global().Set(JS_CLASS_NAME, func);
            }

            static Napi::Object New(const Napi::CallbackInfo& info)
            {
                return info.Env().Global().Get(JS_CLASS_NAME).As<Napi::Function>().New({});
            }

            XRWebGLLayer(const Napi::CallbackInfo& info)
                : Napi::ObjectWrap<XRWebGLLayer>{info}
            {
            }

        private:
            Napi::Value GetViewport(const Napi::CallbackInfo& info)
            {
                return info.This().As<Napi::Object>().Get("viewport");
            }
        };

        class XRRigidTransform : public Napi::ObjectWrap<XRRigidTransform>
        {
            static constexpr auto JS_CLASS_NAME = "XRRigidTransform";
            static constexpr size_t VECTOR_SIZE = 4;
            static constexpr size_t MATRIX_SIZE = 16;

        public:
            static void Initialize(Napi::Env env)
            {
                Napi::HandleScope scope{env};

                Napi::Function func = DefineClass(
                    env,
                    JS_CLASS_NAME,
                    {
                        InstanceAccessor("position", &XRRigidTransform::Position, nullptr),
                        InstanceAccessor("orientation", &XRRigidTransform::Orientation, nullptr),
                        InstanceAccessor("matrix", &XRRigidTransform::Matrix, nullptr),
                    });

                env.Global().Set(JS_CLASS_NAME, func);
            }

            static Napi::Object New(const Napi::CallbackInfo& info)
            {
                return info.Env().Global().Get(JS_CLASS_NAME).As<Napi::Function>().New({});
            }

            XRRigidTransform(const Napi::CallbackInfo& info)
                : Napi::ObjectWrap<XRRigidTransform>{info}
                , m_position{Napi::Persistent(Napi::Object::New(info.Env()))}
                , m_orientation{Napi::Persistent(Napi::Object::New(info.Env()))}
                , m_matrix{Napi::Persistent(Napi::Float32Array::New(info.Env(), MATRIX_SIZE))}
            {
            }

            void Update(const xr::System::Session::Frame::Space& space, bool isViewSpace)
            {
                auto pos = m_position.Value();
                pos.Set("x", space.Position.X);
                pos.Set("y", space.Position.Y);
                pos.Set("z", space.Position.Z);
                pos.Set("w", 1.f);

                auto or = m_orientation.Value();
                or.Set("x", space.Orientation.X);
                or.Set("y", space.Orientation.Y);
                or.Set("z", space.Orientation.Z);
                or.Set("w", space.Orientation.W);

                std::memcpy(m_matrix.Value().Data(), CreateTransformMatrix(space, isViewSpace).data(), m_matrix.Value().ByteLength());
            }

        private:
<<<<<<< HEAD
=======
            static inline Napi::FunctionReference constructor{};

            Napi::ObjectReference m_position{};
            Napi::ObjectReference m_orientation{};
>>>>>>> 91fed246
            Napi::Reference<Napi::Float32Array> m_matrix{};

            Napi::Value Position(const Napi::CallbackInfo&)
            {
                return m_position.Value();
            }

            Napi::Value Orientation(const Napi::CallbackInfo&)
            {
                return m_orientation.Value();
            }

            Napi::Value Matrix(const Napi::CallbackInfo&)
            {
                return m_matrix.Value();
            }
        };

        class XRView : public Napi::ObjectWrap<XRView>
        {
            static constexpr auto JS_CLASS_NAME = "XRView";
            static constexpr size_t MATRIX_SIZE = 16;

        public:
            static void Initialize(Napi::Env env)
            {
                Napi::HandleScope scope{env};

                Napi::Function func = DefineClass(
                    env,
                    JS_CLASS_NAME,
                    {
                        InstanceAccessor("eye", &XRView::GetEye, nullptr),
                        InstanceAccessor("projectionMatrix", &XRView::GetProjectionMatrix, nullptr),
                        InstanceAccessor("transform", &XRView::GetTransform, nullptr),
                    });

                env.Global().Set(JS_CLASS_NAME, func);
            }

            static Napi::Object New(const Napi::CallbackInfo& info)
            {
                return info.Env().Global().Get(JS_CLASS_NAME).As<Napi::Function>().New({});
            }

            XRView(const Napi::CallbackInfo& info)
                : Napi::ObjectWrap<XRView>{info}
                , m_eyeIdx{0}
                , m_eye{Napi::Persistent(Napi::String::From(info.Env(), XREye::IndexToEye(m_eyeIdx)))}
                , m_projectionMatrix{Napi::Persistent(Napi::Float32Array::New(info.Env(), MATRIX_SIZE))}
                , m_rigidTransform{Napi::Persistent(XRRigidTransform::New(info))}
            {
            }

            void Update(size_t eyeIdx, gsl::span<const float, 16> projectionMatrix, const xr::System::Session::Frame::Space& space)
            {
                if (eyeIdx != m_eyeIdx)
                {
                    m_eyeIdx = eyeIdx;
                    m_eye = Napi::Persistent(Napi::String::From(m_eye.Env(), XREye::IndexToEye(m_eyeIdx)));
                }

                std::memcpy(m_projectionMatrix.Value().Data(), projectionMatrix.data(), m_projectionMatrix.Value().ByteLength());

                XRRigidTransform::Unwrap(m_rigidTransform.Value())->Update(space, true);
            }

        private:
            size_t m_eyeIdx{};
            Napi::Reference<Napi::String> m_eye{};
            Napi::Reference<Napi::Float32Array> m_projectionMatrix{};
            Napi::ObjectReference m_rigidTransform{};

            Napi::Value GetEye(const Napi::CallbackInfo&)
            {
                return m_eye.Value();
            }

            Napi::Value GetProjectionMatrix(const Napi::CallbackInfo&)
            {
                return m_projectionMatrix.Value();
            }

            Napi::Value GetTransform(const Napi::CallbackInfo&)
            {
                return m_rigidTransform.Value();
            }
        };

        class XRViewerPose : public Napi::ObjectWrap<XRViewerPose>
        {
            static constexpr auto JS_CLASS_NAME = "XRViewerPose";

        public:
            static void Initialize(Napi::Env env)
            {
                Napi::HandleScope scope{env};

                Napi::Function func = DefineClass(
                    env,
                    JS_CLASS_NAME,
                    {
                        InstanceAccessor("transform", &XRViewerPose::GetTransform, nullptr),
                        InstanceAccessor("views", &XRViewerPose::GetViews, nullptr),
                    });

                env.Global().Set(JS_CLASS_NAME, func);
            }

            static Napi::Object New(const Napi::CallbackInfo& info)
            {
                return info.Env().Global().Get(JS_CLASS_NAME).As<Napi::Function>().New({});
            }

            XRViewerPose(const Napi::CallbackInfo& info)
                : Napi::ObjectWrap<XRViewerPose>{info}
                , m_jsTransform{Napi::Persistent(XRRigidTransform::New(info))}
                , m_jsViews{Napi::Persistent(Napi::Array::New(info.Env(), 0))}
                , m_transform{*XRRigidTransform::Unwrap(m_jsTransform.Value())}
            {
            }

<<<<<<< HEAD
            void Update(const Napi::CallbackInfo& info, gsl::span<const float, 16> matrix, gsl::span<const xr::System::Session::Frame::View> views)
=======
            void Update(const xr::System::Session::Frame::Space& space, gsl::span<const xr::System::Session::Frame::View> views)
>>>>>>> 91fed246
            {
                // Update the transform.
                m_transform.Update(space, true);

                // Update the views array if necessary.
                const auto oldSize = static_cast<uint32_t>(m_views.size());
                const auto newSize = static_cast<uint32_t>(views.size());
                if (oldSize != newSize)
                {
                    auto newViews = Napi::Array::New(m_jsViews.Env(), newSize);
                    m_views.resize(newSize);

                    for (uint32_t idx = 0; idx < newSize; ++idx)
                    {
                        if (idx < oldSize)
                        {
                            newViews.Set(idx, m_jsViews.Value().Get(idx));
                        }
                        else
                        {
                            newViews.Set(idx, XRView::New(info));
                        }

                        m_views[idx] = XRView::Unwrap(newViews.Get(idx).As<Napi::Object>());
                    }

                    m_jsViews = Napi::Persistent(newViews);
                }

                // Update the individual views.
                for (uint32_t idx = 0; idx < static_cast<uint32_t>(views.size()); ++idx)
                {
                    const auto& view = views[idx];
                    m_views[idx]->Update(idx, CreateProjectionMatrix(view), view.Space);
                }
            }

        private:
            Napi::ObjectReference m_jsTransform{};
            Napi::Reference<Napi::Array> m_jsViews{};

            XRRigidTransform& m_transform;
            std::vector<XRView*> m_views{};

            Napi::Value GetTransform(const Napi::CallbackInfo& info)
            {
                return m_jsTransform.Value();
            }

            Napi::Value GetViews(const Napi::CallbackInfo& info)
            {
                return m_jsViews.Value();
            }
        };

        // Implementation of the XRReferenceSpace interface: https://immersive-web.github.io/webxr/#xrreferencespace-interface
        class XRReferenceSpace : public Napi::ObjectWrap<XRReferenceSpace>
        {
            static constexpr auto JS_CLASS_NAME = "XRReferenceSpace";

        public:
            static void Initialize(Napi::Env env)
            {
                Napi::HandleScope scope{env};

                Napi::Function func = DefineClass(
                    env,
                    JS_CLASS_NAME,
                    {
                        InstanceMethod("getOffsetReferenceSpace", &XRReferenceSpace::GetOffsetReferenceSpace),
                    });

                env.Global().Set(JS_CLASS_NAME, func);
            }

            static Napi::Object New(const Napi::CallbackInfo& info)
            {
                return info.Env().Global().Get(JS_CLASS_NAME).As<Napi::Function>().New({info[0]});
            }

            XRReferenceSpace(const Napi::CallbackInfo& info)
                : Napi::ObjectWrap<XRReferenceSpace>{info}
            {
                if (info[0].IsString())
                {
                    // TODO: Actually support the different types of reference spaces.
                    const auto referenceSpaceType = info[0].As<Napi::String>().Utf8Value();
                    assert(referenceSpaceType == XRReferenceSpaceType::UNBOUNDED || referenceSpaceType == XRReferenceSpaceType::VIEWER);
                }
                else
                {
                    // TODO: Actually take the offset into account.
                    auto* transform = XRRigidTransform::Unwrap(info[0].As<Napi::Object>());
                    assert(transform != nullptr);
                }
            }
<<<<<<< HEAD
=======

        private:
            static inline Napi::FunctionReference constructor{};

            Napi::Value GetOffsetReferenceSpace(const Napi::CallbackInfo& info)
            {
                // TODO: Handle XRBoundedReferenceSpace case
                // https://immersive-web.github.io/webxr/#dom-xrreferencespace-getoffsetreferencespace

                return XRReferenceSpace::New(info);
            }
>>>>>>> 91fed246
        };

        class XRFrame : public Napi::ObjectWrap<XRFrame>
        {
            static constexpr auto JS_CLASS_NAME = "XRFrame";

        public:
            static void Initialize(Napi::Env env)
            {
                Napi::HandleScope scope{env};

                Napi::Function func = DefineClass(
                    env,
                    JS_CLASS_NAME,
                    {
                        InstanceMethod("getViewerPose", &XRFrame::GetViewerPose),
                        InstanceMethod("getPose", &XRFrame::GetPose),
                    });

                env.Global().Set(JS_CLASS_NAME, func);
            }

            static Napi::Object New(const Napi::CallbackInfo& info)
            {
                return info.Env().Global().Get(JS_CLASS_NAME).As<Napi::Function>().New({});
            }

            XRFrame(const Napi::CallbackInfo& info)
                : Napi::ObjectWrap<XRFrame>{info}
                , m_jsXRViewerPose{Napi::Persistent(XRViewerPose::New(info))}
                , m_xrViewerPose{*XRViewerPose::Unwrap(m_jsXRViewerPose.Value())}
                , m_jsTransform{Napi::Persistent(XRRigidTransform::New())}
                , m_transform{*XRRigidTransform::Unwrap(m_jsTransform.Value())}
                , m_jsPose{Napi::Persistent(Napi::Object::New(info.Env()))}
            {
                m_jsPose.Set("transform", m_jsTransform.Value());
            }

            void Update(const xr::System::Session::Frame& frame)
            {
                // Store off a pointer to the frame so that the viewer pose can be updated later. We cannot
                // update the viewer pose here because we don't yet know the desired reference space.
                m_frame = &frame;
            }

        private:
            const xr::System::Session::Frame* m_frame{};
            Napi::ObjectReference m_jsXRViewerPose{};
            XRViewerPose& m_xrViewerPose;

            Napi::ObjectReference m_jsTransform{};
            XRRigidTransform& m_transform;
            Napi::ObjectReference m_jsPose{};

            Napi::Value GetViewerPose(const Napi::CallbackInfo& info)
            {
                // TODO: Support reference spaces.
                // auto& space = *XRReferenceSpace::Unwrap(info[0].As<Napi::Object>());

                // Updating the reference space is currently not supported. Until it is, we assume the
                // reference space is unmoving at identity (which is usually true).

<<<<<<< HEAD
                m_xrViewerPose.Update(info, spaceTransform, m_frame->Views);
=======
                m_xrViewerPose.Update({ {0, 0, 0}, {0, 0, 0, 1} }, m_frame->Views);
>>>>>>> 91fed246

                return m_jsXRViewerPose.Value();
            }

            Napi::Value GetPose(const Napi::CallbackInfo& info)
            {
                const auto& space = *info[0].As<Napi::External<xr::System::Session::Frame::Space>>().Data();

                m_transform.Update(space, false);
                return m_jsPose.Value();
            }
        };

        // Implementation of the XRSession interface: https://immersive-web.github.io/webxr/#xrsession-interface
        class XRSession : public Napi::ObjectWrap<XRSession>
        {
            static constexpr auto JS_CLASS_NAME = "XRSession";
            static constexpr auto JS_EVENT_NAME_END = "end";
            static constexpr auto JS_EVENT_NAME_INPUT_SOURCES_CHANGE = "inputsourceschange";

        public:
            static void Initialize(Napi::Env env)
            {
                Napi::HandleScope scope{env};

                Napi::Function func = DefineClass(
                    env,
                    JS_CLASS_NAME,
                    {
                        InstanceAccessor("inputSources", &XRSession::GetInputSources, nullptr),
                        InstanceMethod("addEventListener", &XRSession::AddEventListener),
                        InstanceMethod("requestReferenceSpace", &XRSession::RequestReferenceSpace),
                        InstanceMethod("updateRenderState", &XRSession::UpdateRenderState),
                        InstanceMethod("requestAnimationFrame", &XRSession::RequestAnimationFrame),
                        InstanceMethod("end", &XRSession::End),
                    });

                env.Global().Set(JS_CLASS_NAME, func);
            }

            static Napi::Promise CreateAsync(const Napi::CallbackInfo& info)
            {
                auto jsSession = info.Env().Global().Get(JS_CLASS_NAME).As<Napi::Function>().New({info[0]});
                auto& session = *XRSession::Unwrap(jsSession);

                session.m_xr.BeginSession();

                auto deferred = Napi::Promise::Deferred::New(info.Env());
                deferred.Resolve(jsSession);
                return deferred.Promise();
            }

            XRSession(const Napi::CallbackInfo& info)
                : Napi::ObjectWrap<XRSession>{info}
                , m_jsXRFrame{Napi::Persistent(XRFrame::New(info))}
                , m_xrFrame{*XRFrame::Unwrap(m_jsXRFrame.Value())}
                , m_jsInputSources{Napi::Persistent(Napi::Array::New(info.Env()))}
            {
                // Currently only immersive VR is supported.
                assert(info[0].As<Napi::String>().Utf8Value() == XRSessionType::IMMERSIVE_VR);
            }

            void SetEngine(Napi::Object& jsEngine)
            {
                m_xr.SetEngine(jsEngine);
            }

            void InitializeXrLayer(Napi::Object layer)
            {
                // NOTE: We currently only support rendering to the entire frame. Because the following values
                // are only used in the context of each other, width and hight as used here don't need to have
                // anything to do with actual pixel widths. This behavior is permitted by the draft WebXR spec,
                // which states that the, "exact interpretation of the viewport values depends on the conventions
                // of the graphics API the viewport is associated with." Since Babylon.js is here doing the
                // the interpretation for our graphics API, we are able to provide Babylon.js with simple values
                // that will communicate the correct behavior. In theory, for partial texture rendering, the
                // only part of this that will need to be fixed is the viewport (the layer will need one for
                // each view, not just the one that currently exists).
                // Spec reference: https://immersive-web.github.io/webxr/#dom-xrviewport-width
                constexpr size_t WIDTH = 1;
                constexpr size_t HEIGHT = 1;

                auto env = layer.Env();
                auto viewport = Napi::Object::New(env);
                viewport.Set("x", Napi::Value::From(env, 0));
                viewport.Set("y", Napi::Value::From(env, 0));
                viewport.Set("width", Napi::Value::From(env, WIDTH));
                viewport.Set("height", Napi::Value::From(env, HEIGHT));
                layer.Set("viewport", viewport);

                layer.Set("framebufferWidth", Napi::Value::From(env, WIDTH));
                layer.Set("framebufferHeight", Napi::Value::From(env, HEIGHT));
            }

            FrameBufferData* GetFrameBufferForEye(const std::string& eye) const
            {
                return m_xr.ActiveFrameBuffers()[XREye::EyeToIndex(eye)];
            }

            xr::Size GetWidthAndHeightForViewIndex(size_t viewIndex) const
            {
                return m_xr.GetWidthAndHeightForViewIndex(viewIndex);
            }

        private:
            NativeXr m_xr{};
            Napi::ObjectReference m_jsXRFrame{};
            XRFrame& m_xrFrame;

            std::vector<std::pair<const std::string, Napi::FunctionReference>> m_eventNamesAndCallbacks{};

            Napi::Reference<Napi::Array> m_jsInputSources{};
            std::map<xr::System::Session::Frame::InputSource::Identifier, Napi::ObjectReference> m_idToInputSource{};

            Napi::Value GetInputSources(const Napi::CallbackInfo& info)
            {
                return m_jsInputSources.Value();
            }

            void AddEventListener(const Napi::CallbackInfo& info)
            {
                m_eventNamesAndCallbacks.emplace_back(
                    info[0].As<Napi::String>().Utf8Value(),
                    Napi::Persistent(info[1].As<Napi::Function>()));
            }

            Napi::Value RequestReferenceSpace(const Napi::CallbackInfo& info)
            {
                auto deferred = Napi::Promise::Deferred::New(info.Env());
                deferred.Resolve(XRReferenceSpace::New(info));
                return deferred.Promise();
            }

            Napi::Value UpdateRenderState(const Napi::CallbackInfo& info)
            {
                auto renderState = info[0].As<Napi::Object>();
                info.This().As<Napi::Object>().Set("renderState", renderState);

                float depthNear = renderState.Get("depthNear").As<Napi::Number>().FloatValue();
                float depthFar = renderState.Get("depthFar").As<Napi::Number>().FloatValue();
                m_xr.SetDepthsNarFar(depthNear, depthFar);

                auto deferred = Napi::Promise::Deferred::New(info.Env());
                deferred.Resolve(info.Env().Undefined());
                return deferred.Promise();
            }

            void ProcessInputSources(const xr::System::Session::Frame& frame, Napi::Env env)
            {
                // Figure out the new state.
                std::set<xr::System::Session::Frame::InputSource::Identifier> added{};
                std::set<xr::System::Session::Frame::InputSource::Identifier> current{};
                std::set<xr::System::Session::Frame::InputSource::Identifier> removed{};
                for (auto& inputSource : frame.InputSources)
                {
                    if (!inputSource.TrackedThisFrame)
                    {
                        continue;
                    }

                    current.insert(inputSource.ID);

                    auto found = m_idToInputSource.find(inputSource.ID);
                    if (found == m_idToInputSource.end())
                    {
                        // Create the new input source, which will have the correct spaces associated with it.
                        m_idToInputSource.insert({ inputSource.ID, CreateXRInputSource(inputSource, env) });

                        added.insert(inputSource.ID);
                    }
                    else
                    {
                        // Ensure the correct spaces are associated with the existing input source.
                        SetXRInputSourceSpaces(found->second.Value(), inputSource);
                    }
                }
                for (const auto& [id, ref] : m_idToInputSource)
                {
                    if (current.find(id) == current.end())
                    {
                        // Do not update space association since said spaces no longer exist.
                        removed.insert(id);
                    }
                }

                // Only need to do more if there's been a change. Note that this block of code assumes
                // that ALL known input sources -- including ones added AND REMOVED this frame -- are
                // currently up-to-date and accessible though m_idToInputSource.
                if (added.size() > 0 || removed.size() > 0)
                {
                    // Update the input sources array.
                    auto jsCurrent = Napi::Array::New(env);
                    for (const auto id : current)
                    {
                        jsCurrent.Set(jsCurrent.Length(), m_idToInputSource[id].Value());
                    }
                    m_jsInputSources = Napi::Persistent(jsCurrent);

                    // Create and send the sources changed event.
                    Napi::Array jsAdded = Napi::Array::New(env);
                    for (const auto id : added)
                    {
                        jsAdded.Set(jsAdded.Length(), m_idToInputSource[id].Value());
                    }
                    Napi::Array jsRemoved = Napi::Array::New(env);
                    for (const auto id : removed)
                    {
                        jsRemoved.Set(jsRemoved.Length(), m_idToInputSource[id].Value());
                    }
                    auto sourcesChangeEvent = Napi::Object::New(env);
                    sourcesChangeEvent.Set("added", jsAdded);
                    sourcesChangeEvent.Set("removed", jsRemoved);
                    for (const auto& [name, callback] : m_eventNamesAndCallbacks)
                    {
                        if (name == JS_EVENT_NAME_INPUT_SOURCES_CHANGE)
                        {
                            callback.Call({ sourcesChangeEvent });
                        }
                    }

                    // Finally, remove the removed.
                    for (const auto id : removed)
                    {
                        m_idToInputSource.erase(id);
                    }
                }
            }

            Napi::Value RequestAnimationFrame(const Napi::CallbackInfo& info)
            {
                m_xr.DoFrame([this, func = std::make_shared<Napi::FunctionReference>(std::move(Napi::Persistent(info[0].As<Napi::Function>()))), env = info.Env()](const auto& frame) {
                    ProcessInputSources(frame, env);

                    m_xrFrame.Update(frame);
                    func->Call({Napi::Value::From(env, -1), m_jsXRFrame.Value()});
                });

                // TODO: Timestamp, I think? Or frame handle? Look up what this return value is and return the right thing.
                return Napi::Value::From(info.Env(), 0);
            }

            Napi::Value End(const Napi::CallbackInfo& info)
            {
                m_xr.Dispatch([this]() {
                    m_xr.EndSession();

                    for (const auto& [name, callback] : m_eventNamesAndCallbacks)
                    {
                        if (name == JS_EVENT_NAME_END)
                        {
                            callback.Call({});
                        }
                    }
                });

                auto deferred = Napi::Promise::Deferred::New(info.Env());
                deferred.Resolve(info.Env().Undefined());
                return deferred.Promise();
            }
        };

        class NativeWebXRRenderTarget : public Napi::ObjectWrap<NativeWebXRRenderTarget>
        {
            static constexpr auto JS_CLASS_NAME = "NativeWebXRRenderTarget";

        public:
            static void Initialize(Napi::Env env)
            {
                Napi::HandleScope scope{env};

                Napi::Function func = DefineClass(
                    env,
                    JS_CLASS_NAME,
                    {
                        InstanceMethod("initializeXRLayerAsync", &NativeWebXRRenderTarget::InitializeXRLayerAsync),
                    });

                env.Global().Set(JS_CLASS_NAME, func);
            }

            static Napi::Object New(const Napi::CallbackInfo& info)
            {
                return info.Env().Global().Get(JS_CLASS_NAME).As<Napi::Function>().New({info[0]});
            }

            NativeWebXRRenderTarget(const Napi::CallbackInfo& info)
                : Napi::ObjectWrap<NativeWebXRRenderTarget>{info}
                , m_jsEngineReference{Napi::Persistent(info[0].As<Napi::Object>())}
            {
            }

        private:
            // Lifetime control to prevent the cleanup of the NativeEngine while XR is still alive.
            Napi::ObjectReference m_jsEngineReference{};

            Napi::Value InitializeXRLayerAsync(const Napi::CallbackInfo& info)
            {
                auto& session = *XRSession::Unwrap(info[0].As<Napi::Object>());
                session.SetEngine(m_jsEngineReference.Value());

                auto xrLayer = XRWebGLLayer::New(info);
                session.InitializeXrLayer(xrLayer);
                info.This().As<Napi::Object>().Set("xrLayer", xrLayer);

                auto deferred = Napi::Promise::Deferred::New(info.Env());
                deferred.Resolve(info.Env().Undefined());
                return deferred.Promise();
            }
        };

        class NativeRenderTargetProvider : public Napi::ObjectWrap<NativeRenderTargetProvider>
        {
            static constexpr auto JS_CLASS_NAME = "NativeRenderTargetProvider";

        public:
            static void Initialize(Napi::Env env)
            {
                Napi::HandleScope scope{env};

                Napi::Function func = DefineClass(
                    env,
                    JS_CLASS_NAME,
                    {
                        InstanceMethod("getRenderTargetForEye", &NativeRenderTargetProvider::GetRenderTargetForEye),
                    });

                env.Global().Set(JS_CLASS_NAME, func);
            }

            static Napi::Object New(const Napi::CallbackInfo& info)
            {
                return info.Env().Global().Get(JS_CLASS_NAME).As<Napi::Function>().New({info[0], info[1]});
            }

            NativeRenderTargetProvider(const Napi::CallbackInfo& info)
                : Napi::ObjectWrap<NativeRenderTargetProvider>{info}
                , m_jsSession{Napi::Persistent(info[0].As<Napi::Object>())}
                , m_session{*XRSession::Unwrap(m_jsSession.Value())}
            {
                auto createRenderTextureCallback = info[1].As<Napi::Function>();

                for (size_t idx = 0; idx < m_jsRenderTargetTextures.size(); ++idx)
                {
                    auto size = m_session.GetWidthAndHeightForViewIndex(idx);
                    auto jsWidth = Napi::Value::From(info.Env(), size.Width);
                    auto jsHeight = Napi::Value::From(info.Env(), size.Height);
                    m_jsRenderTargetTextures[idx] = Napi::Persistent(createRenderTextureCallback.Call({jsWidth, jsHeight}).As<Napi::Object>());
                }
            }

        private:
            Napi::ObjectReference m_jsSession{};
            std::array<Napi::ObjectReference, 2> m_jsRenderTargetTextures;
            XRSession& m_session;

            Napi::Value GetRenderTargetForEye(const Napi::CallbackInfo& info)
            {
                const std::string eye{info[0].As<Napi::String>().Utf8Value()};

                auto rtt = m_jsRenderTargetTextures[XREye::EyeToIndex(eye)].Value();
                rtt.Set("_framebuffer", Napi::External<FrameBufferData>::New(info.Env(), m_session.GetFrameBufferForEye(eye)));
                return rtt;
            }
        };

        // Implementation of the XR interface: https://immersive-web.github.io/webxr/#xr-interface
        class XR : public Napi::ObjectWrap<XR>
        {
            static constexpr auto JS_CLASS_NAME = "NativeXR";
            static constexpr auto JS_NAVIGATOR_NAME = "navigator";
            static constexpr auto JS_XR_NAME = "xr";
            static constexpr auto JS_NATIVE_NAME = "native";

        public:
            static void Initialize(Napi::Env env)
            {
                Napi::HandleScope scope{env};

                Napi::Function func = DefineClass(
                    env,
                    JS_CLASS_NAME,
                    {
                        InstanceMethod("isSessionSupported", &XR::IsSessionSupported),
                        InstanceMethod("requestSession", &XR::RequestSession),
                        InstanceMethod("getWebXRRenderTarget", &XR::GetWebXRRenderTarget),
                        InstanceMethod("getNativeRenderTargetProvider", &XR::GetNativeRenderTargetProvider),
                        InstanceValue(JS_NATIVE_NAME, Napi::Value::From(env, true)),
                    });

                Napi::Object global = env.Global();
                Napi::Object navigator;
                if (global.Has(JS_NAVIGATOR_NAME))
                {
                    navigator = global.Get(JS_NAVIGATOR_NAME).As<Napi::Object>();
                }
                else
                {
                    navigator = Napi::Object::New(env);
                    global.Set(JS_NAVIGATOR_NAME, navigator);
                }

                auto xr = func.New({});
                navigator.Set(JS_XR_NAME, xr);
            }

            XR(const Napi::CallbackInfo& info)
                : Napi::ObjectWrap<XR>{info}
            {
            }

        private:
            Napi::Value IsSessionSupported(const Napi::CallbackInfo& info)
            {
                auto sessionType = info[0].As<Napi::String>().Utf8Value();
                bool isSupported = false;

                if (sessionType == XRSessionType::IMMERSIVE_VR)
                {
                    isSupported = true;
                }

                auto deferred = Napi::Promise::Deferred::New(info.Env());
                deferred.Resolve(Napi::Boolean::New(info.Env(), isSupported));
                return deferred.Promise();
            }

            Napi::Value RequestSession(const Napi::CallbackInfo& info)
            {
                return XRSession::CreateAsync(info);
            }

            Napi::Value GetWebXRRenderTarget(const Napi::CallbackInfo& info)
            {
                return NativeWebXRRenderTarget::New(info);
            }

            Napi::Value GetNativeRenderTargetProvider(const Napi::CallbackInfo& info)
            {
                return NativeRenderTargetProvider::New(info);
            }
        };
    }

    void InitializeNativeXr(Env& env)
    {
        PointerEvent::Initialize(env);

        XRWebGLLayer::Initialize(env);
        XRRigidTransform::Initialize(env);
        XRView::Initialize(env);
        XRViewerPose::Initialize(env);
        XRReferenceSpace::Initialize(env);
        XRFrame::Initialize(env);
        XRSession::Initialize(env);
        NativeWebXRRenderTarget::Initialize(env);
        NativeRenderTargetProvider::Initialize(env);
        XR::Initialize(env);
    }
}<|MERGE_RESOLUTION|>--- conflicted
+++ resolved
@@ -512,13 +512,8 @@
             }
 
         private:
-<<<<<<< HEAD
-=======
-            static inline Napi::FunctionReference constructor{};
-
             Napi::ObjectReference m_position{};
             Napi::ObjectReference m_orientation{};
->>>>>>> 91fed246
             Napi::Reference<Napi::Float32Array> m_matrix{};
 
             Napi::Value Position(const Napi::CallbackInfo&)
@@ -641,11 +636,7 @@
             {
             }
 
-<<<<<<< HEAD
-            void Update(const Napi::CallbackInfo& info, gsl::span<const float, 16> matrix, gsl::span<const xr::System::Session::Frame::View> views)
-=======
-            void Update(const xr::System::Session::Frame::Space& space, gsl::span<const xr::System::Session::Frame::View> views)
->>>>>>> 91fed246
+            void Update(const Napi::CallbackInfo& info, const xr::System::Session::Frame::Space& space, gsl::span<const xr::System::Session::Frame::View> views)
             {
                 // Update the transform.
                 m_transform.Update(space, true);
@@ -742,12 +733,8 @@
                     assert(transform != nullptr);
                 }
             }
-<<<<<<< HEAD
-=======
 
         private:
-            static inline Napi::FunctionReference constructor{};
-
             Napi::Value GetOffsetReferenceSpace(const Napi::CallbackInfo& info)
             {
                 // TODO: Handle XRBoundedReferenceSpace case
@@ -755,7 +742,6 @@
 
                 return XRReferenceSpace::New(info);
             }
->>>>>>> 91fed246
         };
 
         class XRFrame : public Napi::ObjectWrap<XRFrame>
@@ -787,7 +773,7 @@
                 : Napi::ObjectWrap<XRFrame>{info}
                 , m_jsXRViewerPose{Napi::Persistent(XRViewerPose::New(info))}
                 , m_xrViewerPose{*XRViewerPose::Unwrap(m_jsXRViewerPose.Value())}
-                , m_jsTransform{Napi::Persistent(XRRigidTransform::New())}
+                , m_jsTransform{Napi::Persistent(XRRigidTransform::New(info))}
                 , m_transform{*XRRigidTransform::Unwrap(m_jsTransform.Value())}
                 , m_jsPose{Napi::Persistent(Napi::Object::New(info.Env()))}
             {
@@ -818,11 +804,7 @@
                 // Updating the reference space is currently not supported. Until it is, we assume the
                 // reference space is unmoving at identity (which is usually true).
 
-<<<<<<< HEAD
-                m_xrViewerPose.Update(info, spaceTransform, m_frame->Views);
-=======
-                m_xrViewerPose.Update({ {0, 0, 0}, {0, 0, 0, 1} }, m_frame->Views);
->>>>>>> 91fed246
+                m_xrViewerPose.Update(info, { {0, 0, 0}, {0, 0, 0, 1} }, m_frame->Views);
 
                 return m_jsXRViewerPose.Value();
             }
