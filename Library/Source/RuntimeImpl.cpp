#include "RuntimeImpl.h"

#include "Console.h"
#include "NativeEngine.h"
#include "NativeWindow.h"
#include "XMLHttpRequest.h"

#include <curl/curl.h>
#include <napi/env.h>
#include <sstream>

namespace Babylon
{
    namespace
    {
        static constexpr auto JS_WINDOW_NAME = "window";
        static constexpr auto JS_NATIVE_NAME = "_native";
        static constexpr auto JS_RUNTIME_NAME = "runtime";
        static constexpr auto JS_NATIVE_WINDOW_NAME = "window";
        static constexpr auto JS_CONSOLE_NAME = "console";

        static constexpr auto JS_ENGINE_CONSTRUCTOR_NAME = "Engine";
        static constexpr auto JS_XML_HTTP_REQUEST_CONSTRUCTOR_NAME = "XMLHttpRequest";
    }

    RuntimeImpl& RuntimeImpl::GetRuntimeImplFromJavaScript(Napi::Env env)
    {
        const auto& _native{env.Global().Get(JS_NATIVE_NAME).ToObject()};
        return *_native.Get(JS_RUNTIME_NAME).As<Napi::External<RuntimeImpl>>().Data();
    }

    NativeWindow& RuntimeImpl::GetNativeWindowFromJavaScript(Napi::Env env)
    {
        const auto& _native{env.Global().Get(JS_NATIVE_NAME).ToObject()};
        return *NativeWindow::Unwrap(_native.Get(JS_WINDOW_NAME).ToObject());
    }

    RuntimeImpl::RuntimeImpl(void* nativeWindowPtr, const std::string& rootUrl, LogCallback&& logCallback)
        : m_nativeWindowPtr{nativeWindowPtr}
        , m_thread{[this] { ThreadProcedure(); }}
        , m_rootUrl{rootUrl}
        , m_logCallback{logCallback}
    {
    }

    RuntimeImpl::~RuntimeImpl()
    {
        if (m_suspended)
        {
            Resume();
        }
        m_cancelSource.cancel();
        m_thread.join();
    }

    void RuntimeImpl::UpdateSize(float width, float height)
    {
        m_dispatcher.queue([width, height, this] {
            auto& window = RuntimeImpl::GetNativeWindowFromJavaScript(*m_env);
            window.Resize(static_cast<size_t>(width), static_cast<size_t>(height));
        });
    }

    void RuntimeImpl::Suspend()
    {
        std::unique_lock<std::mutex> lock(m_suspendMutex);
        m_suspended = true;
        m_suspendVariable.notify_one();
    }

    void RuntimeImpl::Resume()
    {
        std::unique_lock<std::mutex> lock(m_suspendMutex);
        m_suspended = false;
        m_suspendVariable.notify_one();
    }

    void RuntimeImpl::LoadScript(const std::string& url)
    {
        auto lock = AcquireTaskLock();
        Task = arcana::when_all(LoadUrlAsync<std::string>(GetAbsoluteUrl(url).data()), Task).then(m_dispatcher, m_cancelSource,
            [this, url](const std::tuple<std::string, arcana::void_placeholder>& args)
            {
                m_env->Eval(std::get<0>(args).data(), url.data());
            });
    }

    void RuntimeImpl::Eval(const std::string& string, const std::string& sourceUrl)
    {
        auto lock = AcquireTaskLock();
        Task = Task.then(m_dispatcher, m_cancelSource, [this, string, sourceUrl]()
        {
            m_env->Eval(string.data(), sourceUrl.data());
        });
    }

    void RuntimeImpl::Dispatch(std::function<void(Env&)> func)
    {
        auto lock = AcquireTaskLock();
        Task = Task.then(m_dispatcher, m_cancelSource, [func = std::move(func), this]()
        {
            func(*m_env);
        });
    }

    const std::string& RuntimeImpl::RootUrl() const
    {
        return m_rootUrl;
    }

    std::string RuntimeImpl::GetAbsoluteUrl(const std::string& url)
    {
        auto curl = curl_url();

        auto code = curl_url_set(curl, CURLUPART_URL, url.data(), 0);

        // If input could not be turned into a valid URL, try using it as a regular URL.
        if (code == CURLUE_MALFORMED_INPUT)
        {
            code = curl_url_set(curl, CURLUPART_URL, (m_rootUrl + "/" + url).data(), 0);
        }

        if (code != CURLUE_OK)
        {
            throw std::exception{};
        }

        char* buf;
        code = curl_url_get(curl, CURLUPART_URL, &buf, 0);

        if (code != CURLUE_OK)
        {
            throw std::exception{};
        }

        std::string absoluteUrl{buf};

        curl_free(buf);
        curl_url_cleanup(curl);

        return std::move(absoluteUrl);
    }

    template<typename T>
    arcana::task<T, std::exception_ptr> RuntimeImpl::LoadUrlAsync(const std::string& url)
    {
        return arcana::make_task(m_dispatcher, m_cancelSource, [url]() {
            T data{};

            auto curl = curl_easy_init();
            if (curl)
            {
                curl_easy_setopt(curl, CURLOPT_URL, url.data());
                curl_easy_setopt(curl, CURLOPT_FOLLOWLOCATION, 1L);

                curl_write_callback callback = [](char* buffer, size_t size, size_t nitems, void* userData) {
                    auto& data = *static_cast<T*>(userData);
                    data.insert(data.end(), buffer, buffer + nitems);
                    return nitems;
                };

                curl_easy_setopt(curl, CURLOPT_WRITEFUNCTION, callback);
                curl_easy_setopt(curl, CURLOPT_WRITEDATA, &data);

                auto result = curl_easy_perform(curl);
                if (result != CURLE_OK)
                {
                    throw std::exception();
                }

                curl_easy_cleanup(curl);
            }

            return std::move(data);
        });
    }

<<<<<<< HEAD
    void RuntimeImpl::LoadScript(const std::string& url)
    {
        // clang-format off
        auto lock = AcquireTaskLock();
        Task = Task.then(m_dispatcher, m_cancelSource, [this, url] {
            return LoadUrlAsync<std::string>(GetAbsoluteUrl(url).c_str());
        }).then(m_dispatcher, m_cancelSource, [this, url](const std::string& script) {
            Env().Eval(script.data(), url.data());
        });
        // clang-format on
    }

    void RuntimeImpl::Eval(const std::string& string, const std::string& sourceUrl)
    {
        Execute([this, string, sourceUrl](auto&) {
            Env().Eval(string.data(), sourceUrl.data());
        });
    }

    void RuntimeImpl::Execute(std::function<void(RuntimeImpl&)> func)
    {
        auto lock = AcquireTaskLock();
        Task = Task.then(m_dispatcher, m_cancelSource, [func = std::move(func), this]() {
            func(*this);
        });
    }

    Env& RuntimeImpl::Env()
    {
        return *this->m_env;
    }

    const std::string& RuntimeImpl::RootUrl() const
    {
        return m_rootUrl;
    }

=======
>>>>>>> ab716cb9
    arcana::manual_dispatcher<babylon_dispatcher::work_size>& RuntimeImpl::Dispatcher()
    {
        return m_dispatcher;
    }

    arcana::cancellation& RuntimeImpl::Cancellation()
    {
        return m_cancelSource;
    }

    std::scoped_lock<std::mutex> RuntimeImpl::AcquireTaskLock()
    {
        return std::scoped_lock{m_taskMutex};
    }

    void RuntimeImpl::InitializeJavaScriptVariables()
    {
        auto& env = *m_env;
        auto global = env.Global();

        global.Set(JS_WINDOW_NAME, global);

        auto jsNative = Napi::Object::New(env);
        global.Set(JS_NATIVE_NAME, jsNative);

        auto jsRuntime = Napi::External<RuntimeImpl>::New(env, this);
        jsNative.Set(JS_RUNTIME_NAME, jsRuntime);

        auto jsWindow = NativeWindow::Create(env, m_nativeWindowPtr, 32, 32);
        jsNative.Set(JS_NATIVE_WINDOW_NAME, jsWindow.Value());
        global.Set("setTimeout", NativeWindow::GetSetTimeoutFunction(jsWindow).Value());
        global.Set("atob", NativeWindow::GetAToBFunction(jsWindow).Value());

        auto jsConsole = Console::Create(env, m_logCallback);
        jsNative.Set(JS_CONSOLE_NAME, jsConsole.Value());
        global.Set(JS_CONSOLE_NAME, jsConsole.Value());

        auto jsNativeEngineConstructor = NativeEngine::InitializeAndCreateConstructor(env);
        jsNative.Set(JS_ENGINE_CONSTRUCTOR_NAME, jsNativeEngineConstructor.Value());

        auto jsXmlHttpRequestConstructor = XMLHttpRequest::CreateConstructor(env);
        global.Set(JS_XML_HTTP_REQUEST_CONSTRUCTOR_NAME, jsXmlHttpRequestConstructor.Value());
    }

    void RuntimeImpl::BaseThreadProcedure()
    {
        m_dispatcher.set_affinity(std::this_thread::get_id());

<<<<<<< HEAD
        auto executeOnScriptThread = [this](std::function<void()> action) {
            Execute([action = std::move(action)](auto&) {
=======
        auto executeOnScriptThread = [this](std::function<void()> action)
        {
            Dispatch([action = std::move(action)](auto&)
            {
>>>>>>> ab716cb9
                action();
            });
        };

<<<<<<< HEAD
        babylon::Env env{GetModulePath().u8string().data(), std::move(executeOnScriptThread)};
=======
        Env env{ GetModulePath().u8string().data(), std::move(executeOnScriptThread) };
>>>>>>> ab716cb9

        m_env = &env;
        auto hostScopeGuard = gsl::finally([this] { m_env = nullptr; });

        InitializeJavaScriptVariables();

        // TODO: Handle device lost/restored.

        while (!m_cancelSource.cancelled())
        {
            // check if suspended
            {
                std::unique_lock<std::mutex> lock(m_suspendMutex);
                m_suspendVariable.wait(lock, [this]() { return !m_suspended; });
            }
            m_dispatcher.blocking_tick(m_cancelSource);
        }
    }

    template arcana::task<std::string, std::exception_ptr> RuntimeImpl::LoadUrlAsync(const std::string& url);
    template arcana::task<std::vector<char>, std::exception_ptr> RuntimeImpl::LoadUrlAsync(const std::string& url);
}<|MERGE_RESOLUTION|>--- conflicted
+++ resolved
@@ -175,46 +175,6 @@
         });
     }
 
-<<<<<<< HEAD
-    void RuntimeImpl::LoadScript(const std::string& url)
-    {
-        // clang-format off
-        auto lock = AcquireTaskLock();
-        Task = Task.then(m_dispatcher, m_cancelSource, [this, url] {
-            return LoadUrlAsync<std::string>(GetAbsoluteUrl(url).c_str());
-        }).then(m_dispatcher, m_cancelSource, [this, url](const std::string& script) {
-            Env().Eval(script.data(), url.data());
-        });
-        // clang-format on
-    }
-
-    void RuntimeImpl::Eval(const std::string& string, const std::string& sourceUrl)
-    {
-        Execute([this, string, sourceUrl](auto&) {
-            Env().Eval(string.data(), sourceUrl.data());
-        });
-    }
-
-    void RuntimeImpl::Execute(std::function<void(RuntimeImpl&)> func)
-    {
-        auto lock = AcquireTaskLock();
-        Task = Task.then(m_dispatcher, m_cancelSource, [func = std::move(func), this]() {
-            func(*this);
-        });
-    }
-
-    Env& RuntimeImpl::Env()
-    {
-        return *this->m_env;
-    }
-
-    const std::string& RuntimeImpl::RootUrl() const
-    {
-        return m_rootUrl;
-    }
-
-=======
->>>>>>> ab716cb9
     arcana::manual_dispatcher<babylon_dispatcher::work_size>& RuntimeImpl::Dispatcher()
     {
         return m_dispatcher;
@@ -263,24 +223,13 @@
     {
         m_dispatcher.set_affinity(std::this_thread::get_id());
 
-<<<<<<< HEAD
         auto executeOnScriptThread = [this](std::function<void()> action) {
-            Execute([action = std::move(action)](auto&) {
-=======
-        auto executeOnScriptThread = [this](std::function<void()> action)
-        {
-            Dispatch([action = std::move(action)](auto&)
-            {
->>>>>>> ab716cb9
+            Dispatch([action = std::move(action)](auto&) {
                 action();
             });
         };
 
-<<<<<<< HEAD
-        babylon::Env env{GetModulePath().u8string().data(), std::move(executeOnScriptThread)};
-=======
-        Env env{ GetModulePath().u8string().data(), std::move(executeOnScriptThread) };
->>>>>>> ab716cb9
+        Env env{GetModulePath().u8string().data(), std::move(executeOnScriptThread)};
 
         m_env = &env;
         auto hostScopeGuard = gsl::finally([this] { m_env = nullptr; });
