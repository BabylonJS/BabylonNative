--- conflicted
+++ resolved
@@ -148,26 +148,16 @@
     {
         auto lock = AcquireTaskLock();
         auto whenAllTask = arcana::when_all(LoadUrlAsync<std::string>(GetAbsoluteUrl(url).data()), Task);
-<<<<<<< HEAD
-        Task = whenAllTask.then(m_dispatcher, m_cancelSource, [this, url](const std::tuple<std::string, arcana::void_placeholder>& args) {
+        Task = whenAllTask.then(*m_dispatcher, m_cancelSource, [this, url](const std::tuple<std::string, arcana::void_placeholder>& args) {
             Napi::Eval(*m_env, std::get<0>(args).data(), url.data());
-=======
-        Task = whenAllTask.then(*m_dispatcher, m_cancelSource, [this, url](const std::tuple<std::string, arcana::void_placeholder>& args) {
-            m_env->Eval(std::get<0>(args).data(), url.data());
->>>>>>> 8cb07489
         });
     }
 
     void RuntimeImpl::Eval(const std::string& string, const std::string& sourceUrl)
     {
         auto lock = AcquireTaskLock();
-<<<<<<< HEAD
-        Task = Task.then(m_dispatcher, m_cancelSource, [this, string, sourceUrl]() {
+        Task = Task.then(*m_dispatcher, m_cancelSource, [this, string, sourceUrl]() {
             Napi::Eval(*m_env, string.data(), sourceUrl.data());
-=======
-        Task = Task.then(*m_dispatcher, m_cancelSource, [this, string, sourceUrl]() {
-            m_env->Eval(string.data(), sourceUrl.data());
->>>>>>> 8cb07489
         });
     }
 
@@ -318,23 +308,16 @@
             DisposeJsRuntimeForThread();
         });
 
-<<<<<<< HEAD
         // Create the N-API environment
         auto env = Napi::Attach();
-=======
-        Env env{ GetModulePath().u8string().data(), std::move(executeOnScriptThread) };
-        auto envReferencesScopeGuard = gsl::finally([this]
+        m_env = &env;
+        auto envScopeGuard = gsl::finally([this, env]
         {
             // Because the dispatcher and task may take references to the N-API environment,
             // they must be cleared before the env itself is destroyed.
             m_dispatcher.reset();
             Task = arcana::task_from_result<std::exception_ptr>();
-        });
-
->>>>>>> 8cb07489
-        m_env = &env;
-        auto envScopeGuard = gsl::finally([this, env]
-        {
+
             m_env = nullptr;
             Napi::Detach(env);
         });
