--- conflicted
+++ resolved
@@ -213,11 +213,7 @@
         global.Set("setTimeout", NativeWindow::GetSetTimeoutFunction(jsWindow).Value());
         global.Set("atob", NativeWindow::GetAToBFunction(jsWindow).Value());
 
-<<<<<<< HEAD
-        auto jsNativeEngineConstructor = NativeEngine::InitializeAndCreateConstructor(env);
-=======
         auto jsNativeEngineConstructor = NativeEngine::CreateConstructor(env);
->>>>>>> c138fd4b
         jsNative.Set(JS_ENGINE_CONSTRUCTOR_NAME, jsNativeEngineConstructor.Value());
 
         auto jsXmlHttpRequestConstructor = XMLHttpRequest::CreateConstructor(env);
