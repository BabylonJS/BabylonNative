--- conflicted
+++ resolved
@@ -4,24 +4,14 @@
 
 namespace Babylon
 {
-<<<<<<< HEAD
-    RuntimeApple::RuntimeApple(void* nativeWindowPtr, LogCallback callback)
-        : RuntimeApple{nativeWindowPtr, ".", std::move(callback)} // todo : use parent module path. std::filesystem or std::experimental::filesystem not supported
-    {
-    }
-
-    RuntimeApple::RuntimeApple(void* nativeWindowPtr, const std::string& rootUrl, LogCallback callback)
-        : Runtime{std::make_unique<RuntimeImpl>(nativeWindowPtr, rootUrl, std::move(callback))}
-=======
 
     RuntimeApple::RuntimeApple(void* nativeWindowPtr)
-    : RuntimeApple{nativeWindowPtr, "." } // todo : use parent module path. std::filesystem or std::experimental::filesystem not supported
+        : RuntimeApple{nativeWindowPtr, "."} // todo : use parent module path. std::filesystem or std::experimental::filesystem not supported
     {
     }
 
     RuntimeApple::RuntimeApple(void* nativeWindowPtr, const std::string& rootUrl)
-        : Runtime{ std::make_unique<RuntimeImpl>(nativeWindowPtr, rootUrl) }
->>>>>>> 541bc507
+        : Runtime{std::make_unique<RuntimeImpl>(nativeWindowPtr, rootUrl)}
     {
         // Apple Stub
     }
