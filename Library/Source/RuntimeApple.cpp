#include "Babylon/RuntimeApple.h"
#include "RuntimeImpl.h"
//#include <filesystem>

namespace Babylon
{
<<<<<<< HEAD

    RuntimeApple::RuntimeApple(void* nativeWindowPtr)
    : RuntimeApple{nativeWindowPtr, "." } // todo : use parent module path. std::filesystem or std::experimental::filesystem not supported
=======
    RuntimeApple::RuntimeApple(void* nativeWindowPtr, LogCallback callback)
    : RuntimeApple{nativeWindowPtr, ".", std::move(callback) } // todo : use parent module path. std::filesystem or std::experimental::filesystem not supported
>>>>>>> 6db8142d
    {
    }

    RuntimeApple::RuntimeApple(void* nativeWindowPtr, const std::string& rootUrl)
        : Runtime{ std::make_unique<RuntimeImpl>(nativeWindowPtr, rootUrl) }
    {
        // Apple Stub
    }

    void RuntimeImpl::ThreadProcedure()
    {
        RuntimeImpl::BaseThreadProcedure();
    }
}<|MERGE_RESOLUTION|>--- conflicted
+++ resolved
@@ -4,14 +4,9 @@
 
 namespace Babylon
 {
-<<<<<<< HEAD
 
     RuntimeApple::RuntimeApple(void* nativeWindowPtr)
     : RuntimeApple{nativeWindowPtr, "." } // todo : use parent module path. std::filesystem or std::experimental::filesystem not supported
-=======
-    RuntimeApple::RuntimeApple(void* nativeWindowPtr, LogCallback callback)
-    : RuntimeApple{nativeWindowPtr, ".", std::move(callback) } // todo : use parent module path. std::filesystem or std::experimental::filesystem not supported
->>>>>>> 6db8142d
     {
     }
 
