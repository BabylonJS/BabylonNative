#pragma once

#include "NativeWindow.h"
#include "ShaderCompiler.h"
#include "RuntimeImpl.h"
<<<<<<< HEAD
#include "BGFXCallback.h"
=======
#include "BgfxCallback.h"
>>>>>>> dc886982

#include <napi/napi.h>

#include <bgfx/bgfx.h>
#include <bgfx/platform.h>
#include <bimg/bimg.h>
#include <bx/readerwriter.h>

#include <gsl/gsl>

#include <assert.h>

namespace Babylon
{
    class ViewClearState final
    {
    public:
        ViewClearState(uint16_t viewId)
            : m_viewId{viewId}
        {
        }

        void UpdateFlags(const Napi::CallbackInfo& info)
        {
            const auto flags = static_cast<uint16_t>(info[0].As<Napi::Number>().Uint32Value());
            m_flags = flags;
            Update();
        }

        void UpdateColor(const Napi::CallbackInfo& info)
        {
            const auto r = info[0].As<Napi::Number>().FloatValue();
            const auto g = info[1].As<Napi::Number>().FloatValue();
            const auto b = info[2].As<Napi::Number>().FloatValue();
            const auto a = info[3].IsUndefined() ? 1.f : info[3].As<Napi::Number>().FloatValue();
            UpdateColor(r, g, b, a);
        }

        void UpdateColor(float r, float g, float b, float a = 1.f)
        {
            const bool needToUpdate = r != m_red || g != m_green || b != m_blue || a != m_alpha;
            if (needToUpdate)
            {
                m_red = r;
                m_green = g;
                m_blue = b;
                m_alpha = a;
                Update();
            }
        }

        void UpdateDepth(const Napi::CallbackInfo& info)
        {
            const auto depth = info[0].As<Napi::Number>().FloatValue();
            const bool needToUpdate = m_depth != depth;
            if (needToUpdate)
            {
                m_depth = depth;
                Update();
            }
        }

        void UpdateStencil(const Napi::CallbackInfo& info)
        {
            const auto stencil = static_cast<uint8_t>(info[0].As<Napi::Number>().Int32Value());
            const bool needToUpdate = m_stencil != stencil;
            if (needToUpdate)
            {
                m_stencil = stencil;
                Update();
            }
        }

        void Update() const
        {
            bgfx::setViewClear(m_viewId, m_flags, Color(), m_depth, m_stencil);
            // discard any previous set state 
            bgfx::discard();
            bgfx::touch(m_viewId);
        }

        void UpdateViewId(uint16_t viewId)
        {
            m_viewId = viewId;
        }

    private:
        uint16_t m_viewId{};
        float m_red{68.f / 255.f};
        float m_green{51.f / 255.f};
        float m_blue{85.f / 255.f};
        float m_alpha{1.f};
        float m_depth{1.f};
        uint16_t m_flags{BGFX_CLEAR_COLOR | BGFX_CLEAR_DEPTH};
        uint8_t m_stencil{0};

        uint32_t Color() const
        {
            uint32_t color = 0x0;
            color += static_cast<uint8_t>(m_red * std::numeric_limits<uint8_t>::max());
            color = color << 8;
            color += static_cast<uint8_t>(m_green * std::numeric_limits<uint8_t>::max());
            color = color << 8;
            color += static_cast<uint8_t>(m_blue * std::numeric_limits<uint8_t>::max());
            color = color << 8;
            color += static_cast<uint8_t>(m_alpha * std::numeric_limits<uint8_t>::max());
            return color;
        }
    };

    struct FrameBufferData final
    {
        FrameBufferData(bgfx::FrameBufferHandle frameBuffer, uint16_t viewId, uint16_t width, uint16_t height)
            : FrameBuffer{frameBuffer}
            , ViewId{viewId}
            , ViewClearState{ViewId}
            , Width{width}
            , Height{height}
        {
            assert(ViewId < bgfx::getCaps()->limits.maxViews);
        }

        FrameBufferData(FrameBufferData&) = delete;

        ~FrameBufferData()
        {
            bgfx::destroy(FrameBuffer);
        }

        void UseViewId(uint16_t viewId)
        {
            ViewId = viewId;
            ViewClearState.UpdateViewId(ViewId);
        }

        void SetUpView(uint16_t viewId)
        {
            UseViewId(viewId);
            bgfx::setViewFrameBuffer(ViewId, FrameBuffer);
            ViewClearState.Update();
            bgfx::setViewRect(ViewId, 0, 0, Width, Height);
        }

        bgfx::FrameBufferHandle FrameBuffer{bgfx::kInvalidHandle};
        bgfx::ViewId ViewId{};
        ViewClearState ViewClearState;
        uint16_t Width{};
        uint16_t Height{};
    };

    struct FrameBufferManager final
    {
        FrameBufferManager()
        {
            m_boundFrameBuffer = m_backBuffer = new FrameBufferData({bgfx::kInvalidHandle}, GetNewViewId(), bgfx::getStats()->width, bgfx::getStats()->height);
        }

        FrameBufferData* CreateNew(bgfx::FrameBufferHandle frameBufferHandle, uint16_t width, uint16_t height)
        {
            return new FrameBufferData(frameBufferHandle, GetNewViewId(), width, height);
        }

        void Bind(FrameBufferData* data)
        {
            m_boundFrameBuffer = data;

            // TODO: Consider doing this only on bgfx::reset(); the effects of this call don't survive reset, but as
            // long as there's no reset this doesn't technically need to be called every time the frame buffer is bound.
            m_boundFrameBuffer->SetUpView(GetNewViewId());

            // bgfx::setTexture()? Why?
            // TODO: View order?
        }

        FrameBufferData& GetBound() const
        {
            return *m_boundFrameBuffer;
        }

        void Unbind(FrameBufferData* data)
        {
            assert(m_boundFrameBuffer == data);
            m_boundFrameBuffer = m_backBuffer;
        }

        uint16_t GetNewViewId()
        {
            m_nextId++;
            assert(m_nextId < bgfx::getCaps()->limits.maxViews);
            return m_nextId;
        }

        void Reset()
        {
            m_nextId = 0;
        }

    private:
        FrameBufferData* m_boundFrameBuffer{nullptr};
        FrameBufferData* m_backBuffer{nullptr};
        uint16_t m_nextId{0};
    };

    struct UniformInfo final
    {
        uint8_t Stage{};
        // uninitilized bgfx resource is kInvalidHandle. 0 can be a valid handle.
        bgfx::UniformHandle Handle{bgfx::kInvalidHandle};
    };

    struct TextureData final
    {
        ~TextureData()
        {
            if (Texture.idx != bgfx::kInvalidHandle)
            {
                bgfx::destroy(Texture);
            }

            for (auto image : Images)
            {
                bimg::imageFree(image);
            }
        }

        std::vector<bimg::ImageContainer*> Images{};
        bgfx::TextureHandle Texture{bgfx::kInvalidHandle};
        uint32_t Flags{0};
        uint8_t AnisotropicLevel{0};
    };

    struct ImageData final
    {
        ~ImageData()
        {
            if (Image)
            {
                bimg::imageFree(Image.get());
            }
        }
        std::unique_ptr<bimg::ImageContainer> Image;
    };

    struct ProgramData final
    {
        ~ProgramData()
        {
            bgfx::destroy(Program);
        }

        std::unordered_map<std::string, uint32_t> AttributeLocations{};
        std::unordered_map<std::string, UniformInfo> VertexUniformNameToInfo{};
        std::unordered_map<std::string, UniformInfo> FragmentUniformNameToInfo{};

        bgfx::ProgramHandle Program{};

        struct UniformValue
        {
            std::vector<float> Data{};
            uint16_t ElementLength{};
        };

        std::unordered_map<uint16_t, UniformValue> Uniforms{};

        void SetUniform(bgfx::UniformHandle handle, gsl::span<const float> data, size_t elementLength = 1)
        {
            UniformValue& value = Uniforms[handle.idx];
            value.Data.assign(data.begin(), data.end());
            value.ElementLength = static_cast<uint16_t>(elementLength);
        }
    };

    struct VertexArray final
    {
        struct IndexBuffer
        {
            bgfx::IndexBufferHandle handle;
        };

        IndexBuffer indexBuffer;

        struct VertexBuffer
        {
            bgfx::VertexBufferHandle handle;
            uint32_t startVertex;
            bgfx::VertexLayoutHandle vertexLayoutHandle;
        };

        std::vector<VertexBuffer> vertexBuffers;
    };

    class NativeEngine final : public Napi::ObjectWrap<NativeEngine>
    {
        static constexpr auto JS_CLASS_NAME = "_NativeEngine";

    public:
        NativeEngine(const Napi::CallbackInfo& info);
        NativeEngine(const Napi::CallbackInfo& info, NativeWindow& nativeWindow);
        ~NativeEngine();

        static void InitializeWindow(void* nativeWindowPtr, uint32_t width, uint32_t height);
        static Napi::FunctionReference CreateConstructor(Napi::Env&);

        FrameBufferManager& GetFrameBufferManager();
        void Dispatch(std::function<void()>);
        void EndFrame();

    private:
        Napi::Value GetEngine(const Napi::CallbackInfo& info); // TODO: Hack, temporary method. Remove as part of the change to get rid of NapiBridge.
        void RequestAnimationFrame(const Napi::CallbackInfo& info);
        Napi::Value CreateVertexArray(const Napi::CallbackInfo& info);
        void DeleteVertexArray(const Napi::CallbackInfo& info);
        void BindVertexArray(const Napi::CallbackInfo& info);
        Napi::Value CreateIndexBuffer(const Napi::CallbackInfo& info);
        void DeleteIndexBuffer(const Napi::CallbackInfo& info);
        void RecordIndexBuffer(const Napi::CallbackInfo& info);
        Napi::Value CreateVertexBuffer(const Napi::CallbackInfo& info);
        void DeleteVertexBuffer(const Napi::CallbackInfo& info);
        void RecordVertexBuffer(const Napi::CallbackInfo& info);
        Napi::Value CreateProgram(const Napi::CallbackInfo& info);
        Napi::Value GetUniforms(const Napi::CallbackInfo& info);
        Napi::Value GetAttributes(const Napi::CallbackInfo& info);
        void SetProgram(const Napi::CallbackInfo& info);
        void SetState(const Napi::CallbackInfo& info);
        void SetZOffset(const Napi::CallbackInfo& info);
        Napi::Value GetZOffset(const Napi::CallbackInfo& info);
        void SetDepthTest(const Napi::CallbackInfo& info);
        Napi::Value GetDepthWrite(const Napi::CallbackInfo& info);
        void SetDepthWrite(const Napi::CallbackInfo& info);
        void SetColorWrite(const Napi::CallbackInfo& info);
        void SetBlendMode(const Napi::CallbackInfo& info);
        void SetMatrix(const Napi::CallbackInfo& info);
        void SetInt(const Napi::CallbackInfo& info);
        void SetIntArray(const Napi::CallbackInfo& info);
        void SetIntArray2(const Napi::CallbackInfo& info);
        void SetIntArray3(const Napi::CallbackInfo& info);
        void SetIntArray4(const Napi::CallbackInfo& info);
        void SetFloatArray(const Napi::CallbackInfo& info);
        void SetFloatArray2(const Napi::CallbackInfo& info);
        void SetFloatArray3(const Napi::CallbackInfo& info);
        void SetFloatArray4(const Napi::CallbackInfo& info);
        void SetMatrices(const Napi::CallbackInfo& info);
        void SetMatrix3x3(const Napi::CallbackInfo& info);
        void SetMatrix2x2(const Napi::CallbackInfo& info);
        void SetFloat(const Napi::CallbackInfo& info);
        void SetFloat2(const Napi::CallbackInfo& info);
        void SetFloat3(const Napi::CallbackInfo& info);
        void SetFloat4(const Napi::CallbackInfo& info);
        Napi::Value CreateTexture(const Napi::CallbackInfo& info);
        Napi::Value LoadTexture(const Napi::CallbackInfo& info);
        Napi::Value LoadCubeTexture(const Napi::CallbackInfo& info);
        Napi::Value GetTextureWidth(const Napi::CallbackInfo& info);
        Napi::Value GetTextureHeight(const Napi::CallbackInfo& info);
        void UpdateRawTexture(const Napi::CallbackInfo& info);
        void SetTextureSampling(const Napi::CallbackInfo& info);
        void SetTextureWrapMode(const Napi::CallbackInfo& info);
        void SetTextureAnisotropicLevel(const Napi::CallbackInfo& info);
        void SetTexture(const Napi::CallbackInfo& info);
        void DeleteTexture(const Napi::CallbackInfo& info);
        Napi::Value CreateFrameBuffer(const Napi::CallbackInfo& info);
        void DeleteFrameBuffer(const Napi::CallbackInfo& info);
        void BindFrameBuffer(const Napi::CallbackInfo& info);
        void UnbindFrameBuffer(const Napi::CallbackInfo& info);
        void DrawIndexed(const Napi::CallbackInfo& info);
        void Draw(const Napi::CallbackInfo& info);
        void Clear(const Napi::CallbackInfo& info);
        void ClearColor(const Napi::CallbackInfo& info);
        void ClearStencil(const Napi::CallbackInfo& info);
        void ClearDepth(const Napi::CallbackInfo& info);
        Napi::Value GetRenderWidth(const Napi::CallbackInfo& info);
        Napi::Value GetRenderHeight(const Napi::CallbackInfo& info);
        void SetViewPort(const Napi::CallbackInfo& info);
        Napi::Value GetFramebufferData(const Napi::CallbackInfo& info);

        void UpdateSize(size_t width, size_t height);
        void DispatchAnimationFrameAsync(Napi::FunctionReference callback);

        Napi::Value DecodeImage(const Napi::CallbackInfo& info);
        Napi::Value GetImageData(const Napi::CallbackInfo& info);
        Napi::Value EncodeImage(const Napi::CallbackInfo& info);

        ShaderCompiler m_shaderCompiler;

        ProgramData* m_currentProgram;

        RuntimeImpl& m_runtimeImpl;

        bx::DefaultAllocator m_allocator;
        uint64_t m_engineState;

<<<<<<< HEAD
        inline static BGFXCallback m_bgfxCallback{};
=======
        static inline BgfxCallback _bgfxCallback{};
>>>>>>> dc886982
        FrameBufferManager m_frameBufferManager{};

        NativeWindow::OnResizeCallbackTicket m_resizeCallbackTicket;

        template<int size, typename arrayType>
        void SetTypeArrayN(const Napi::CallbackInfo& info);

        template<int size>
        void SetFloatN(const Napi::CallbackInfo& info);

        template<int size>
        void SetMatrixN(const Napi::CallbackInfo& info);

        void ImageToTexture(TextureData* const textureData, bimg::ImageContainer& image, bool invertY, bool mipMap) const;
        // Scratch vector used for data alignment.
        std::vector<float> m_scratch{};
    };
}<|MERGE_RESOLUTION|>--- conflicted
+++ resolved
@@ -3,11 +3,7 @@
 #include "NativeWindow.h"
 #include "ShaderCompiler.h"
 #include "RuntimeImpl.h"
-<<<<<<< HEAD
-#include "BGFXCallback.h"
-=======
 #include "BgfxCallback.h"
->>>>>>> dc886982
 
 #include <napi/napi.h>
 
@@ -398,11 +394,7 @@
         bx::DefaultAllocator m_allocator;
         uint64_t m_engineState;
 
-<<<<<<< HEAD
-        inline static BGFXCallback m_bgfxCallback{};
-=======
         static inline BgfxCallback _bgfxCallback{};
->>>>>>> dc886982
         FrameBufferManager m_frameBufferManager{};
 
         NativeWindow::OnResizeCallbackTicket m_resizeCallbackTicket;
