#pragma once

#include "NativeWindow.h"
#include "ShaderCompiler.h"
#include "RuntimeImpl.h"

#include <napi/napi.h>

#include <bgfx/bgfx.h>
#include <bgfx/platform.h>
#include <bimg/bimg.h>
#include <bx/readerwriter.h>

#include <gsl/gsl>

#include <assert.h>

namespace Babylon
{
    class ViewClearState final
    {
    public:
        ViewClearState(uint16_t viewId)
            : m_viewId{viewId}
        {
        }

        void UpdateFlags(const Napi::CallbackInfo& info)
        {
            const auto flags = static_cast<uint16_t>(info[0].As<Napi::Number>().Uint32Value());
            m_flags = flags;
            Update();
        }

        void UpdateColor(const Napi::CallbackInfo& info)
        {
            const auto r = info[0].As<Napi::Number>().FloatValue();
            const auto g = info[1].As<Napi::Number>().FloatValue();
            const auto b = info[2].As<Napi::Number>().FloatValue();
            const auto a = info[3].IsUndefined() ? 1.f : info[3].As<Napi::Number>().FloatValue();
            UpdateColor(r, g, b, a);
        }

        void UpdateColor(float r, float g, float b, float a = 1.f)
        {
            const bool needToUpdate = r != m_red || g != m_green || b != m_blue || a != m_alpha;
            if (needToUpdate)
            {
                m_red = r;
                m_green = g;
                m_blue = b;
                m_alpha = a;
                Update();
            }
        }

        void UpdateDepth(const Napi::CallbackInfo& info)
        {
            const auto depth = info[0].As<Napi::Number>().FloatValue();
            const bool needToUpdate = m_depth != depth;
            if (needToUpdate)
            {
                m_depth = depth;
                Update();
            }
        }

        void UpdateStencil(const Napi::CallbackInfo& info)
        {
            const auto stencil = static_cast<uint8_t>(info[0].As<Napi::Number>().Int32Value());
            const bool needToUpdate = m_stencil != stencil;
            if (needToUpdate)
            {
                m_stencil = stencil;
                Update();
            }
        }

        void Update() const
        {
            bgfx::setViewClear(m_viewId, m_flags, Color(), m_depth, m_stencil);
<<<<<<< HEAD
            // with Open GL/ES, touching the view gives a red or black square in the middle of the screen (1/9 screen size)
            // that's the default bgfx touch mesh. why?
#ifndef ANDROID
=======
            bgfx::discard();
>>>>>>> b7864ff7
            bgfx::touch(m_viewId);
#endif
            bgfx::setViewMode(m_viewId, bgfx::ViewMode::Sequential);
        }

        void UpdateViewId(uint16_t viewId)
        {
            m_viewId = viewId;
        }

    private:
        uint16_t m_viewId{};
        float m_red{68.f / 255.f};
        float m_green{51.f / 255.f};
        float m_blue{85.f / 255.f};
        float m_alpha{1.f};
        float m_depth{1.f};
        uint16_t m_flags{BGFX_CLEAR_COLOR | BGFX_CLEAR_DEPTH};
        uint8_t m_stencil{0};

        uint32_t Color() const
        {
            uint32_t color = 0x0;
            color += static_cast<uint8_t>(m_red * std::numeric_limits<uint8_t>::max());
            color = color << 8;
            color += static_cast<uint8_t>(m_green * std::numeric_limits<uint8_t>::max());
            color = color << 8;
            color += static_cast<uint8_t>(m_blue * std::numeric_limits<uint8_t>::max());
            color = color << 8;
            color += static_cast<uint8_t>(m_alpha * std::numeric_limits<uint8_t>::max());
            return color;
        }
    };

    struct FrameBufferData final
    {
        FrameBufferData(bgfx::FrameBufferHandle frameBuffer, uint16_t viewId, uint16_t width, uint16_t height)
            : FrameBuffer{frameBuffer}
            , ViewId{viewId}
            , ViewClearState{ViewId}
            , Width{width}
            , Height{height}
        {
            assert(ViewId < bgfx::getCaps()->limits.maxViews);
        }

        FrameBufferData(FrameBufferData&) = delete;

        ~FrameBufferData()
        {
            bgfx::destroy(FrameBuffer);
        }

        void UseViewId(uint16_t viewId)
        {
            ViewId = viewId;
            ViewClearState.UpdateViewId(ViewId);
        }

        void SetUpView(uint16_t viewId)
        {
            UseViewId(viewId);
            bgfx::setViewFrameBuffer(ViewId, FrameBuffer);
            ViewClearState.Update();
            bgfx::setViewRect(ViewId, 0, 0, Width, Height);
        }

        bgfx::FrameBufferHandle FrameBuffer{bgfx::kInvalidHandle};
        bgfx::ViewId ViewId{};
        ViewClearState ViewClearState;
        uint16_t Width{};
        uint16_t Height{};
    };

    struct FrameBufferManager final
    {
        FrameBufferManager()
        {
            m_boundFrameBuffer = m_backBuffer = new FrameBufferData({bgfx::kInvalidHandle}, GetNewViewId(), bgfx::getStats()->width, bgfx::getStats()->height);
        }

        FrameBufferData* CreateNew(bgfx::FrameBufferHandle frameBufferHandle, uint16_t width, uint16_t height)
        {
            return new FrameBufferData(frameBufferHandle, GetNewViewId(), width, height);
        }

        void Bind(FrameBufferData* data)
        {
            m_boundFrameBuffer = data;

            // TODO: Consider doing this only on bgfx::reset(); the effects of this call don't survive reset, but as
            // long as there's no reset this doesn't technically need to be called every time the frame buffer is bound.
            m_boundFrameBuffer->SetUpView(GetNewViewId());

            // bgfx::setTexture()? Why?
            // TODO: View order?
        }

        FrameBufferData& GetBound() const
        {
            return *m_boundFrameBuffer;
        }

        void Unbind(FrameBufferData* data)
        {
            assert(m_boundFrameBuffer == data);
            m_boundFrameBuffer = m_backBuffer;
        }

        uint16_t GetNewViewId()
        {
            m_nextId++;
            assert(m_nextId < bgfx::getCaps()->limits.maxViews);
            return m_nextId;
        }

        void Reset()
        {
            m_nextId = 0;
        }

    private:
        FrameBufferData* m_boundFrameBuffer{nullptr};
        FrameBufferData* m_backBuffer{nullptr};
        uint16_t m_nextId{0};
    };

    struct UniformInfo final
    {
        uint8_t Stage{};
        // uninitilized bgfx resource is kInvalidHandle. 0 can be a valid handle.
        bgfx::UniformHandle Handle{bgfx::kInvalidHandle};
    };

    struct TextureData final
    {
        ~TextureData()
        {
            bgfx::destroy(Texture);

            for (auto image : Images)
            {
                bimg::imageFree(image);
            }
        }

        std::vector<bimg::ImageContainer*> Images{};
        bgfx::TextureHandle Texture{bgfx::kInvalidHandle};
        uint32_t Flags{0};
        uint8_t AnisotropicLevel{0};
    };

    struct ImageData final
    {
        ~ImageData()
        {
            if (Image)
            {
                bimg::imageFree(Image.get());
            }
        }
        std::unique_ptr<bimg::ImageContainer> Image;
    };

    struct ProgramData final
    {
        ~ProgramData()
        {
            bgfx::destroy(Program);
        }

        std::unordered_map<std::string, uint32_t> AttributeLocations{};
        std::unordered_map<std::string, UniformInfo> VertexUniformNameToInfo{};
        std::unordered_map<std::string, UniformInfo> FragmentUniformNameToInfo{};

        bgfx::ProgramHandle Program{};

        struct UniformValue
        {
            std::vector<float> Data{};
            uint16_t ElementLength{};
        };

        std::unordered_map<uint16_t, UniformValue> Uniforms{};

        void SetUniform(bgfx::UniformHandle handle, gsl::span<const float> data, size_t elementLength = 1)
        {
            UniformValue& value = Uniforms[handle.idx];
            value.Data.assign(data.begin(), data.end());
            value.ElementLength = static_cast<uint16_t>(elementLength);
        }
    };

    struct VertexArray final
    {
        struct IndexBuffer
        {
            bgfx::IndexBufferHandle handle;
        };

        IndexBuffer indexBuffer;

        struct VertexBuffer
        {
            bgfx::VertexBufferHandle handle;
            uint32_t startVertex;
            bgfx::VertexLayoutHandle vertexLayoutHandle;
        };

        std::vector<VertexBuffer> vertexBuffers;
    };

    class NativeEngine final : public Napi::ObjectWrap<NativeEngine>
    {
        static constexpr auto JS_CLASS_NAME = "_NativeEngine";

    public:
        NativeEngine(const Napi::CallbackInfo& info);
        NativeEngine(const Napi::CallbackInfo& info, NativeWindow& nativeWindow);

        static void InitializeWindow(void* nativeWindowPtr, uint32_t width, uint32_t height);
        static Napi::FunctionReference CreateConstructor(Napi::Env&);

        FrameBufferManager& GetFrameBufferManager();
        void Dispatch(std::function<void()>);
        void EndFrame();

    private:
        Napi::Value GetEngine(const Napi::CallbackInfo& info); // TODO: Hack, temporary method. Remove as part of the change to get rid of NapiBridge.
        void RequestAnimationFrame(const Napi::CallbackInfo& info);
        Napi::Value CreateVertexArray(const Napi::CallbackInfo& info);
        void DeleteVertexArray(const Napi::CallbackInfo& info);
        void BindVertexArray(const Napi::CallbackInfo& info);
        Napi::Value CreateIndexBuffer(const Napi::CallbackInfo& info);
        void DeleteIndexBuffer(const Napi::CallbackInfo& info);
        void RecordIndexBuffer(const Napi::CallbackInfo& info);
        Napi::Value CreateVertexBuffer(const Napi::CallbackInfo& info);
        void DeleteVertexBuffer(const Napi::CallbackInfo& info);
        void RecordVertexBuffer(const Napi::CallbackInfo& info);
        Napi::Value CreateProgram(const Napi::CallbackInfo& info);
        Napi::Value GetUniforms(const Napi::CallbackInfo& info);
        Napi::Value GetAttributes(const Napi::CallbackInfo& info);
        void SetProgram(const Napi::CallbackInfo& info);
        void SetState(const Napi::CallbackInfo& info);
        void SetZOffset(const Napi::CallbackInfo& info);
        Napi::Value GetZOffset(const Napi::CallbackInfo& info);
        void SetDepthTest(const Napi::CallbackInfo& info);
        Napi::Value GetDepthWrite(const Napi::CallbackInfo& info);
        void SetDepthWrite(const Napi::CallbackInfo& info);
        void SetColorWrite(const Napi::CallbackInfo& info);
        void SetBlendMode(const Napi::CallbackInfo& info);
        void SetMatrix(const Napi::CallbackInfo& info);
        void SetInt(const Napi::CallbackInfo& info);
        void SetIntArray(const Napi::CallbackInfo& info);
        void SetIntArray2(const Napi::CallbackInfo& info);
        void SetIntArray3(const Napi::CallbackInfo& info);
        void SetIntArray4(const Napi::CallbackInfo& info);
        void SetFloatArray(const Napi::CallbackInfo& info);
        void SetFloatArray2(const Napi::CallbackInfo& info);
        void SetFloatArray3(const Napi::CallbackInfo& info);
        void SetFloatArray4(const Napi::CallbackInfo& info);
        void SetMatrices(const Napi::CallbackInfo& info);
        void SetMatrix3x3(const Napi::CallbackInfo& info);
        void SetMatrix2x2(const Napi::CallbackInfo& info);
        void SetFloat(const Napi::CallbackInfo& info);
        void SetFloat2(const Napi::CallbackInfo& info);
        void SetFloat3(const Napi::CallbackInfo& info);
        void SetFloat4(const Napi::CallbackInfo& info);
        Napi::Value CreateTexture(const Napi::CallbackInfo& info);
        Napi::Value LoadTexture(const Napi::CallbackInfo& info);
        Napi::Value LoadCubeTexture(const Napi::CallbackInfo& info);
        Napi::Value GetTextureWidth(const Napi::CallbackInfo& info);
        Napi::Value GetTextureHeight(const Napi::CallbackInfo& info);
        void SetTextureSampling(const Napi::CallbackInfo& info);
        void SetTextureWrapMode(const Napi::CallbackInfo& info);
        void SetTextureAnisotropicLevel(const Napi::CallbackInfo& info);
        void SetTexture(const Napi::CallbackInfo& info);
        void DeleteTexture(const Napi::CallbackInfo& info);
        Napi::Value CreateFrameBuffer(const Napi::CallbackInfo& info);
        void DeleteFrameBuffer(const Napi::CallbackInfo& info);
        void BindFrameBuffer(const Napi::CallbackInfo& info);
        void UnbindFrameBuffer(const Napi::CallbackInfo& info);
        void DrawIndexed(const Napi::CallbackInfo& info);
        void Draw(const Napi::CallbackInfo& info);
        void Clear(const Napi::CallbackInfo& info);
        void ClearColor(const Napi::CallbackInfo& info);
        void ClearStencil(const Napi::CallbackInfo& info);
        void ClearDepth(const Napi::CallbackInfo& info);
        Napi::Value GetRenderWidth(const Napi::CallbackInfo& info);
        Napi::Value GetRenderHeight(const Napi::CallbackInfo& info);
        void SetViewPort(const Napi::CallbackInfo& info);

        void UpdateSize(size_t width, size_t height);
        void DispatchAnimationFrameAsync(Napi::FunctionReference callback);

        Napi::Value DecodeImage(const Napi::CallbackInfo& info);
        Napi::Value GetImageData(const Napi::CallbackInfo& info);
        Napi::Value EncodeImage(const Napi::CallbackInfo& info);

        ShaderCompiler m_shaderCompiler;

        ProgramData* m_currentProgram;

        RuntimeImpl& m_runtimeImpl;

        bx::DefaultAllocator m_allocator;
        uint64_t m_engineState;

        FrameBufferManager m_frameBufferManager{};

        NativeWindow::OnResizeCallbackTicket m_resizeCallbackTicket;

        template<int size, typename arrayType>
        void SetTypeArrayN(const Napi::CallbackInfo& info);

        template<int size>
        void SetFloatN(const Napi::CallbackInfo& info);

        template<int size>
        void SetMatrixN(const Napi::CallbackInfo& info);

        // Scratch vector used for data alignment.
        std::vector<float> m_scratch{};
    };
}<|MERGE_RESOLUTION|>--- conflicted
+++ resolved
@@ -79,15 +79,8 @@
         void Update() const
         {
             bgfx::setViewClear(m_viewId, m_flags, Color(), m_depth, m_stencil);
-<<<<<<< HEAD
-            // with Open GL/ES, touching the view gives a red or black square in the middle of the screen (1/9 screen size)
-            // that's the default bgfx touch mesh. why?
-#ifndef ANDROID
-=======
             bgfx::discard();
->>>>>>> b7864ff7
             bgfx::touch(m_viewId);
-#endif
             bgfx::setViewMode(m_viewId, bgfx::ViewMode::Sequential);
         }
 
