#include "NativeWindow.h"

#include <basen.hpp>

namespace Babylon
{
    namespace
    {
        constexpr auto JS_CLASS_NAME = "NativeWindow";
        constexpr auto JS_SET_TIMEOUT_NAME = "setTimeout";
        constexpr auto JS_A_TO_B_NAME = "atob";
    }

    Napi::ObjectReference NativeWindow::Create(Napi::Env& env, void* windowPtr, size_t width, size_t height)
    {
        Napi::HandleScope scope{env};

        Napi::Function constructor = DefineClass(
            env,
            JS_CLASS_NAME,
            {

            });

        return Napi::Persistent(constructor.New({Napi::External<void>::New(env, windowPtr), Napi::Number::From(env, width), Napi::Number::From(env, height)}));
    }

    Napi::FunctionReference NativeWindow::GetSetTimeoutFunction(Napi::ObjectReference& nativeWindow)
    {
        return Napi::Persistent(Napi::Function::New(nativeWindow.Env(), &NativeWindow::SetTimeout, JS_SET_TIMEOUT_NAME, NativeWindow::Unwrap(nativeWindow.Value())));
    }

    Napi::FunctionReference NativeWindow::GetAToBFunction(Napi::ObjectReference& nativeWindow)
    {
        return Napi::Persistent(Napi::Function::New(nativeWindow.Env(), &NativeWindow::DecodeBase64, JS_A_TO_B_NAME));
    }

    NativeWindow::NativeWindow(const Napi::CallbackInfo& info)
        : Napi::ObjectWrap<NativeWindow>{info}
        , m_runtimeImpl{RuntimeImpl::GetRuntimeImplFromJavaScript(info.Env())}
        , m_windowPtr{info[0].As<Napi::External<void>>().Data()}
        , m_width{static_cast<size_t>(info[1].As<Napi::Number>().Uint32Value())}
        , m_height{static_cast<size_t>(info[2].As<Napi::Number>().Uint32Value())}
    {
    }

    void NativeWindow::Resize(size_t newWidth, size_t newHeight)
    {
        if (newWidth != m_width || newHeight != m_height)
        {
            m_width = newWidth;
            m_height = newHeight;

            std::scoped_lock lock{m_mutex};
            for (const auto& callback : m_onResizeCallbacks)
            {
                callback(m_width, m_height);
            }
        }
    }

    NativeWindow::OnResizeCallbackTicket NativeWindow::AddOnResizeCallback(OnResizeCallback&& callback)
    {
        std::scoped_lock lock{m_mutex};
        return m_onResizeCallbacks.insert(callback, m_mutex);
    }

    void* NativeWindow::GetWindowPtr() const
    {
        return m_windowPtr;
    }

    size_t NativeWindow::GetWidth() const
    {
        return m_width;
    }

    size_t NativeWindow::GetHeight() const
    {
        return m_height;
    }

    void NativeWindow::SetTimeout(const Napi::CallbackInfo& info)
    {
        auto function = Napi::Persistent(info[0].As<Napi::Function>());
        auto milliseconds = std::chrono::milliseconds{info[1].As<Napi::Number>().Int32Value()};

        auto& nativeWindow = *static_cast<NativeWindow*>(info.Data());

        nativeWindow.RecursiveWaitOrCall(std::make_shared<Napi::FunctionReference>(std::move(function)), std::chrono::system_clock::now() + milliseconds);
    }

    Napi::Value NativeWindow::DecodeBase64(const Napi::CallbackInfo& info)
    {
        std::string encodedData = info[0].As<Napi::String>().Utf8Value();
        std::u16string decodedData;
        bn::decode_b64(encodedData.begin(), encodedData.end(), std::back_inserter(decodedData));
        return Napi::Value::From(info.Env(), decodedData);
    }

    void NativeWindow::RecursiveWaitOrCall(
        std::shared_ptr<Napi::FunctionReference> function,
        std::chrono::system_clock::time_point whenToRun)
    {
        if (std::chrono::system_clock::now() >= whenToRun)
        {
            function->Call({});
        }
        else
        {
<<<<<<< HEAD
            m_runtimeImpl.Execute([this, function = std::move(function), whenToRun](auto&) {
=======
            m_runtimeImpl.Dispatch([this, function = std::move(function), whenToRun](auto&)
            {
>>>>>>> ab716cb9
                RecursiveWaitOrCall(std::move(function), whenToRun);
            });
        }
    }
}<|MERGE_RESOLUTION|>--- conflicted
+++ resolved
@@ -108,12 +108,7 @@
         }
         else
         {
-<<<<<<< HEAD
-            m_runtimeImpl.Execute([this, function = std::move(function), whenToRun](auto&) {
-=======
-            m_runtimeImpl.Dispatch([this, function = std::move(function), whenToRun](auto&)
-            {
->>>>>>> ab716cb9
+            m_runtimeImpl.Dispatch([this, function = std::move(function), whenToRun](auto&) {
                 RecursiveWaitOrCall(std::move(function), whenToRun);
             });
         }
