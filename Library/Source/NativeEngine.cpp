--- conflicted
+++ resolved
@@ -501,11 +501,7 @@
         vertexLayout.m_stride = static_cast<uint16_t>(byteStride);
         vertexLayout.end();
 
-<<<<<<< HEAD
-        vertexArray.vertexBuffers.push_back({std::move(handle), byteOffset / byteStride, bgfx::createVertexDecl(decl)});
-=======
-        vertexArray.vertexBuffers.push_back({ std::move(handle), byteOffset / byteStride, bgfx::createVertexLayout(vertexLayout) });
->>>>>>> ab716cb9
+        vertexArray.vertexBuffers.push_back({std::move(handle), byteOffset / byteStride, bgfx::createVertexLayout(vertexLayout)});
     }
 
     Napi::Value NativeEngine::CreateProgram(const Napi::CallbackInfo& info)
@@ -1323,12 +1319,7 @@
         // put into a kind of function which requires a copy constructor for all of its captured variables.  Because
         // the Napi::FunctionReference is not copyable, this breaks when trying to capture the callback directly, so we
         // wrap it in a std::shared_ptr to allow the capture to function correctly.
-<<<<<<< HEAD
-        m_runtimeImpl.Execute([this, callbackPtr = std::make_shared<Napi::FunctionReference>(std::move(callback))](auto&) {
-=======
-        m_runtimeImpl.Dispatch([this, callbackPtr = std::make_shared<Napi::FunctionReference>(std::move(callback))](auto&)
-        {
->>>>>>> ab716cb9
+        m_runtimeImpl.Dispatch([this, callbackPtr = std::make_shared<Napi::FunctionReference>(std::move(callback))](auto&) {
             //bgfx_test(static_cast<uint16_t>(m_size.Width), static_cast<uint16_t>(m_size.Height));
 
             callbackPtr->Call({});
@@ -1345,12 +1336,7 @@
 
     void NativeEngine::Dispatch(std::function<void()> function)
     {
-<<<<<<< HEAD
-        m_runtimeImpl.Execute([function = std::move(function)](auto&) {
-=======
-        m_runtimeImpl.Dispatch([function = std::move(function)](auto&)
-        {
->>>>>>> ab716cb9
+        m_runtimeImpl.Dispatch([function = std::move(function)](auto&) {
             function();
         });
     }
