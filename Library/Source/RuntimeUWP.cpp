#include "Babylon/Runtime.h"
#include "Babylon/RuntimeUWP.h"
#include "RuntimeImpl.h"

#include "NativeXr.h"

namespace Babylon
{
    RuntimeUWP::RuntimeUWP(ABI::Windows::UI::Core::ICoreWindow* window, LogCallback callback)
        : RuntimeUWP{window, {}, std::move(callback)}
    {
    }

    RuntimeUWP::RuntimeUWP(ABI::Windows::UI::Core::ICoreWindow* window, const std::string& rootUrl, LogCallback callback)
        : Runtime{std::make_unique<RuntimeImpl>(window, rootUrl, std::move(callback))}
        , m_window{window}
    {
        m_window->AddRef();
    }

    RuntimeUWP::~RuntimeUWP()
    {
        m_window->Release();
    }

    /*RuntimeUWP::RuntimeUWP(ABI::Windows::UI::Xaml::Controls::ISwapChainPanel* panel, const std::string& rootUrl)
        : Runtime{ std::make_unique<RuntimeImpl>(from_abi<winrt::Windows::UI::Xaml::Controls::SwapChainPanel>(panel), rootUrl) }
    {}*/

    void RuntimeImpl::ThreadProcedure()
    {
<<<<<<< HEAD
        this->Execute([](RuntimeImpl& runtimeImpl) {
            InitializeNativeXr(runtimeImpl.Env());
=======
        this->Dispatch([](Env& env)
        {
            InitializeNativeXr(env);
>>>>>>> ab716cb9
        });

        RuntimeImpl::BaseThreadProcedure();
    }
}<|MERGE_RESOLUTION|>--- conflicted
+++ resolved
@@ -29,14 +29,8 @@
 
     void RuntimeImpl::ThreadProcedure()
     {
-<<<<<<< HEAD
-        this->Execute([](RuntimeImpl& runtimeImpl) {
-            InitializeNativeXr(runtimeImpl.Env());
-=======
-        this->Dispatch([](Env& env)
-        {
+        this->Dispatch([](Env& env) {
             InitializeNativeXr(env);
->>>>>>> ab716cb9
         });
 
         RuntimeImpl::BaseThreadProcedure();
