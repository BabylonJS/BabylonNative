--- conflicted
+++ resolved
@@ -6,25 +6,14 @@
 
 namespace Babylon
 {
-<<<<<<< HEAD
-    RuntimeUWP::RuntimeUWP(ABI::Windows::UI::Core::ICoreWindow* window, LogCallback callback)
-        : RuntimeUWP{window, {}, std::move(callback)}
-    {
-    }
-
-    RuntimeUWP::RuntimeUWP(ABI::Windows::UI::Core::ICoreWindow* window, const std::string& rootUrl, LogCallback callback)
-        : Runtime{std::make_unique<RuntimeImpl>(window, rootUrl, std::move(callback))}
-        , m_window{window}
-=======
     RuntimeUWP::RuntimeUWP(ABI::Windows::UI::Core::ICoreWindow* window)
-        : RuntimeUWP{ window, {} }
+        : RuntimeUWP{window, {}}
     {
     }
 
     RuntimeUWP::RuntimeUWP(ABI::Windows::UI::Core::ICoreWindow* window, const std::string& rootUrl)
-        : Runtime { std::make_unique<RuntimeImpl>(window, rootUrl) }
-        , m_window{ window }
->>>>>>> 541bc507
+        : Runtime{std::make_unique<RuntimeImpl>(window, rootUrl)}
+        , m_window{window}
     {
         m_window->AddRef();
     }
