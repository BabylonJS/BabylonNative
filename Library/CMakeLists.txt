--- conflicted
+++ resolved
@@ -55,7 +55,6 @@
 add_subdirectory(Dependencies/curl EXCLUDE_FROM_ALL)
 set_property(TARGET libcurl PROPERTY FOLDER Dependencies/curl)
 
-
 # TODO: Certain parts of cURL's functionality are gated behind WINAPI checks
 # that cause the functionality to become unavailable in UWP. Find a better way 
 # to ensure that functionality is enabled, then remove the following workaround.
@@ -103,15 +102,11 @@
         "Source/ShaderCompilerOpenGL.cpp")
 endif()
 
-<<<<<<< HEAD
-=======
 if(BABYLON_NATIVE_PLATFORM STREQUAL "Apple")
     set(SOURCES ${SOURCES}
         "Source/ShaderCompilerMetal.cpp")
 endif()
 
-
->>>>>>> 0c7a46c0
 add_library(Library ${SOURCES})
 
 set_target_properties(Library PROPERTIES
