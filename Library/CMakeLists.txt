add_subdirectory(Dependencies/arcana.cpp EXCLUDE_FROM_ALL)
set_property(TARGET arcana PROPERTY FOLDER Dependencies/arcana)

set(NAPI_JAVASCRIPT_ENGINE "Chakra" CACHE STRING "JavaScript engine for N-API.")
set(CMAKE_CXX_STANDARD 17)
set(CMAKE_CXX_STANDARD_REQUIRED ON)
add_subdirectory(Dependencies/napi EXCLUDE_FROM_ALL)
set_property(TARGET napi PROPERTY FOLDER Dependencies/napi)
set(BABYLON_NATIVE_DEPENDENCIES ${NAPI_DEPENDENCIES} PARENT_SCOPE)

add_subdirectory(Dependencies/glslang EXCLUDE_FROM_ALL)
set_property(TARGET glslang PROPERTY FOLDER Dependencies/glslang)
set_property(TARGET OGLCompiler PROPERTY FOLDER Dependencies/glslang)
set_property(TARGET OSDependent PROPERTY FOLDER Dependencies/glslang)
set_property(TARGET SPIRV PROPERTY FOLDER Dependencies/glslang)
set_property(TARGET SPVRemapper PROPERTY FOLDER Dependencies/glslang)
set_property(TARGET HLSL PROPERTY FOLDER Dependencies/glslang)

add_subdirectory(Dependencies/SPIRV-Cross EXCLUDE_FROM_ALL)
set_property(TARGET spirv-cross-core PROPERTY FOLDER Dependencies/SPIRV-Cross)
set_property(TARGET spirv-cross-glsl PROPERTY FOLDER Dependencies/SPIRV-Cross)
set_property(TARGET spirv-cross-hlsl PROPERTY FOLDER Dependencies/SPIRV-Cross)

add_compile_definitions(BGFX_CONFIG_DEBUG_UNIFORM=0)
add_compile_definitions(BGFX_CONFIG_MULTITHREADED=0)
add_compile_definitions(BGFX_CONFIG_MAX_VERTEX_STREAMS=32)
add_compile_definitions(BGFX_CONFIG_MAX_COMMAND_BUFFER_SIZE=12582912)
<<<<<<< HEAD
if(BABYLON_NATIVE_PLATFORM STREQUAL "Android")
    add_compile_definitions(BGFX_CONFIG_RENDERER_OPENGLES=30)
elseif()
    add_compile_definitions(BGFX_CONFIG_RENDERER_OPENGL=31)
endif()

=======
if(BABYLON_NATIVE_PLATFORM STREQUAL "Apple")
    # no Vulkan on Apple but Metal
    add_compile_definitions(BGFX_CONFIG_RENDERER_VULKAN=0)
    add_compile_definitions(BGFX_CONFIG_RENDERER_METAL=1)
endif()
>>>>>>> 37a3c6b2
set(BGFX_BUILD_EXAMPLES OFF CACHE BOOL "Build the BGFX examples.")
set(BGFX_BUILD_TOOLS OFF CACHE BOOL "Build the BGFX tools.")
add_subdirectory(Dependencies/bgfx.cmake EXCLUDE_FROM_ALL)
set_property(TARGET astc PROPERTY FOLDER Dependencies/bgfx/3rdparty)
set_property(TARGET astc-codec PROPERTY FOLDER Dependencies/bgfx/3rdparty)
set_property(TARGET edtaa3 PROPERTY FOLDER Dependencies/bgfx/3rdparty)
set_property(TARGET etc1 PROPERTY FOLDER Dependencies/bgfx/3rdparty)
set_property(TARGET etc2 PROPERTY FOLDER Dependencies/bgfx/3rdparty)
set_property(TARGET iqa PROPERTY FOLDER Dependencies/bgfx/3rdparty)
set_property(TARGET nvtt PROPERTY FOLDER Dependencies/bgfx/3rdparty)
set_property(TARGET pvrtc PROPERTY FOLDER Dependencies/bgfx/3rdparty)
set_property(TARGET squish PROPERTY FOLDER Dependencies/bgfx/3rdparty)
set_property(TARGET bgfx PROPERTY FOLDER Dependencies/bgfx)
set_property(TARGET bimg PROPERTY FOLDER Dependencies/bgfx)
set_property(TARGET bx PROPERTY FOLDER Dependencies/bgfx)

if(BABYLON_NATIVE_PLATFORM STREQUAL "Apple")
    set(CURL_CA_BUNDLE "none" CACHE FILEPATH "Path to SSL CA Certificate Bundle")
    set(CURL_CA_PATH "none" CACHE PATH "Path to SSL CA Certificate Directory")
    set(CMAKE_USE_SECTRANSP ON CACHE BOOL "enable Apple OS native SSL/TLS")
else()
    set(CMAKE_USE_WINSSL ON CACHE BOOL "Set cURL to use WinSSL by default.")
endif()
add_subdirectory(Dependencies/curl EXCLUDE_FROM_ALL)
set_property(TARGET libcurl PROPERTY FOLDER Dependencies/curl)

# TODO: Certain parts of cURL's functionality are gated behind WINAPI checks
# that cause the functionality to become unavailable in UWP. Find a better way 
# to ensure that functionality is enabled, then remove the following workaround.
if(WINDOWS_STORE)
    target_compile_definitions(libcurl PRIVATE "WINAPI_PARTITION_DESKTOP=1")
endif()

# Currently OpenXR is only supported on Win32. More platforms will be added as 
# they become viable/available.
if(BABYLON_NATIVE_PLATFORM STREQUAL "Win32")
    add_subdirectory(Dependencies/xr)
    set_property(TARGET xr PROPERTY FOLDER Dependencies/xr)
    set_property(TARGET openxr_loader PROPERTY FOLDER Dependencies/xr/OpenXR)
    set_property(TARGET generate_openxr_header PROPERTY FOLDER Dependencies/xr/OpenXR/Generated)
    set_property(TARGET xr_global_generated_files PROPERTY FOLDER Dependencies/xr/OpenXR/Generated)
endif()

set(SOURCES
    "Include/Babylon/Runtime.h"
    "Include/Babylon/Runtime${BABYLON_NATIVE_PLATFORM}.h"
    "Source/Common.h"
    "Source/Common${BABYLON_NATIVE_PLATFORM}.cpp"
    "Source/Console.cpp"
    "Source/Console.h"
    "Source/NapiBridge.h"
    "Source/NativeEngine.cpp"
    "Source/NativeEngine.h"
    "Source/NativeEngineImpl.h"
    "Source/ResourceLimits.cpp"
    "Source/ResourceLimits.h"
    "Source/Runtime.cpp"
    "Source/RuntimeImpl.cpp"
    "Source/RuntimeImpl.h"
    "Source/Runtime${BABYLON_NATIVE_PLATFORM}.cpp"
    "Source/ShaderCompiler.h"
    "Source/Window.cpp"
    "Source/Window.h"
    "Source/XMLHttpRequest.cpp"
    "Source/XMLHttpRequest.h"
    "Source/XMLHttpRequest${BABYLON_NATIVE_PLATFORM}.cpp")

# Platform-specific shader compiler
if(BABYLON_NATIVE_PLATFORM STREQUAL "Win32" OR BABYLON_NATIVE_PLATFORM STREQUAL "UWP")
    set(SOURCES ${SOURCES}
        "Source/ShaderCompilerD3D.cpp")
elseif(BABYLON_NATIVE_PLATFORM STREQUAL "Android")
    set(SOURCES ${SOURCES}
        "Source/ShaderCompilerOpenGL.cpp")
elseif(BABYLON_NATIVE_PLATFORM STREQUAL "Apple")
    set(SOURCES ${SOURCES}
        "Source/ShaderCompilerMetal.cpp")
endif()

# Platform-specific XR plugin (only included when used)
if(BABYLON_NATIVE_PLATFORM STREQUAL "Win32")
    set(SOURCES ${SOURCES}
        "Source/XrPlugin.cpp"
        "Source/XrPlugin.h")
endif()

add_library(Library ${SOURCES})

set_target_properties(Library PROPERTIES
         ARCHIVE_OUTPUT_DIRECTORY "${PROJECT_BINARY_DIR}/${BABYLON_NATIVE_PLATFORM}_${ARCH}")

source_group(TREE "${CMAKE_CURRENT_SOURCE_DIR}" FILES ${SOURCES})

target_compile_definitions(Library PRIVATE V8_DEPRECATION_WARNINGS=1)
target_compile_definitions(Library PRIVATE NODE_USE_V8_PLATFORM=1)
target_compile_definitions(Library PRIVATE HAVE_INSPECTOR=0)
target_compile_definitions(Library PRIVATE V8_INSPECTOR_USE_STL=1)
target_compile_definitions(Library PRIVATE V8_INSPECTOR_USE_OLD_STL=1)
target_compile_definitions(Library PRIVATE NOMINMAX)
target_compile_definitions(Library PRIVATE _SILENCE_CXX17_CODECVT_HEADER_DEPRECATION_WARNING)

target_include_directories(Library PRIVATE "Dependencies/arcana.cpp/Source/Shared")
target_include_directories(Library PRIVATE "Dependencies/arcana.cpp/Source/Submodules/GSL/include")
target_include_directories(Library PRIVATE "Dependencies/base-n/include")
target_include_directories(Library PRIVATE "Dependencies/bgfx.cmake/bgfx/include")
target_include_directories(Library PRIVATE "Dependencies/bgfx.cmake/bimg/include")
target_include_directories(Library PRIVATE "Dependencies/bgfx.cmake/bx/include")
if(MSVC)
    target_include_directories( bx PRIVATE "Dependencies/bgfx.cmake/bx/include/compat/msvc")
elseif(MINGW)
    target_include_directories( bx PRIVATE "Dependencies/bgfx.cmake/bx/include/compat/msvc/mingw")
elseif(APPLE)
    target_include_directories( bx PRIVATE "Dependencies/bgfx.cmake/bx/include/compat/msvc/osx")
endif()
target_include_directories(Library PRIVATE "Dependencies/curl/include")
target_include_directories(Library PRIVATE "Dependencies/glslang")
target_include_directories(Library PRIVATE "Dependencies/SPIRV-Cross")

if(WINDOWS_STORE)
    target_include_directories(Library PRIVATE "Dependencies/arcana.cpp/Source/UWP")
endif()

target_link_libraries(Library
    PRIVATE bx
    PRIVATE bimg
    PRIVATE bgfx
    PRIVATE libcurl
    PRIVATE glslang
    PRIVATE SPIRV
    PRIVATE spirv-cross-hlsl)

<<<<<<< HEAD
if(BABYLON_NATIVE_PLATFORM STREQUAL "Win32" OR BABYLON_NATIVE_PLATFORM STREQUAL "UWP")
    target_link_libraries(Library
        PRIVATE "crypt32.lib"
        PRIVATE "d2d1.lib"
        PRIVATE "d3d11.lib"
        PRIVATE "d3d9.lib"
        PRIVATE "d3dcompiler.lib"
        PRIVATE "dxgi.lib"
        PRIVATE "dxguid.lib"
        PRIVATE "normaliz.lib"
        PRIVATE "psapi.lib"
        PRIVATE "shlwapi.lib"
        PRIVATE "ws2_32.lib"
        PRIVATE "wldap32.lib")
=======
if(BABYLON_NATIVE_PLATFORM STREQUAL "Win32")
    target_link_libraries(Library PRIVATE xr)
>>>>>>> 37a3c6b2
endif()

if(WINDOWS_STORE)
    target_link_libraries(Library PRIVATE arcana)
endif()

<<<<<<< HEAD
=======
if(APPLE)
    target_link_libraries(Library
        PRIVATE spirv-cross-msl)
endif()

if(BABYLON_NATIVE_PLATFORM STREQUAL "Win32" OR BABYLON_NATIVE_PLATFORM STREQUAL "UWP")
    target_link_libraries(Library
        PRIVATE "crypt32.lib"
        PRIVATE "d2d1.lib"
        PRIVATE "d3d11.lib"
        PRIVATE "d3d9.lib"
        PRIVATE "d3dcompiler.lib"
        PRIVATE "dxgi.lib"
        PRIVATE "dxguid.lib"
        PRIVATE "normaliz.lib"
        PRIVATE "psapi.lib"
        PRIVATE "shlwapi.lib"
        PRIVATE "ws2_32.lib"
        PRIVATE "wldap32.lib")
endif()

>>>>>>> 37a3c6b2
if(WINDOWS_STORE)
    target_link_libraries(Library PRIVATE "kernel32.lib")
endif()

target_include_directories(Library PUBLIC "Include")
target_link_libraries(Library PUBLIC napi)
<|MERGE_RESOLUTION|>--- conflicted
+++ resolved
@@ -25,20 +25,19 @@
 add_compile_definitions(BGFX_CONFIG_MULTITHREADED=0)
 add_compile_definitions(BGFX_CONFIG_MAX_VERTEX_STREAMS=32)
 add_compile_definitions(BGFX_CONFIG_MAX_COMMAND_BUFFER_SIZE=12582912)
-<<<<<<< HEAD
+
 if(BABYLON_NATIVE_PLATFORM STREQUAL "Android")
     add_compile_definitions(BGFX_CONFIG_RENDERER_OPENGLES=30)
 elseif()
     add_compile_definitions(BGFX_CONFIG_RENDERER_OPENGL=31)
 endif()
 
-=======
 if(BABYLON_NATIVE_PLATFORM STREQUAL "Apple")
     # no Vulkan on Apple but Metal
     add_compile_definitions(BGFX_CONFIG_RENDERER_VULKAN=0)
     add_compile_definitions(BGFX_CONFIG_RENDERER_METAL=1)
 endif()
->>>>>>> 37a3c6b2
+
 set(BGFX_BUILD_EXAMPLES OFF CACHE BOOL "Build the BGFX examples.")
 set(BGFX_BUILD_TOOLS OFF CACHE BOOL "Build the BGFX tools.")
 add_subdirectory(Dependencies/bgfx.cmake EXCLUDE_FROM_ALL)
@@ -170,7 +169,6 @@
     PRIVATE SPIRV
     PRIVATE spirv-cross-hlsl)
 
-<<<<<<< HEAD
 if(BABYLON_NATIVE_PLATFORM STREQUAL "Win32" OR BABYLON_NATIVE_PLATFORM STREQUAL "UWP")
     target_link_libraries(Library
         PRIVATE "crypt32.lib"
@@ -185,40 +183,20 @@
         PRIVATE "shlwapi.lib"
         PRIVATE "ws2_32.lib"
         PRIVATE "wldap32.lib")
-=======
+
 if(BABYLON_NATIVE_PLATFORM STREQUAL "Win32")
     target_link_libraries(Library PRIVATE xr)
->>>>>>> 37a3c6b2
 endif()
 
 if(WINDOWS_STORE)
     target_link_libraries(Library PRIVATE arcana)
 endif()
 
-<<<<<<< HEAD
-=======
 if(APPLE)
     target_link_libraries(Library
         PRIVATE spirv-cross-msl)
 endif()
 
-if(BABYLON_NATIVE_PLATFORM STREQUAL "Win32" OR BABYLON_NATIVE_PLATFORM STREQUAL "UWP")
-    target_link_libraries(Library
-        PRIVATE "crypt32.lib"
-        PRIVATE "d2d1.lib"
-        PRIVATE "d3d11.lib"
-        PRIVATE "d3d9.lib"
-        PRIVATE "d3dcompiler.lib"
-        PRIVATE "dxgi.lib"
-        PRIVATE "dxguid.lib"
-        PRIVATE "normaliz.lib"
-        PRIVATE "psapi.lib"
-        PRIVATE "shlwapi.lib"
-        PRIVATE "ws2_32.lib"
-        PRIVATE "wldap32.lib")
-endif()
-
->>>>>>> 37a3c6b2
 if(WINDOWS_STORE)
     target_link_libraries(Library PRIVATE "kernel32.lib")
 endif()
