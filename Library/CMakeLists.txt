--- conflicted
+++ resolved
@@ -103,13 +103,8 @@
 set(SOURCES
     "Include/Babylon/Runtime.h"
     "Include/Babylon/Runtime${BABYLON_NATIVE_PLATFORM}.h"
-<<<<<<< HEAD
-    "Source/BGFXCallback.cpp"
-    "Source/BGFXCallback.h"
-=======
     "Source/BgfxCallback.cpp"
     "Source/BgfxCallback.h"
->>>>>>> dc886982
     "Include/Babylon/Console.h"
     "Source/Common.h"
     "Source/Common${BABYLON_NATIVE_PLATFORM}.cpp"
