--- conflicted
+++ resolved
@@ -25,15 +25,8 @@
 set(SKIP_GLSLANG_INSTALL OFF CACHE BOOL "Skip installation")
 set(ENABLE_SPVREMAPPER OFF CACHE BOOL "Enables building of SPVRemapper")
 set(ENABLE_GLSLANG_BINARIES OFF CACHE BOOL "Builds glslangValidator and spirv-remap")
-<<<<<<< HEAD
-set(ENABLE_NV_EXTENSIONS OFF CACHE BOOL "Enables support of Nvidia-specific extensions")
-=======
 set(ENABLE_HLSL OFF CACHE BOOL "Enables HLSL input support")
->>>>>>> ac3d3cf9
 set(ENABLE_OPT OFF CACHE BOOL "Enables spirv-opt capability if present")
-if(WIN32 OR WINDOWS_STORE)
-    set(ENABLE_HLSL ON CACHE BOOL "Enables HLSL input support")
-endif()
 
 add_subdirectory(Dependencies/glslang EXCLUDE_FROM_ALL)
 set_property(TARGET glslang PROPERTY FOLDER Dependencies/glslang)
