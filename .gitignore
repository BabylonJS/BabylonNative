/Build
<<<<<<< HEAD

# TODO: temporary until we figure out how to deal with V8 on Android
/Dependencies/v8
=======
.DS_Store
>>>>>>> 9782a2f1
<|MERGE_RESOLUTION|>--- conflicted
+++ resolved
@@ -1,8 +1,2 @@
 /Build
-<<<<<<< HEAD
-
-# TODO: temporary until we figure out how to deal with V8 on Android
-/Dependencies/v8
-=======
 .DS_Store
->>>>>>> 9782a2f1
