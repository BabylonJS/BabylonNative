--- conflicted
+++ resolved
@@ -1,8 +1,5 @@
 /Build
-<<<<<<< HEAD
+.DS_Store
 
 # TODO: temporary until we figure out how to deal with V8 on Android
-/Dependencies/v8
-=======
-.DS_Store
->>>>>>> fb5faf5d
+/Dependencies/v8