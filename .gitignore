--- conflicted
+++ resolved
@@ -1,9 +1,3 @@
 /Build
 .DS_Store
-<<<<<<< HEAD
 .vscode
-
-# TODO: temporary until we figure out how to deal with V8 on Android
-/Dependencies/v8
-=======
->>>>>>> 0a52bec0
