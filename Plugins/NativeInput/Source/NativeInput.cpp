--- conflicted
+++ resolved
@@ -67,19 +67,12 @@
             const uint32_t inputIndex{ GetPointerButtonInputIndex(buttonIndex) };
             std::vector<int32_t>& deviceInputs{ GetOrCreateInputMap(deviceType, pointerId, { inputIndex, POINTER_X_INPUT_INDEX, POINTER_Y_INPUT_INDEX }) };
 
-<<<<<<< HEAD
-            // We need to record the x/y so they can be queried in a pointer down handler, but we don't want to raise x/y change events before raising the pointer down event.
+            // Record the x/y, but don't raise associated events (this matches the behavior in the browser).
             SetInputState(deviceType, pointerId, POINTER_X_INPUT_INDEX, x, deviceInputs, false);
             SetInputState(deviceType, pointerId, POINTER_Y_INPUT_INDEX, y, deviceInputs, false);
             SetInputState(deviceType, pointerId, inputIndex, 1, deviceInputs, true);
-=======
-            // Record the x/y, but don't raise associated events (this matches the behavior in the browser).
-            SetInputState(DeviceType::Touch, pointerId, POINTER_X_INPUT_INDEX, x, deviceInputs, false);
-            SetInputState(DeviceType::Touch, pointerId, POINTER_Y_INPUT_INDEX, y, deviceInputs, false);
-            SetInputState(DeviceType::Touch, pointerId, inputIndex, 1, deviceInputs, true);
-
-            m_eventDispatcher.tick(arcana::cancellation::none());
->>>>>>> fea491f8
+
+            m_eventDispatcher.tick(arcana::cancellation::none());
         });
     }
 
@@ -89,16 +82,10 @@
             const uint32_t inputIndex{ GetPointerButtonInputIndex(buttonIndex) };
             std::vector<int32_t>& deviceInputs{ GetOrCreateInputMap(deviceType, pointerId, { inputIndex, POINTER_X_INPUT_INDEX, POINTER_Y_INPUT_INDEX }) };
 
-<<<<<<< HEAD
-            SetInputState(deviceType, pointerId, POINTER_X_INPUT_INDEX, x, deviceInputs, true);
-            SetInputState(deviceType, pointerId, POINTER_Y_INPUT_INDEX, y, deviceInputs, true);
+            // Record the x/y, but don't raise associated events (this matches the behavior in the browser).
+            SetInputState(deviceType, pointerId, POINTER_X_INPUT_INDEX, x, deviceInputs, false);
+            SetInputState(deviceType, pointerId, POINTER_Y_INPUT_INDEX, y, deviceInputs, false);
             SetInputState(deviceType, pointerId, inputIndex, 0, deviceInputs, true);
-=======
-            // Record the x/y, but don't raise associated events (this matches the behavior in the browser).
-            SetInputState(DeviceType::Touch, pointerId, POINTER_X_INPUT_INDEX, x, deviceInputs, false);
-            SetInputState(DeviceType::Touch, pointerId, POINTER_Y_INPUT_INDEX, y, deviceInputs, false);
-            SetInputState(DeviceType::Touch, pointerId, inputIndex, 0, deviceInputs, true);
->>>>>>> fea491f8
 
             m_eventDispatcher.tick(arcana::cancellation::none());
 
@@ -111,31 +98,19 @@
                 }
             }
 
-<<<<<<< HEAD
             RemoveInputMap(deviceType, pointerId);
-=======
-            RemoveInputMap(DeviceType::Touch, pointerId);
-
-            m_eventDispatcher.tick(arcana::cancellation::none());
->>>>>>> fea491f8
+            m_eventDispatcher.tick(arcana::cancellation::none());
         });
     }
 
     void NativeInput::Impl::PointerMove(uint32_t pointerId, uint32_t x, uint32_t y, DeviceType deviceType)
     {
-<<<<<<< HEAD
         m_runtimeScheduler([pointerId, x, y, deviceType, this]() {
             std::vector<int32_t>& deviceInputs{ GetOrCreateInputMap(deviceType, pointerId, { POINTER_X_INPUT_INDEX, POINTER_Y_INPUT_INDEX }) };
             SetInputState(deviceType, pointerId, POINTER_X_INPUT_INDEX, x, deviceInputs, true);
             SetInputState(deviceType, pointerId, POINTER_Y_INPUT_INDEX, y, deviceInputs, true);
-=======
-        m_runtimeScheduler([pointerId, x, y, this]() {
-            std::vector<int32_t>& deviceInputs{GetOrCreateInputMap(DeviceType::Touch, pointerId, { POINTER_X_INPUT_INDEX, POINTER_Y_INPUT_INDEX })};
-            SetInputState(DeviceType::Touch, pointerId, POINTER_X_INPUT_INDEX, x, deviceInputs, true);
-            SetInputState(DeviceType::Touch, pointerId, POINTER_Y_INPUT_INDEX, y, deviceInputs, true);
-
-            m_eventDispatcher.tick(arcana::cancellation::none());
->>>>>>> fea491f8
+
+            m_eventDispatcher.tick(arcana::cancellation::none());
         });
     }
 
