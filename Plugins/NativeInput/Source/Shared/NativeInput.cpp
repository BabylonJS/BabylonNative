--- conflicted
+++ resolved
@@ -152,7 +152,6 @@
 
     void NativeInput::Impl::PointerDown(uint32_t pointerId, uint32_t buttonIndex, int32_t x, int32_t y, DeviceType deviceType)
     {
-<<<<<<< HEAD
         m_runtime.Dispatch([pointerId, buttonIndex, x, y, deviceType, this](auto) {
             const uint32_t inputIndex{ GetPointerButtonInputIndex(buttonIndex) };
             std::vector<int32_t>& deviceInputs{ GetOrCreateInputMap(deviceType, pointerId, {
@@ -162,19 +161,6 @@
                 POINTER_DELTA_HORIZONTAL_INDEX,
                 POINTER_DELTA_VERTICAL_INDEX
             })};
-=======
-        m_runtimeScheduler([pointerId, buttonIndex, x, y, deviceType, this]() {
-            const uint32_t inputIndex{GetPointerButtonInputIndex(buttonIndex)};
-            std::vector<int32_t>& deviceInputs{
-                GetOrCreateInputMap(deviceType, pointerId,
-                    {
-                        inputIndex,
-                        POINTER_X_INPUT_INDEX,
-                        POINTER_Y_INPUT_INDEX,
-                        POINTER_DELTA_HORIZONTAL_INDEX,
-                        POINTER_DELTA_VERTICAL_INDEX,
-                    })};
->>>>>>> 92376706
 
             // Record the x/y, but don't raise associated events (this matches the behavior in the browser).
             SetInputState(deviceType, pointerId, POINTER_DELTA_HORIZONTAL_INDEX, 0, deviceInputs, false);
@@ -189,7 +175,6 @@
 
     void NativeInput::Impl::PointerUp(uint32_t pointerId, uint32_t buttonIndex, int32_t x, int32_t y, DeviceType deviceType)
     {
-<<<<<<< HEAD
         m_runtime.Dispatch([pointerId, buttonIndex, x, y, deviceType, this](auto) {
             const uint32_t inputIndex{ GetPointerButtonInputIndex(buttonIndex) };
             std::vector<int32_t>& deviceInputs{ GetOrCreateInputMap(deviceType, pointerId, {
@@ -199,19 +184,6 @@
                 POINTER_DELTA_HORIZONTAL_INDEX,
                 POINTER_DELTA_VERTICAL_INDEX
             })};
-=======
-        m_runtimeScheduler([pointerId, buttonIndex, x, y, deviceType, this]() {
-            const uint32_t inputIndex{GetPointerButtonInputIndex(buttonIndex)};
-            std::vector<int32_t>& deviceInputs{
-                GetOrCreateInputMap(deviceType, pointerId,
-                    {
-                        inputIndex,
-                        POINTER_X_INPUT_INDEX,
-                        POINTER_Y_INPUT_INDEX,
-                        POINTER_DELTA_HORIZONTAL_INDEX,
-                        POINTER_DELTA_VERTICAL_INDEX,
-                    })};
->>>>>>> 92376706
 
             // Record the x/y, but don't raise associated events (this matches the behavior in the browser).
             SetInputState(deviceType, pointerId, POINTER_DELTA_HORIZONTAL_INDEX, 0, deviceInputs, false);
@@ -235,7 +207,6 @@
 
     void NativeInput::Impl::PointerMove(uint32_t pointerId, int32_t x, int32_t y, DeviceType deviceType)
     {
-<<<<<<< HEAD
         m_runtime.Dispatch([pointerId, x, y, deviceType, this](auto) {
             std::vector<int32_t>& deviceInputs{GetOrCreateInputMap(deviceType, pointerId, {
                 POINTER_X_INPUT_INDEX,
@@ -244,18 +215,6 @@
                 POINTER_DELTA_VERTICAL_INDEX,
                 POINTER_MOVE_INDEX
             })};
-=======
-        m_runtimeScheduler([pointerId, x, y, deviceType, this]() {
-            std::vector<int32_t>& deviceInputs{
-                GetOrCreateInputMap(deviceType, pointerId,
-                    {
-                        POINTER_X_INPUT_INDEX,
-                        POINTER_Y_INPUT_INDEX,
-                        POINTER_DELTA_HORIZONTAL_INDEX,
-                        POINTER_DELTA_VERTICAL_INDEX,
-                        POINTER_MOVE_INDEX,
-                    })};
->>>>>>> 92376706
             int32_t deltaX = 0;
             int32_t deltaY = 0;
 
@@ -286,12 +245,8 @@
 
     void NativeInput::Impl::PointerScroll(uint32_t pointerId, uint32_t scrollAxis, int32_t scrollValue, DeviceType deviceType)
     {
-<<<<<<< HEAD
         m_runtime.Dispatch([pointerId, scrollAxis, scrollValue, deviceType, this](auto)
         {
-=======
-        m_runtimeScheduler([pointerId, scrollAxis, scrollValue, deviceType, this]() {
->>>>>>> 92376706
             std::vector<int32_t>& deviceInputs{GetOrCreateInputMap(deviceType, pointerId, {scrollAxis})};
             SetInputState(deviceType, pointerId, scrollAxis, scrollValue, deviceInputs, true);
 
