#include "NativeXr.h"

#include "NativeEngine.h"
#include <Babylon/JsRuntimeScheduler.h>

#include <XR.h>

#include <bx/bx.h>
#include <bx/math.h>

#include <algorithm>
#include <set>
#include <memory>
#include <napi/napi.h>
#include <arcana/threading/task.h>

namespace
{
    bgfx::TextureFormat::Enum XrTextureFormatToBgfxFormat(xr::TextureFormat format)
    {
        switch (format)
        {
            // Color Formats
            // NOTE: Use linear formats even though XR requests sRGB to match what happens on the web.
            //       WebGL shaders expect sRGB output while native shaders expect linear output.
            case xr::TextureFormat::BGRA8_SRGB:
                return bgfx::TextureFormat::BGRA8;
            case xr::TextureFormat::RGBA8_SRGB:
                return bgfx::TextureFormat::RGBA8;

            // Depth Formats
            case xr::TextureFormat::D24S8:
                return bgfx::TextureFormat::D24S8;

            default:
                throw std::runtime_error{"Unsupported texture format"};
        }
    }

    // clang-format off
    constexpr std::array<float, 16> IDENTITY_MATRIX{
        1.f, 0.f, 0.f, 0.f,
        0.f, 1.f, 0.f, 0.f,
        0.f, 0.f, 1.f, 0.f,
        0.f, 0.f, 0.f, 1.f
    };
    // clang-format on

    std::array<float, 16> CreateTransformMatrix(const xr::System::Session::Frame::Space& space, bool viewSpace = true)
    {
        auto& quat = space.Pose.Orientation;
        auto& pos = space.Pose.Position;

        // Quaternion to matrix from https://github.com/BabylonJS/Babylon.js/blob/v4.0.0/src/Maths/math.ts#L6245-L6283
        const float xx{quat.X * quat.X};
        const float yy{quat.Y * quat.Y};
        const float zz{quat.Z * quat.Z};
        const float xy{quat.X * quat.Y};
        const float zw{quat.Z * quat.W};
        const float zx{quat.Z * quat.X};
        const float yw{quat.Y * quat.W};
        const float yz{quat.Y * quat.Z};
        const float xw{quat.X * quat.W};

        auto worldSpaceTransform{IDENTITY_MATRIX};

        worldSpaceTransform[0] = 1.f - (2.f * (yy + zz));
        worldSpaceTransform[1] = 2.f * (xy + zw);
        worldSpaceTransform[2] = 2.f * (zx - yw);
        worldSpaceTransform[3] = 0.f;

        worldSpaceTransform[4] = 2.f * (xy - zw);
        worldSpaceTransform[5] = 1.f - (2.f * (zz + xx));
        worldSpaceTransform[6] = 2.f * (yz + xw);
        worldSpaceTransform[7] = 0.f;

        worldSpaceTransform[8] = 2.f * (zx + yw);
        worldSpaceTransform[9] = 2.f * (yz - xw);
        worldSpaceTransform[10] = 1.f - (2.f * (yy + xx));
        worldSpaceTransform[11] = 0.f;

        // Insert position into rotation matrix.
        worldSpaceTransform[12] = pos.X;
        worldSpaceTransform[13] = pos.Y;
        worldSpaceTransform[14] = pos.Z;
        worldSpaceTransform[15] = 1.f;

        if (viewSpace)
        {
            // Invert to get the view space transform.
            std::array<float, 16> viewSpaceTransform{};
            bx::mtxInverse(viewSpaceTransform.data(), worldSpaceTransform.data());

            return viewSpaceTransform;
        }
        else
        {
            return worldSpaceTransform;
        }
    }

    constexpr std::array<const char*, 25> HAND_JOINT_NAMES
    {
        "wrist",

        "thumb-metacarpal",
        "thumb-phalanx-proximal",
        "thumb-phalanx-distal",
        "thumb-tip",

        "index-finger-metacarpal",
        "index-finger-phalanx-proximal",
        "index-finger-phalanx-intermediate",
        "index-finger-phalanx-distal",
        "index-finger-tip",

        "middle-finger-metacarpal",
        "middle-finger-phalanx-proximal",
        "middle-finger-phalanx-intermediate",
        "middle-finger-phalanx-distal",
        "middle-finger-tip",

        "ring-finger-metacarpal",
        "ring-finger-phalanx-proximal",
        "ring-finger-phalanx-intermediate",
        "ring-finger-phalanx-distal",
        "ring-finger-tip",

        "pinky-finger-metacarpal",
        "pinky-finger-phalanx-proximal",
        "pinky-finger-phalanx-intermediate",
        "pinky-finger-phalanx-distal",
        "pinky-finger-tip"
    };

    void SetXRInputSourceData(Napi::Object& jsInputSource, xr::System::Session::Frame::InputSource& inputSource)
    {
        auto env = jsInputSource.Env();
        jsInputSource.Set("targetRaySpace", Napi::External<decltype(inputSource.AimSpace)>::New(env, &inputSource.AimSpace));
        jsInputSource.Set("gripSpace", Napi::External<decltype(inputSource.GripSpace)>::New(env, &inputSource.GripSpace));

        // Don't set hands up unless hand data is supported/available
        if (inputSource.JointsTrackedThisFrame)
        {
            auto handJointCollection = Napi::Array::New(env, HAND_JOINT_NAMES.size());

            for (size_t i = 0; i < HAND_JOINT_NAMES.size(); i++)
            {
                auto napiJoint = Napi::External<std::decay_t<decltype(*inputSource.HandJoints.begin())>>::New(env, &inputSource.HandJoints[i]);
                handJointCollection.Set(HAND_JOINT_NAMES[i], napiJoint);
            }

            auto jointGetter = [handJointCollection](const Napi::CallbackInfo& info) -> Napi::Value {
                return handJointCollection.Get(info[0].As<Napi::String>());
            };

            handJointCollection.Set("get", Napi::Function::New(env, jointGetter, "get"));
            handJointCollection.Set("size", static_cast<int>(HAND_JOINT_NAMES.size()));

            jsInputSource.Set("hand", handJointCollection);

            auto profiles = Napi::Array::New(env, 2);
            profiles.Set(uint32_t{0}, Napi::String::New(env, "generic-hand-select-grasp"));
            profiles.Set(uint32_t{1}, Napi::String::New(env, "generic-hand-select"));
            jsInputSource.Set("profiles", profiles);
        }
    }

    void SetXRGamepadObjectData(Napi::Object& jsInputSource, Napi::Object& jsGamepadObject, xr::System::Session::Frame::InputSource& inputSource)
    {
        auto env = jsInputSource.Env();
        //Set Gamepad Object
        auto gamepadButtons = Napi::Array::New(env, inputSource.GamepadObject.Buttons.size());
        for (size_t i = 0; i < inputSource.GamepadObject.Buttons.size(); i++)
        {
            auto gamepadButton = Napi::Object::New(env);
            auto napiGamepadPressed = Napi::Boolean::New(env, inputSource.GamepadObject.Buttons[i].Pressed);
            auto napiGamepadTouched = Napi::Boolean::New(env, inputSource.GamepadObject.Buttons[i].Touched);
            auto napiGamepadValue = Napi::Number::New(env, inputSource.GamepadObject.Buttons[i].Value);
            gamepadButton.Set("pressed", napiGamepadPressed);
            gamepadButton.Set("touched", napiGamepadTouched);
            gamepadButton.Set("value", napiGamepadValue);
            gamepadButtons.Set(static_cast<int>(i), gamepadButton);
        }
        jsGamepadObject.Set("buttons", gamepadButtons);

        auto gamepadAxes = Napi::Array::New(env, inputSource.GamepadObject.Axes.size());
        for (size_t i = 0; i < inputSource.GamepadObject.Axes.size(); i++)
        {
            auto napiGamepadAxesValue = Napi::Number::New(env, inputSource.GamepadObject.Axes[i]);
            gamepadAxes.Set(static_cast<int>(i), napiGamepadAxesValue);
        }
        jsGamepadObject.Set("axes", gamepadAxes);
        jsInputSource.Set("gamepad", jsGamepadObject);
    }

    Napi::ObjectReference CreateXRInputSource(xr::System::Session::Frame::InputSource& inputSource, Napi::Env& env)
    {
        constexpr std::array<const char*, 2> HANDEDNESS_STRINGS{
            "left",
            "right"};
        constexpr const char* TARGET_RAY_MODE{"tracked-pointer"};

        auto jsInputSource = Napi::Object::New(env);

        jsInputSource.Set("handedness", Napi::String::New(env, HANDEDNESS_STRINGS[static_cast<size_t>(inputSource.Handedness)]));
        jsInputSource.Set("targetRayMode", TARGET_RAY_MODE);

        auto profiles = Napi::Array::New(env, 1);
        Napi::Value string = Napi::String::New(env, "generic-trigger-squeeze-touchpad-thumbstick");
        profiles.Set(uint32_t{0}, string);
        jsInputSource.Set("profiles", profiles);

        SetXRInputSourceData(jsInputSource, inputSource);

        return Napi::Persistent(jsInputSource);
    }

    void PopulateDetectionBoundary(const Napi::Object& object, xr::DetectionBoundary& detectionBoundary)
    {
        if (object.Has("type"))
        {
            const std::map<std::string, xr::DetectionBoundaryType> detectionBoundaryTypeMap
            {
                {"box", xr::DetectionBoundaryType::Box},
                {"frustum", xr::DetectionBoundaryType::Frustum},
                {"sphere", xr::DetectionBoundaryType::Sphere}
            };
            detectionBoundary.Type = detectionBoundaryTypeMap.at(object.Get("type").As<Napi::String>());
        }

        switch (detectionBoundary.Type)
        {
            case xr::DetectionBoundaryType::Box:
                if (object.Has("extent"))
                {
                    const auto& vector = object.Get("extent").As<Napi::Object>();
                    xr::Vector3f boxDimensions{};
                    boxDimensions.X = vector.Get("x").As<Napi::Number>();
                    boxDimensions.Y = vector.Get("y").As<Napi::Number>();
                    boxDimensions.Z = vector.Get("z").As<Napi::Number>();
                    detectionBoundary.Data = boxDimensions;
                }
                break;
            case xr::DetectionBoundaryType::Frustum:
                if (object.Has("frustum"))
                {
                    const auto& frustum = object.Get("frustum").As<Napi::Object>();
                    xr::Frustum frustumData{};
                    frustumData.FarDistance = frustum.Get("farDistance").As<Napi::Number>();

                    const auto& vector = frustum.Get("position").As<Napi::Object>();
                    frustumData.Pose.Position.X = vector.Get("x").As<Napi::Number>();
                    frustumData.Pose.Position.Y = vector.Get("y").As<Napi::Number>();
                    frustumData.Pose.Position.Z = vector.Get("z").As<Napi::Number>();

                    const auto& quaternion = frustum.Get("orientation").As<Napi::Object>();
                    frustumData.Pose.Orientation.X = quaternion.Get("x").As<Napi::Number>();
                    frustumData.Pose.Orientation.Y = quaternion.Get("y").As<Napi::Number>();
                    frustumData.Pose.Orientation.Z = quaternion.Get("z").As<Napi::Number>();
                    frustumData.Pose.Orientation.W = quaternion.Get("w").As<Napi::Number>();

                    const auto& fov = frustum.Get("fieldOfView").As<Napi::Object>();
                    frustumData.FOV.AngleLeft = fov.Get("angleLeft").As<Napi::Number>();
                    frustumData.FOV.AngleRight = fov.Get("angleRight").As<Napi::Number>();
                    frustumData.FOV.AngleUp = fov.Get("angleUp").As<Napi::Number>();
                    frustumData.FOV.AngleDown = fov.Get("angleDown").As<Napi::Number>();

                    frustumData.FarDistance = frustum.Get("farDistance").As<Napi::Number>();

                    detectionBoundary.Data = frustumData;
                }
                break;
            case xr::DetectionBoundaryType::Sphere:
                if (object.Has("radius"))
                {
                    detectionBoundary.Data = object.Get("radius").As<Napi::Number>();
                }
                break;
        }
    }

    xr::GeometryDetectorOptions CreateDetectorOptions(const Napi::Object& object)
    {
        xr::GeometryDetectorOptions options{};
        if (object.Has("updateInterval"))
        {
            options.UpdateInterval = object.Get("updateInterval").As<Napi::Number>();
        }

        if (object.Has("detectionBoundary"))
        {
            const auto& detectionBoundary = object.Get("detectionBoundary").As<Napi::Object>();
            PopulateDetectionBoundary(detectionBoundary, options.DetectionBoundary);
        }

        return options;
    }

    void CreateXRGamepadObject(Napi::Object& jsInputSource, xr::System::Session::Frame::InputSource& inputSource)
    {
        auto env = jsInputSource.Env();
        auto jsGamepadObject = Napi::Object::New(env);
        SetXRGamepadObjectData(jsInputSource, jsGamepadObject, inputSource);
    }
}

// NativeXr implementation proper.
namespace Babylon
{
    namespace Plugins
    {
        class NativeXr::Impl final : public std::enable_shared_from_this<NativeXr::Impl>
        {
        public:
            explicit Impl(Napi::Env);

            void UpdateWindow(void* windowPtr);
            void SetSessionStateChangedCallback(std::function<void(bool)> callback);

            arcana::task<void, std::exception_ptr> BeginSessionAsync();
            arcana::task<void, std::exception_ptr> EndSessionAsync();

            void ScheduleFrame(std::function<void(const xr::System::Session::Frame&)>&& callback);

            void SetRenderTextureFunctions(const Napi::Function& createFunction, const Napi::Function& destroyFunction)
            {
                m_sessionState->CreateRenderTexture = Napi::Persistent(createFunction);
                m_sessionState->DestroyRenderTexture = Napi::Persistent(destroyFunction);
            }

            Napi::Value GetRenderTargetForViewIndex(int viewIndex) const
            {
                auto itTextureToFrameBuffer{m_sessionState->TextureToFrameBufferMap.find(m_sessionState->ActiveTextures[viewIndex])};
                if (itTextureToFrameBuffer == m_sessionState->TextureToFrameBufferMap.end())
                {
                    return m_env.Null();
                }

                auto itFrameBufferToJsTexture{m_sessionState->FrameBufferToJsTextureMap.find(itTextureToFrameBuffer->second)};
                return itFrameBufferToJsTexture->second.Value();
            }

            void SetDepthsNarFar(float depthNear, float depthFar)
            {
                m_sessionState->Session->SetDepthsNearFar(depthNear, depthFar);
            }

            void SetPlaneDetectionEnabled(bool enabled)
            {
                m_sessionState->Session->SetPlaneDetectionEnabled(enabled);
            }

            bool TrySetFeaturePointCloudEnabled(bool enabled)
            {
                return m_sessionState->Session->TrySetFeaturePointCloudEnabled(enabled);
            }

            bool TrySetPreferredPlaneDetectorOptions(const xr::GeometryDetectorOptions& options)
            {
                return m_sessionState->Session->TrySetPreferredPlaneDetectorOptions(options);
            }

            bool TrySetMeshDetectorEnabled(const bool enabled)
            {
                return m_sessionState->Session->TrySetMeshDetectorEnabled(enabled);
            }

            bool TrySetPreferredMeshDetectorOptions(const xr::GeometryDetectorOptions& options)
            {
                return m_sessionState->Session->TrySetPreferredMeshDetectorOptions(options);
            }

            uintptr_t GetNativeXrContext()
            {
                return m_system.GetNativeXrContext();
            }

            std::string GetNativeXrContextType()
            {
                return m_system.GetNativeXrContextType();
            }

            bool TryGetNativeAnchor(xr::Anchor anchor, void* nativeAnchor)
            {
                return false;
            }

        private:
            Napi::Env m_env;
            JsRuntimeScheduler m_runtimeScheduler;
            std::mutex m_sessionStateChangedCallbackMutex{};
            std::function<void(bool)> m_sessionStateChangedCallback{};
            void* m_windowPtr{};
            std::optional<arcana::task<void, std::exception_ptr>> m_beginTask{};
            arcana::task<void, std::exception_ptr> m_endTask{arcana::task_from_result<std::exception_ptr>()};

            struct SessionState final
            {
                explicit SessionState(GraphicsImpl& graphicsImpl)
                    : GraphicsImpl{graphicsImpl}
                {
                }

                GraphicsImpl& GraphicsImpl;
                Napi::FunctionReference CreateRenderTexture{};
                Napi::FunctionReference DestroyRenderTexture{};
                std::map<void*, FrameBuffer*> TextureToFrameBufferMap{};
                std::map<FrameBuffer*, Napi::ObjectReference> FrameBufferToJsTextureMap{};
                std::vector<void*> ActiveTextures{};
                std::shared_ptr<xr::System::Session> Session{};
                std::unique_ptr<xr::System::Session::Frame> Frame{};
                arcana::cancellation_source CancellationSource{};
                bool FrameScheduled{false};
                std::vector<std::function<void(const xr::System::Session::Frame&)>> ScheduleFrameCallbacks{};
                arcana::task<void, std::exception_ptr> FrameTask{arcana::task_from_result<std::exception_ptr>()};
            };

            std::unique_ptr<SessionState> m_sessionState{};
            xr::System m_system{};

            void BeginFrame();
            void BeginUpdate();
            void EndUpdate();
            void EndFrame();

            void NotifySessionStateChanged(bool isSessionActive);
        };

        NativeXr::Impl::Impl(Napi::Env env)
            : m_env{env}
            , m_runtimeScheduler{Babylon::JsRuntime::GetFromJavaScript(env)}
        {
        }

        void NativeXr::Impl::UpdateWindow(void* windowPtr)
        {
            m_windowPtr = windowPtr;
        }

        void NativeXr::Impl::SetSessionStateChangedCallback(std::function<void(bool)> callback)
        {
            {
                std::lock_guard<std::mutex> lock{m_sessionStateChangedCallbackMutex};
                m_sessionStateChangedCallback = std::move(callback);
            }
            NotifySessionStateChanged(m_sessionState != nullptr);
        }

        void NativeXr::Impl::NotifySessionStateChanged(bool isSessionActive)
        {
            std::unique_lock<std::mutex> lock{m_sessionStateChangedCallbackMutex};
            auto sessionStateChangedCallback{m_sessionStateChangedCallback};
            lock.unlock();

            if (sessionStateChangedCallback)
            {
                sessionStateChangedCallback(isSessionActive);
            }
        }

        arcana::task<void, std::exception_ptr> NativeXr::Impl::BeginSessionAsync()
        {
            if (m_beginTask)
            {
                return arcana::task_from_error<void>(std::make_exception_ptr(std::runtime_error{"There is already an immersive XR session either currently active or in the process of being set up. There can only be one immersive XR session at a time."}));
            }

            GraphicsImpl& graphicsImpl{GraphicsImpl::GetFromJavaScript(m_env)};

            // Don't try to start a session while it is still ending.
            m_beginTask.emplace(m_endTask.then(graphicsImpl.AfterRenderScheduler(), arcana::cancellation::none(),
                [this, thisRef{shared_from_this()}, &graphicsImpl]() {
                    assert(m_sessionState == nullptr);

                    m_sessionState = std::make_unique<SessionState>(graphicsImpl);

                    if (!m_system.IsInitialized())
                    {
                        while (!m_system.TryInitialize())
                        {
                            // do nothing
                        }
                    }

                    return xr::System::Session::CreateAsync(m_system, bgfx::getInternalData()->context, [this, thisRef{shared_from_this()}] { return m_windowPtr; })
                        .then(m_sessionState->GraphicsImpl.AfterRenderScheduler(), arcana::cancellation::none(), [this, thisRef{shared_from_this()}](std::shared_ptr<xr::System::Session> session) {
                            m_sessionState->Session = std::move(session);
                            NotifySessionStateChanged(true);
                        });
                }));

            return m_beginTask.value();
        }

        arcana::task<void, std::exception_ptr> NativeXr::Impl::EndSessionAsync()
        {
            assert(m_beginTask);
            assert(m_sessionState != nullptr);

            m_sessionState->CancellationSource.cancel();

            m_sessionState->FrameBufferToJsTextureMap.clear();
            m_sessionState->TextureToFrameBufferMap.clear();
            m_sessionState->ActiveTextures.clear();
            m_sessionState->ScheduleFrameCallbacks.clear();
            m_sessionState->CreateRenderTexture.Reset();

            // Don't try to end the session while it is still starting.
            m_endTask = m_beginTask->then(arcana::inline_scheduler, arcana::cancellation::none(), [this, thisRef{shared_from_this()}] {
                // Also don't try to end the session while a frame is in progress.
                return m_sessionState->FrameTask;
            }).then(m_sessionState->GraphicsImpl.AfterRenderScheduler(), arcana::cancellation::none(), [this, thisRef{shared_from_this()}](const arcana::expected<void, std::exception_ptr>&) {
                assert(m_sessionState != nullptr);
                assert(m_sessionState->Session != nullptr);
                assert(m_sessionState->Frame == nullptr);

                m_sessionState->Session->RequestEndSession();

                bool shouldEndSession{};
                bool shouldRestartSession{};
                do
                {
                    // Block and burn frames until XR successfully shuts down.
                    m_sessionState->Frame = m_sessionState->Session->GetNextFrame(shouldEndSession, shouldRestartSession);
                    m_sessionState->Frame.reset();
                } while (!shouldEndSession);

                m_sessionState.reset();
                m_beginTask.reset();
                NotifySessionStateChanged(false);
            });

            return m_endTask;
        }

        void NativeXr::Impl::ScheduleFrame(std::function<void(const xr::System::Session::Frame&)>&& callback)
        {
            if (m_sessionState->FrameScheduled)
            {
                return;
            }

            m_sessionState->FrameScheduled = true;

            // REVIEW: This should technically be before the check for m_frameScheduled, but for some
            // reason requestAnimationFrame is being called twice when starting XR.
            m_sessionState->ScheduleFrameCallbacks.emplace_back(callback);

            m_sessionState->FrameTask = arcana::make_task(m_sessionState->GraphicsImpl.BeforeRenderScheduler(), m_sessionState->CancellationSource, [this, thisRef{shared_from_this()}] {
                BeginFrame();

                return arcana::make_task(m_runtimeScheduler, m_sessionState->CancellationSource, [this, updateToken{m_sessionState->GraphicsImpl.GetUpdateToken()}, thisRef{shared_from_this()}]() {
                    m_sessionState->FrameScheduled = false;

                    BeginUpdate();

                    auto callbacks{std::move(m_sessionState->ScheduleFrameCallbacks)};
                    for (auto& callback : callbacks)
                    {
                        callback(*m_sessionState->Frame);
                    }

                    EndUpdate();
                }).then(arcana::inline_scheduler, m_sessionState->CancellationSource, [this, thisRef{shared_from_this()}](const arcana::expected<void, std::exception_ptr>& result) {
                    if (!m_sessionState->CancellationSource.cancelled() && result.has_error())
                    {
                        Napi::Error::New(m_env, result.error()).ThrowAsJavaScriptException();
                    }
                }).then(m_sessionState->GraphicsImpl.AfterRenderScheduler(), arcana::cancellation::none(), [this, thisRef{shared_from_this()}](const arcana::expected<void, std::exception_ptr>&) {
                    EndFrame();
                });
            });
        }

        void NativeXr::Impl::BeginFrame()
        {
            assert(m_sessionState != nullptr);
            assert(m_sessionState->Session != nullptr);
            assert(m_sessionState->Frame == nullptr);

            bool shouldEndSession{};
            bool shouldRestartSession{};
            m_sessionState->Frame = m_sessionState->Session->GetNextFrame(shouldEndSession, shouldRestartSession, [this](void* texturePointer) {
                m_runtimeScheduler([this, texturePointer]() {
                    auto itTextureToFrameBuffer{m_sessionState->TextureToFrameBufferMap.find(texturePointer)};
                    if (itTextureToFrameBuffer != m_sessionState->TextureToFrameBufferMap.end())
                    {
                        auto itFrameBufferToJsTexture{m_sessionState->FrameBufferToJsTextureMap.find(itTextureToFrameBuffer->second)};
                        if (itFrameBufferToJsTexture != m_sessionState->FrameBufferToJsTextureMap.end())
                        {
                            m_sessionState->DestroyRenderTexture.Call({itFrameBufferToJsTexture->second.Value()});
                            m_sessionState->FrameBufferToJsTextureMap.erase(itFrameBufferToJsTexture);
                        }

                        m_sessionState->TextureToFrameBufferMap.erase(itTextureToFrameBuffer);
                    }
                });
            });

            // Ending a session outside of calls to EndSessionAsync() is currently not supported.
            assert(!shouldEndSession);
            assert(m_sessionState->Frame != nullptr);
        }

        void NativeXr::Impl::BeginUpdate()
        {
            m_sessionState->ActiveTextures.reserve(m_sessionState->Frame->Views.size());
            for (const auto& view : m_sessionState->Frame->Views)
            {
                m_sessionState->ActiveTextures.push_back(view.ColorTexturePointer);

                auto it{m_sessionState->TextureToFrameBufferMap.find(view.ColorTexturePointer)};
                if (it == m_sessionState->TextureToFrameBufferMap.end() || it->second->Width() != view.ColorTextureSize.Width || it->second->Height() != view.ColorTextureSize.Height)
                {
                    // If a texture width or height is 0, bgfx will assert (can't create 0 sized texture). Asserting here instead of deeper in bgfx rendering.
                    assert(view.ColorTextureSize.Width != 0);
                    assert(view.ColorTextureSize.Height != 0);
                    assert(view.ColorTextureSize.Width == view.DepthTextureSize.Width);
                    assert(view.ColorTextureSize.Height == view.DepthTextureSize.Height);

                    // Create textures with the desired size. It will be freed and replaced with overrideInternal call
                    // This is mandatory as overrideInternal do not update texture size.
                    // And size is used for determining viewport when rendering to texture.
                    auto colorTextureFormat = XrTextureFormatToBgfxFormat(view.ColorTextureFormat);
                    auto colorTexture = bgfx::createTexture2D(static_cast<uint16_t>(view.ColorTextureSize.Width), static_cast<uint16_t>(view.ColorTextureSize.Height), false, 1, colorTextureFormat, BGFX_TEXTURE_RT);
                    m_sessionState->GraphicsImpl.AddTexture(colorTexture, static_cast<uint16_t>(view.ColorTextureSize.Width), static_cast<uint16_t>(view.ColorTextureSize.Height), false, 1, colorTextureFormat);

                    auto depthTextureFormat = XrTextureFormatToBgfxFormat(view.DepthTextureFormat);
                    auto depthTexture = bgfx::createTexture2D(static_cast<uint16_t>(view.DepthTextureSize.Width), static_cast<uint16_t>(view.DepthTextureSize.Height), false, 1, depthTextureFormat, BGFX_TEXTURE_RT);
                    m_sessionState->GraphicsImpl.AddTexture(depthTexture, static_cast<uint16_t>(view.DepthTextureSize.Width), static_cast<uint16_t>(view.DepthTextureSize.Height), false, 1, depthTextureFormat);

                    arcana::make_task(m_sessionState->GraphicsImpl.AfterRenderScheduler(), arcana::cancellation::none(), [colorTexture, depthTexture, &view]() {
                        bgfx::overrideInternal(colorTexture, reinterpret_cast<uintptr_t>(view.ColorTexturePointer));
                        bgfx::overrideInternal(depthTexture, reinterpret_cast<uintptr_t>(view.DepthTexturePointer));
                    }).then(m_runtimeScheduler, m_sessionState->CancellationSource, [this, thisRef{shared_from_this()}, colorTexture, depthTexture, &view]() {
                        std::array<bgfx::Attachment, 2> attachments{};
                        attachments[0].init(colorTexture);
                        attachments[1].init(depthTexture);
                        auto frameBufferHandle = bgfx::createFrameBuffer(static_cast<uint8_t>(attachments.size()), attachments.data(), false);

                        auto& frameBuffer{m_sessionState->GraphicsImpl.AddFrameBuffer(frameBufferHandle,
                            static_cast<uint16_t>(view.ColorTextureSize.Width),
                            static_cast<uint16_t>(view.ColorTextureSize.Height),
                            true)};

                        // WebXR, at least in its current implementation, specifies an implicit default clear to black.
                        // https://immersive-web.github.io/webxr/#xrwebgllayer-interface
                        frameBuffer.Clear(m_sessionState->GraphicsImpl.GetUpdateToken().GetEncoder(), BGFX_CLEAR_COLOR | BGFX_CLEAR_DEPTH | BGFX_CLEAR_STENCIL, 0, 1.0f, 0);

                        m_sessionState->TextureToFrameBufferMap[view.ColorTexturePointer] = &frameBuffer;

                        auto jsWidth{Napi::Value::From(m_env, view.ColorTextureSize.Width)};
                        auto jsHeight{Napi::Value::From(m_env, view.ColorTextureSize.Height)};
                        auto jsFrameBuffer{Napi::External<FrameBuffer>::New(m_env, &frameBuffer)};
                        m_sessionState->FrameBufferToJsTextureMap[&frameBuffer] = Napi::Persistent(m_sessionState->CreateRenderTexture.Call({jsWidth, jsHeight, jsFrameBuffer}).As<Napi::Object>());
                    }).then(arcana::inline_scheduler, m_sessionState->CancellationSource, [env{m_env}](const arcana::expected<void, std::exception_ptr>& result) {
                        if (result.has_error())
                        {
                            Napi::Error::New(env, result.error()).ThrowAsJavaScriptException();
                        }
                    });
                }
            }
        }

        void NativeXr::Impl::EndUpdate()
        {
            m_sessionState->ActiveTextures.clear();
        }

        void NativeXr::Impl::EndFrame()
        {
            assert(m_sessionState != nullptr);
            assert(m_sessionState->Session != nullptr);
            assert(m_sessionState->Frame != nullptr);

            m_sessionState->Frame.reset();
        }
    }

    namespace
    {
        class XRFrame;

        struct XRSessionType
        {
            static constexpr auto IMMERSIVE_VR{"immersive-vr"};
            static constexpr auto IMMERSIVE_AR{"immersive-ar"};
            static constexpr auto INLINE{"inline"};
        };

        struct XRReferenceSpaceType
        {
            static constexpr auto VIEWER{"viewer"};
            // static constexpr auto LOCAL{"local"};
            // static constexpr auto LOCAL_FLOOR{"local-floor"};
            // static constexpr auto BOUNDED_FLOOR{"bounded-floor"};
            static constexpr auto UNBOUNDED{"unbounded"};
        };

        struct XRHitTestTrackableType
        {
            static constexpr auto POINT{"point"};
            static constexpr auto PLANE{"plane"};
            static constexpr auto MESH{"mesh"};
        };

        struct XREye
        {
            static constexpr auto NONE{"none"};
            static constexpr auto LEFT{"left"};
            static constexpr auto RIGHT{"right"};

            static auto IndexToEye(size_t idx)
            {
                switch (idx)
                {
                    case 0:
                        return LEFT;
                    case 1:
                        return RIGHT;
                    case 2:
                        return NONE;
                    default:
                        throw std::runtime_error{"Unsupported index"};
                }
            }

            static auto EyeToIndex(const std::string& eye)
            {
                if (eye == LEFT)
                {
                    return 0;
                }
                else if (eye == RIGHT)
                {
                    return 1;
                }
                else if (eye == NONE)
                {
                    return 2;
                }
                else
                {
                    throw std::runtime_error{"Unsupported eye"};
                }
            }
        };

        class PointerEvent : public Napi::ObjectWrap<PointerEvent>
        {
            static constexpr auto JS_CLASS_NAME = "PointerEvent";

        public:
            static void Initialize(Napi::Env& env)
            {
                Napi::Function func = DefineClass(
                    env,
                    JS_CLASS_NAME,
                    {});

                env.Global().Set(JS_CLASS_NAME, func);
            }

            static Napi::Object New(const Napi::CallbackInfo& info)
            {
                return info.Env().Global().Get(JS_CLASS_NAME).As<Napi::Function>().New({});
            }

            PointerEvent(const Napi::CallbackInfo& info)
                : Napi::ObjectWrap<PointerEvent>{info}
            {
            }
        };

        class XRWebGLLayer : public Napi::ObjectWrap<XRWebGLLayer>
        {
            static constexpr auto JS_CLASS_NAME = "XRWebGLLayer";

        public:
            static void Initialize(Napi::Env env)
            {
                Napi::HandleScope scope{env};

                Napi::Function func = DefineClass(
                    env,
                    JS_CLASS_NAME,
                    {
                        InstanceMethod("getViewport", &XRWebGLLayer::GetViewport),
                    });

                env.Global().Set(JS_CLASS_NAME, func);
            }

            static Napi::Object New(const Napi::CallbackInfo& info)
            {
                return info.Env().Global().Get(JS_CLASS_NAME).As<Napi::Function>().New({});
            }

            XRWebGLLayer(const Napi::CallbackInfo& info)
                : Napi::ObjectWrap<XRWebGLLayer>{info}
            {
            }

        private:
            Napi::Value GetViewport(const Napi::CallbackInfo& info)
            {
                return info.This().As<Napi::Object>().Get("viewport");
            }
        };

        class XRRigidTransform : public Napi::ObjectWrap<XRRigidTransform>
        {
            static constexpr auto JS_CLASS_NAME = "XRRigidTransform";
            // static constexpr size_t VECTOR_SIZE = 4;
            static constexpr size_t MATRIX_SIZE = 16;

        public:
            static void Initialize(Napi::Env env)
            {
                Napi::HandleScope scope{env};

                Napi::Function func = DefineClass(
                    env,
                    JS_CLASS_NAME,
                    {
                        InstanceAccessor("position", &XRRigidTransform::Position, nullptr),
                        InstanceAccessor("orientation", &XRRigidTransform::Orientation, nullptr),
                        InstanceAccessor("matrix", &XRRigidTransform::Matrix, nullptr),
                    });

                env.Global().Set(JS_CLASS_NAME, func);
            }

            static Napi::Object New(const Napi::CallbackInfo& info)
            {
                return info.Env().Global().Get(JS_CLASS_NAME).As<Napi::Function>().New({});
            }

            XRRigidTransform(const Napi::CallbackInfo& info)
                : Napi::ObjectWrap<XRRigidTransform>{info}
                , m_matrix{Napi::Persistent(Napi::Float32Array::New(info.Env(), MATRIX_SIZE))}
            {
                if (info.Length() == 2)
                {
                    m_position = Napi::Persistent(info[0].As<Napi::Object>());
                    m_orientation = Napi::Persistent(info[1].As<Napi::Object>());
                }
                else
                {
                    m_position = Napi::Persistent(Napi::Object::New(info.Env()));
                    m_orientation = Napi::Persistent(Napi::Object::New(info.Env()));
                }
            }

            void Update(XRRigidTransform* transform)
            {
                Update({transform->GetNativePose()}, false);
            }

            void Update(const xr::System::Session::Frame::Space& space, bool isViewSpace)
            {
                auto position = m_position.Value();
                position.Set("x", space.Pose.Position.X);
                position.Set("y", space.Pose.Position.Y);
                position.Set("z", space.Pose.Position.Z);
                position.Set("w", 1.f);

                auto orientation = m_orientation.Value();
                orientation.Set("x", space.Pose.Orientation.X);
                orientation.Set("y", space.Pose.Orientation.Y);
                orientation.Set("z", space.Pose.Orientation.Z);
                orientation.Set("w", space.Pose.Orientation.W);

                std::memcpy(m_matrix.Value().Data(), CreateTransformMatrix(space, isViewSpace).data(), m_matrix.Value().ByteLength());
            }

            void Update(const xr::Pose& pose)
            {
                xr::System::Session::Frame::Space space{{pose}};
                Update(space, true);
            }

            xr::Pose GetNativePose()
            {
                auto position = m_position.Value();
                auto orientation = m_orientation.Value();
                return {
                    {position.Get("x").ToNumber().FloatValue(), position.Get("y").ToNumber().FloatValue(), position.Get("z").ToNumber().FloatValue()},
                    {orientation.Get("x").ToNumber().FloatValue(), orientation.Get("y").ToNumber().FloatValue(), orientation.Get("z").ToNumber().FloatValue(), orientation.Get("w").ToNumber().FloatValue()}};
            }

        private:
            Napi::ObjectReference m_position{};
            Napi::ObjectReference m_orientation{};
            Napi::Reference<Napi::Float32Array> m_matrix{};

            Napi::Value Position(const Napi::CallbackInfo&)
            {
                return m_position.Value();
            }

            Napi::Value Orientation(const Napi::CallbackInfo&)
            {
                return m_orientation.Value();
            }

            Napi::Value Matrix(const Napi::CallbackInfo&)
            {
                return m_matrix.Value();
            }
        };

        class XRView : public Napi::ObjectWrap<XRView>
        {
            static constexpr auto JS_CLASS_NAME = "XRView";
            static constexpr size_t MATRIX_SIZE = 16;

        public:
            static void Initialize(Napi::Env env)
            {
                Napi::HandleScope scope{env};

                Napi::Function func = DefineClass(
                    env,
                    JS_CLASS_NAME,
                    {
                        InstanceAccessor("eye", &XRView::GetEye, nullptr),
                        InstanceAccessor("projectionMatrix", &XRView::GetProjectionMatrix, nullptr),
                        InstanceAccessor("transform", &XRView::GetTransform, nullptr),
                        InstanceAccessor("isFirstPersonObserver", &XRView::IsFirstPersonObserver, nullptr)
                    });

                env.Global().Set(JS_CLASS_NAME, func);
            }

            static Napi::Object New(const Napi::CallbackInfo& info)
            {
                return info.Env().Global().Get(JS_CLASS_NAME).As<Napi::Function>().New({});
            }

            XRView(const Napi::CallbackInfo& info)
                : Napi::ObjectWrap<XRView>{info}
                , m_eyeIdx{0}
                , m_eye{XREye::IndexToEye(m_eyeIdx)}
                , m_projectionMatrix{Napi::Persistent(Napi::Float32Array::New(info.Env(), MATRIX_SIZE))}
                , m_rigidTransform{Napi::Persistent(XRRigidTransform::New(info))}
                , m_isFirstPersonObserver{false}
            {
            }

            void Update(size_t eyeIdx, gsl::span<const float, 16> projectionMatrix, const xr::System::Session::Frame::Space& space, bool isFirstPersonObserver)
            {
                if (eyeIdx != m_eyeIdx)
                {
                    m_eyeIdx = eyeIdx;
                    m_eye = XREye::IndexToEye(m_eyeIdx);
                }

                std::memcpy(m_projectionMatrix.Value().Data(), projectionMatrix.data(), m_projectionMatrix.Value().ByteLength());

                XRRigidTransform::Unwrap(m_rigidTransform.Value())->Update(space, false);

                m_isFirstPersonObserver = isFirstPersonObserver;
            }

        private:
            size_t m_eyeIdx{};
            gsl::czstring<> m_eye{};
            Napi::Reference<Napi::Float32Array> m_projectionMatrix{};
            Napi::ObjectReference m_rigidTransform{};
            bool m_isFirstPersonObserver{};

            Napi::Value GetEye(const Napi::CallbackInfo& info)
            {
                return Napi::String::From(info.Env(), m_eye);
            }

            Napi::Value GetProjectionMatrix(const Napi::CallbackInfo&)
            {
                return m_projectionMatrix.Value();
            }

            Napi::Value GetTransform(const Napi::CallbackInfo&)
            {
                return m_rigidTransform.Value();
            }

            Napi::Value IsFirstPersonObserver(const Napi::CallbackInfo& info)
            {
                return Napi::Boolean::From(info.Env(), m_isFirstPersonObserver);
            }
        };

        class XRViewerPose : public Napi::ObjectWrap<XRViewerPose>
        {
            static constexpr auto JS_CLASS_NAME = "XRViewerPose";

        public:
            static void Initialize(Napi::Env env)
            {
                Napi::HandleScope scope{env};

                Napi::Function func = DefineClass(
                    env,
                    JS_CLASS_NAME,
                    {
                        InstanceAccessor("transform", &XRViewerPose::GetTransform, nullptr),
                        InstanceAccessor("views", &XRViewerPose::GetViews, nullptr),
                        InstanceAccessor("emulatedPosition", &XRViewerPose::GetEmulatedPosition, nullptr),
                    });

                env.Global().Set(JS_CLASS_NAME, func);
            }

            static Napi::Object New(const Napi::CallbackInfo& info)
            {
                return info.Env().Global().Get(JS_CLASS_NAME).As<Napi::Function>().New({});
            }

            XRViewerPose(const Napi::CallbackInfo& info)
                : Napi::ObjectWrap<XRViewerPose>{info}
                , m_jsTransform{Napi::Persistent(XRRigidTransform::New(info))}
                , m_jsViews{Napi::Persistent(Napi::Array::New(info.Env(), 0))}
                , m_transform{*XRRigidTransform::Unwrap(m_jsTransform.Value())}
                , m_isEmulatedPosition{true}
            {
            }

            void Update(const Napi::CallbackInfo& info, const xr::System::Session::Frame& frame)
            {
                // Update the transform, for now assume that the pose of the first view if it exists represents the viewer transform.
                // This is correct for devices with a single view, but is likely incorrect for devices with multiple views (eg. VR/AR headsets with binocular views).
                if (frame.Views.size() > 0)
                {
                    m_transform.Update(frame.Views[0].Space, true);
                }

                // Update the views array if necessary.
                const auto oldSize = static_cast<uint32_t>(m_views.size());
                const auto newSize = static_cast<uint32_t>(frame.Views.size());
                if (oldSize != newSize)
                {
                    auto newViews = Napi::Array::New(m_jsViews.Env(), newSize);
                    m_views.resize(newSize);

                    for (uint32_t idx = 0; idx < newSize; ++idx)
                    {
                        if (idx < oldSize)
                        {
                            newViews.Set(idx, m_jsViews.Value().Get(idx));
                        }
                        else
                        {
                            newViews.Set(idx, XRView::New(info));
                        }

                        m_views[idx] = XRView::Unwrap(newViews.Get(idx).As<Napi::Object>());
                    }

                    m_jsViews = Napi::Persistent(newViews);
                }

                // Update the individual views.
                for (uint32_t idx = 0; idx < static_cast<uint32_t>(frame.Views.size()); ++idx)
                {
                    const auto& view = frame.Views[idx];
                    m_views[idx]->Update(idx, view.ProjectionMatrix, view.Space, view.IsFirstPersonObserver);
                }

                // Check the frame to see if it has valid tracking, if it does not then the position should
                // be flagged as being emulated.
                m_isEmulatedPosition = !frame.IsTracking;
            }

        private:
            Napi::ObjectReference m_jsTransform{};
            Napi::Reference<Napi::Array> m_jsViews{};

            XRRigidTransform& m_transform;
            std::vector<XRView*> m_views{};
            bool m_isEmulatedPosition;

            Napi::Value GetTransform(const Napi::CallbackInfo& /*info*/)
            {
                return m_jsTransform.Value();
            }

            Napi::Value GetViews(const Napi::CallbackInfo& /*info*/)
            {
                return m_jsViews.Value();
            }

            Napi::Value GetEmulatedPosition(const Napi::CallbackInfo& info)
            {
                return Napi::Boolean::New(info.Env(), m_isEmulatedPosition);
            }
        };

        // Implementation of vanilla XRPose: https://immersive-web.github.io/webxr/#xrpose-interface
        class XRPose : public Napi::ObjectWrap<XRPose>
        {
            static constexpr auto JS_CLASS_NAME = "XRPose";

        public:
            static void Initialize(Napi::Env env)
            {
                Napi::HandleScope scope{env};

                Napi::Function func = DefineClass(
                    env,
                    JS_CLASS_NAME,
                    {
                        InstanceAccessor("transform", &XRPose::GetTransform, nullptr),
                    });

                env.Global().Set(JS_CLASS_NAME, func);
            }

            static Napi::Object New(const Napi::CallbackInfo& info)
            {
                return info.Env().Global().Get(JS_CLASS_NAME).As<Napi::Function>().New({});
            }

            XRPose(const Napi::CallbackInfo& info)
                : Napi::ObjectWrap<XRPose>{info}
                , m_jsTransform{Napi::Persistent(XRRigidTransform::New(info))}
                , m_transform{*XRRigidTransform::Unwrap(m_jsTransform.Value())}
            {
            }

            void Update(const Napi::CallbackInfo& /*info*/, const xr::Pose& pose)
            {
                // Update the transform.
                m_transform.Update(pose);
            }

            void Update(XRRigidTransform* transform)
            {
                // Update the transform.
                m_transform.Update(transform);
            }

        private:
            Napi::ObjectReference m_jsTransform{};
            XRRigidTransform& m_transform;

            Napi::Value GetTransform(const Napi::CallbackInfo& /*info*/)
            {
                return m_jsTransform.Value();
            }
        };

        // Implementation of XRRay: https://immersive-web.github.io/hit-test/#xrray-interface
        class XRRay : public Napi::ObjectWrap<XRRay>
        {
            static constexpr auto JS_CLASS_NAME = "XRRay";
            static constexpr size_t MATRIX_SIZE = 16;

        public:
            static void Initialize(Napi::Env env)
            {
                Napi::HandleScope scope{env};

                Napi::Function func = DefineClass(
                    env,
                    JS_CLASS_NAME,
                    {
                        InstanceAccessor("origin", &XRRay::Origin, nullptr),
                        InstanceAccessor("direction", &XRRay::Direction, nullptr),
                        InstanceAccessor("matrix", &XRRay::Matrix, nullptr),
                    });

                env.Global().Set(JS_CLASS_NAME, func);
            }

            static Napi::Object New(const Napi::CallbackInfo& info)
            {
                return info.Env().Global().Get(JS_CLASS_NAME).As<Napi::Function>().New({info[0]});
            }

            XRRay(const Napi::CallbackInfo& info)
                : Napi::ObjectWrap<XRRay>{info}
            {
                bool originSet = false;
                bool directionSet = false;
                bool matrixSet = false;
                if (info[0].IsObject())
                {
                    auto argumentObject = info[0].As<Napi::Object>();
                    auto originValue = argumentObject.Get("origin");
                    if (originValue.IsObject())
                    {
                        originSet = true;
                        m_origin = Napi::Persistent(originValue.As<Napi::Object>());
                    }

                    auto directionValue = argumentObject.Get("direction");
                    if (directionValue.IsObject())
                    {
                        directionSet = true;
                        m_direction = Napi::Persistent(directionValue.As<Napi::Object>());
                    }

                    auto matrixValue = argumentObject.Get("matrix");
                    if (matrixValue.IsArray())
                    {
                        matrixSet = true;
                        m_matrix = Napi::Persistent(matrixValue.As<Napi::Float32Array>());
                    }
                }

                if (!originSet)
                {
                    m_origin = Napi::Persistent(Napi::Object::New(info.Env()));
                }

                if (!directionSet)
                {
                    m_direction = Napi::Persistent(Napi::Object::New(info.Env()));
                }

                if (!matrixSet)
                {
                    m_matrix = Napi::Persistent(Napi::Float32Array::New(info.Env(), MATRIX_SIZE));
                }
            }

            xr::Ray GetNativeRay()
            {
                xr::Ray nativeRay{{0, 0, 0}, {0, 0, -1}};
                auto originObject = m_origin.Value();
                nativeRay.Origin.X = originObject.Get("x").ToNumber().FloatValue();
                nativeRay.Origin.Y = originObject.Get("y").ToNumber().FloatValue();
                nativeRay.Origin.Z = originObject.Get("z").ToNumber().FloatValue();

                auto directionObject = m_direction.Value();
                nativeRay.Direction.X = directionObject.Get("x").ToNumber().FloatValue();
                nativeRay.Direction.Y = directionObject.Get("y").ToNumber().FloatValue();
                nativeRay.Direction.Z = directionObject.Get("z").ToNumber().FloatValue();

                return nativeRay;
            }

        private:
            Napi::ObjectReference m_origin{};
            Napi::ObjectReference m_direction{};
            Napi::Reference<Napi::Float32Array> m_matrix{};

            Napi::Value Origin(const Napi::CallbackInfo&)
            {
                return m_origin.Value();
            }

            Napi::Value Direction(const Napi::CallbackInfo&)
            {
                return m_direction.Value();
            }

            Napi::Value Matrix(const Napi::CallbackInfo&)
            {
                return m_matrix.Value();
            }
        };

        // Implementation of the XRReferenceSpace interface: https://immersive-web.github.io/webxr/#xrreferencespace-interface
        class XRReferenceSpace : public Napi::ObjectWrap<XRReferenceSpace>
        {
            static constexpr auto JS_CLASS_NAME = "XRReferenceSpace";

        public:
            static void Initialize(Napi::Env env)
            {
                Napi::HandleScope scope{env};

                Napi::Function func = DefineClass(
                    env,
                    JS_CLASS_NAME,
                    {
                        InstanceMethod("getOffsetReferenceSpace", &XRReferenceSpace::GetOffsetReferenceSpace),
                    });

                env.Global().Set(JS_CLASS_NAME, func);
            }

            static Napi::Object New(const Napi::CallbackInfo& info)
            {
                return info.Env().Global().Get(JS_CLASS_NAME).As<Napi::Function>().New({info[0]});
            }

            static Napi::Object New(const Napi::Env env, Napi::Object napiTransform)
            {
                return env.Global().Get(JS_CLASS_NAME).As<Napi::Function>().New({napiTransform});
            }

            XRReferenceSpace(const Napi::CallbackInfo& info)
                : Napi::ObjectWrap<XRReferenceSpace>{info}
            {
                if (info.Length() > 0)
                {
                    if (info[0].IsString())
                    {
                        // TODO: Actually support the different types of reference spaces.
                        const auto referenceSpaceType = info[0].As<Napi::String>().Utf8Value();
                        assert(referenceSpaceType == XRReferenceSpaceType::UNBOUNDED ||
                            referenceSpaceType == XRReferenceSpaceType::VIEWER);
                        (void)XRReferenceSpaceType::UNBOUNDED;
                        (void)XRReferenceSpaceType::VIEWER;
                    }
                    else
                    {
                        m_jsTransform = Napi::Persistent(info[0].As<Napi::Object>());
                    }
                }
            }

            void SetTransform(Napi::Object transformObj)
            {
                m_jsTransform = Napi::Persistent(transformObj);
            }

            XRRigidTransform* GetTransform()
            {
                return XRRigidTransform::Unwrap(m_jsTransform.Value());
            }

        private:
            Napi::Value GetOffsetReferenceSpace(const Napi::CallbackInfo& info)
            {
                // TODO: Handle XRBoundedReferenceSpace case
                // https://immersive-web.github.io/webxr/#dom-xrreferencespace-getoffsetreferencespace

                return XRReferenceSpace::New(info);
            }

            Napi::ObjectReference m_jsTransform{};
        };

        // Implementation of the XRAnchor interface: https://immersive-web.github.io/anchors/#xr-anchor
        class XRAnchor : public Napi::ObjectWrap<XRAnchor>
        {
            static constexpr auto JS_CLASS_NAME = "XRAnchor";

        public:
            static void Initialize(Napi::Env env)
            {
                Napi::HandleScope scope{env};

                Napi::Function func = DefineClass(
                    env,
                    JS_CLASS_NAME,
                    {
                        InstanceAccessor("anchorSpace", &XRAnchor::GetAnchorSpace, nullptr),
                        InstanceMethod("delete", &XRAnchor::Delete),
                    });

                env.Global().Set(JS_CLASS_NAME, func);
            }

            static Napi::Object New(const Napi::CallbackInfo& info)
            {
                return info.Env().Global().Get(JS_CLASS_NAME).As<Napi::Function>().New({});
            }

            XRAnchor(const Napi::CallbackInfo& info)
                : Napi::ObjectWrap<XRAnchor>{info}
            {
            }

            xr::Anchor& GetNativeAnchor()
            {
                return m_nativeAnchor;
            }

            void SetAnchor(xr::Anchor& nativeAnchor)
            {
                m_nativeAnchor = nativeAnchor;
            }

        private:
            Napi::Value GetAnchorSpace(const Napi::CallbackInfo& info)
            {
                Napi::Object napiTransform = XRRigidTransform::New(info);
                XRRigidTransform* rigidTransform = XRRigidTransform::Unwrap(napiTransform);
                rigidTransform->Update(m_nativeAnchor.Pose);

                Napi::Object napiSpace = XRReferenceSpace::New(info.Env(), napiTransform);
                return std::move(napiSpace);
            }

            // Marks the anchor as no longer valid, and should be deleted on the next pass.
            void Delete(const Napi::CallbackInfo&)
            {
                m_nativeAnchor.IsValid = false;
            }

            // The native anchor which holds the current position of the anchor, and the native ref to the anchor.
            xr::Anchor m_nativeAnchor{};
        };

        // Implementation of the XRHitTestSource interface: https://immersive-web.github.io/hit-test/#hit-test-source-interface
        class XRHitTestSource : public Napi::ObjectWrap<XRHitTestSource>
        {
            static constexpr auto JS_CLASS_NAME = "XRHitTestSource";

        public:
            static void Initialize(Napi::Env env)
            {
                Napi::HandleScope scope{env};

                Napi::Function func = DefineClass(
                    env,
                    JS_CLASS_NAME,
                    {
                        InstanceMethod("cancel", &XRHitTestSource::Cancel),
                    });

                env.Global().Set(JS_CLASS_NAME, func);
            }

            static Napi::Object New(const Napi::CallbackInfo& info)
            {
                return info.Env().Global().Get(JS_CLASS_NAME).As<Napi::Function>().New({info[0]});
            }

            XRHitTestSource(const Napi::CallbackInfo& info)
                : Napi::ObjectWrap<XRHitTestSource>{info}
            {
                auto options = info[0].As<Napi::Object>();

                if (options.Has("space"))
                {
                    auto spaceValue = options.Get("space");

                    if (spaceValue.IsObject())
                    {
                        m_space = Napi::Persistent(spaceValue.As<Napi::Object>());
                        hasSpace = true;
                    }
                }

                if (options.Has("offsetRay"))
                {
                    m_offsetRay = Napi::Persistent(options.Get("offsetRay").As<Napi::Object>());
                    hasOffsetRay = true;
                }

                if (options.Has("entityTypes"))
                {
                    const auto entityTypeArray = options.Get("entityTypes").As<Napi::Array>();
                    for (uint32_t i = 0; i < entityTypeArray.Length(); i++)
                    {
                        const auto entityType = entityTypeArray.Get(i).As<Napi::String>().Utf8Value();
                        if (entityType == XRHitTestTrackableType::POINT)
                        {
                            m_entityTypes |= xr::HitTestTrackableType::POINT;
                        }
                        else if (entityType == XRHitTestTrackableType::PLANE)
                        {
                            m_entityTypes |= xr::HitTestTrackableType::PLANE;
                        }
                        else if (entityType == XRHitTestTrackableType::MESH)
                        {
                            m_entityTypes |= xr::HitTestTrackableType::MESH;
                        }
                    }
                }

                // Default to MESH if unspecified.
                if (m_entityTypes == xr::HitTestTrackableType::NONE)
                {
                    m_entityTypes = xr::HitTestTrackableType::MESH;
                }
            }

            XRRay* OffsetRay()
            {
                return hasOffsetRay ? XRRay::Unwrap(m_offsetRay.Value()) : nullptr;
            }

            XRReferenceSpace* Space()
            {
                return hasSpace ? XRReferenceSpace::Unwrap(m_space.Value()) : nullptr;
            }

            xr::HitTestTrackableType GetEntityTypes()
            {
                return m_entityTypes;
            }

        private:
            void Cancel(const Napi::CallbackInfo& /*info*/)
            {
                // no-op we don't keep a persistent list of active XRHitTestSources..
            }

            bool hasSpace = false;
            Napi::ObjectReference m_space;

            bool hasOffsetRay = false;
            Napi::ObjectReference m_offsetRay;

            xr::HitTestTrackableType m_entityTypes{xr::HitTestTrackableType::NONE};
        };

        // Implementation of the XRHitTestResult interface: https://immersive-web.github.io/hit-test/#xr-hit-test-result-interface
        class XRHitTestResult : public Napi::ObjectWrap<XRHitTestResult>
        {
            static constexpr auto JS_CLASS_NAME = "XRHitTestResult";

        public:
            static void Initialize(Napi::Env env)
            {
                Napi::HandleScope scope{env};

                Napi::Function func = DefineClass(
                    env,
                    JS_CLASS_NAME,
                    {
                        InstanceMethod("getPose", &XRHitTestResult::GetPose),
                        InstanceMethod("createAnchor", &XRHitTestResult::CreateAnchor),
                    });

                env.Global().Set(JS_CLASS_NAME, func);
            }

            static Napi::Object New(const Napi::CallbackInfo& info)
            {
                return info.Env().Global().Get(JS_CLASS_NAME).As<Napi::Function>().New({});
            }

            XRHitTestResult(const Napi::CallbackInfo& info)
                : Napi::ObjectWrap<XRHitTestResult>{info}
            {
            }

            // Sets the value of the hit pose and native entity via struct copy.
            void SetHitResult(const xr::HitResult& hitResult)
            {
                m_hitResult = hitResult;
            }

            void SetXRFrame(XRFrame* frame)
            {
                m_frame = frame;
            }

        private:
            // The hit hit result, which contains the pose in default AR Space, as well as the native entity.
            xr::HitResult m_hitResult{};
            XRFrame* m_frame{};

            Napi::Value GetPose(const Napi::CallbackInfo& info)
            {
                // TODO: Once multiple reference views are supported, we need to convert the values into the passed in reference space.
                Napi::Object napiPose = XRPose::New(info);
                XRPose* pose = XRPose::Unwrap(napiPose);
                pose->Update(info, m_hitResult.Pose);

                return std::move(napiPose);
            }

            Napi::Value CreateAnchor(const Napi::CallbackInfo& info);
        };

        // Implementation of the XRPlane interface: https://github.com/immersive-web/real-world-geometry/blob/master/plane-detection-explainer.md
        class XRPlane : public Napi::ObjectWrap<XRPlane>
        {
            static constexpr auto JS_CLASS_NAME = "XRPlane";

        public:
            static void Initialize(Napi::Env env)
            {
                Napi::HandleScope scope{env};

                Napi::Function func = DefineClass(
                    env,
                    JS_CLASS_NAME,
                    {
                        InstanceAccessor("planeSpace", &XRPlane::GetPlaneSpace, nullptr),
                        InstanceAccessor("polygon", &XRPlane::GetPolygon, nullptr),
                        InstanceAccessor("lastChangedTime", &XRPlane::GetLastChangedTime, nullptr),
                        InstanceAccessor("parentSceneObject", &XRPlane::GetParentSceneObject, nullptr)
                    });

                env.Global().Set(JS_CLASS_NAME, func);
            }

            static Napi::Object New(const Napi::Env& env)
            {
                return env.Global().Get(JS_CLASS_NAME).As<Napi::Function>().New({});
            }

            XRPlane(const Napi::CallbackInfo& info)
                : Napi::ObjectWrap<XRPlane>{info}
            {
            }

            void SetLastUpdatedTime(uint32_t timestamp)
            {
                m_lastUpdatedTimestamp = timestamp;
            }

            void SetNativePlaneId(xr::System::Session::Frame::Plane::Identifier planeID)
            {
                m_nativePlaneID = planeID;
            }

            void SetXRFrame(XRFrame* frame)
            {
                m_frame = frame;
            }

        private:
            xr::System::Session::Frame::Plane& GetPlane();

            Napi::Value GetPlaneSpace(const Napi::CallbackInfo& info)
            {
                Napi::Object napiTransform = XRRigidTransform::New(info);
                XRRigidTransform* rigidTransform = XRRigidTransform::Unwrap(napiTransform);
                rigidTransform->Update(GetPlane().Center);

                Napi::Object napiSpace = XRReferenceSpace::New(info.Env(), napiTransform);
                return std::move(napiSpace);
            }

            Napi::Value GetPolygon(const Napi::CallbackInfo& info)
            {
                // Translate the polygon from a native array to a JS array.
                auto& nativePlane = GetPlane();
                auto polygonArray = Napi::Array::New(info.Env(), nativePlane.PolygonSize);
                for (size_t i = 0; i < nativePlane.PolygonSize; i++)
                {
                    auto polygonPoint = Napi::Object::New(info.Env());
                    if (nativePlane.PolygonFormat == xr::PolygonFormat::XZ)
                    {
                        size_t polygonIndex = 2 * i;
                        polygonPoint.Set("x", nativePlane.Polygon[polygonIndex]);
                        polygonPoint.Set("y", 0);
                        polygonPoint.Set("z", nativePlane.Polygon[polygonIndex + 1]);
                    }
                    else
                    {
                        size_t polygonIndex = 3 * i;
                        polygonPoint.Set("x", nativePlane.Polygon[polygonIndex]);
                        polygonPoint.Set("y", nativePlane.Polygon[polygonIndex + 1]);
                        polygonPoint.Set("z", nativePlane.Polygon[polygonIndex + 2]);
                    }

                    polygonArray.Set((int)i, polygonPoint);
                }

                return std::move(polygonArray);
            }

            Napi::Value GetLastChangedTime(const Napi::CallbackInfo& info)
            {
                return Napi::Value::From(info.Env(), m_lastUpdatedTimestamp);
            }

            Napi::Value GetParentSceneObject(const Napi::CallbackInfo& info);

            // The last timestamp when this frame was updated (Pulled in from RequestAnimationFrame).
            uint32_t m_lastUpdatedTimestamp{0};

            // The underlying native plane.
            xr::System::Session::Frame::Plane::Identifier m_nativePlaneID{};

            // Pointer to the XRFrame object.
            XRFrame* m_frame{};
        };

        class XRMesh : public Napi::ObjectWrap<XRMesh>
        {
            static constexpr auto JS_CLASS_NAME = "XRMesh";

        public:
            static void Initialize(Napi::Env env)
            {
                Napi::HandleScope scope{env};

                Napi::Function func = DefineClass(
                    env,
                    JS_CLASS_NAME,
                    {
                        InstanceAccessor("meshSpace", &XRMesh::GetMeshSpace, nullptr),
                        InstanceAccessor("positions", &XRMesh::GetPositions, nullptr),
                        InstanceAccessor("indices", &XRMesh::GetIndices, nullptr),
                        InstanceAccessor("normals", &XRMesh::GetNormals, nullptr),
                        InstanceAccessor("lastChangedTime", &XRMesh::GetLastChangedTime, nullptr),
                        InstanceAccessor("parentSceneObject", &XRMesh::GetParentSceneObject, nullptr)
                    });

                env.Global().Set(JS_CLASS_NAME, func);
            }

            static Napi::Object New(const Napi::Env& env)
            {
                return env.Global().Get(JS_CLASS_NAME).As<Napi::Function>().New({});
            }

            XRMesh(const Napi::CallbackInfo& info)
                : Napi::ObjectWrap<XRMesh>{info}
            {
            }

            ~XRMesh()
            {
                m_jsPositions.Reset();
                m_jsIndices.Reset();
                m_jsNormals.Reset();
            }

            void SetLastUpdatedTime(uint32_t timestamp)
            {
                m_lastUpdatedTimestamp = timestamp;
            }

            void SetNativeMeshId(xr::System::Session::Frame::Mesh::Identifier meshID)
            {
                m_nativeMeshID = meshID;
            }

            void SetXRFrame(XRFrame* frame)
            {
                m_frame = frame;
            }

        private:
            xr::System::Session::Frame::Mesh& GetMesh();

            Napi::Value GetMeshSpace(const Napi::CallbackInfo& info)
            {
                Napi::Object napiTransform = XRRigidTransform::New(info);
                XRRigidTransform* rigidTransform = XRRigidTransform::Unwrap(napiTransform);

                // TODO: update to not use identity pose as needed
                rigidTransform->Update(xr::Pose{});

                Napi::Object napiSpace = XRReferenceSpace::New(info.Env(), napiTransform);
                return std::move(napiSpace);
            }

            Napi::Value GetPositions(const Napi::CallbackInfo& info)
            {
                // NOTE: WebXR reports positions as right-handed coordinates
                const auto& mesh = GetMesh();
                constexpr uint8_t VECTOR3_NUM_FLOATS = 3;
                bool updateValues = false;
                if (!m_jsPositions ||
                    m_numJsPositions != VECTOR3_NUM_FLOATS * mesh.Positions.size())
                {
                    m_numJsPositions = VECTOR3_NUM_FLOATS * mesh.Positions.size();
                    m_jsPositions.Reset();
                    m_jsPositions = Napi::Persistent(Napi::Float32Array::New(info.Env(), m_numJsPositions));
                    updateValues = true;
                }
                else if (m_lastPositionsUpdatedTimestamp != m_lastUpdatedTimestamp)
                {
                    m_lastPositionsUpdatedTimestamp = m_lastUpdatedTimestamp;
                    updateValues = true;
                }

                if (updateValues)
                {
                    for (size_t n = 0; n < mesh.Positions.size(); n++)
                    {
                        m_jsPositions.Value()[VECTOR3_NUM_FLOATS * n] = mesh.Positions.at(n).X;
                        m_jsPositions.Value()[VECTOR3_NUM_FLOATS * n + 1] = mesh.Positions.at(n).Y;
                        m_jsPositions.Value()[VECTOR3_NUM_FLOATS * n + 2] = mesh.Positions.at(n).Z;
                    }
                }

                return m_jsPositions.Value();
            }

            Napi::Value GetIndices(const Napi::CallbackInfo& info)
            {
                // NOTE: WebXR reports indices in a counterclockwise winding order
                assert(sizeof(xr::System::Session::Frame::Mesh::IndexType) == sizeof(uint32_t));
                const auto& mesh = GetMesh();
                if (!m_jsIndices ||
                    m_numJsIndices != mesh.Indices.size())
                {
                    m_numJsIndices = mesh.Indices.size();
                    m_jsIndices.Reset();
                    m_jsIndices = Napi::Persistent(Napi::Uint32Array::New(info.Env(), m_numJsIndices));
                    memcpy(m_jsIndices.Value().Data(), mesh.Indices.data(), mesh.Indices.size() * sizeof(xr::System::Session::Frame::Mesh::IndexType));
                    m_lastIndicesUpdatedTimestamp = m_lastUpdatedTimestamp;
                }
                else if (m_lastIndicesUpdatedTimestamp != m_lastUpdatedTimestamp)
                {
                    memcpy(m_jsIndices.Value().Data(), mesh.Indices.data(), mesh.Indices.size() * sizeof(xr::System::Session::Frame::Mesh::IndexType));
                    m_lastIndicesUpdatedTimestamp = m_lastUpdatedTimestamp;
                }

                return m_jsIndices.Value();
            }

            Napi::Value GetNormals(const Napi::CallbackInfo& info)
            {
                // NOTE: WebXR reports normals as right-handed vectors
                const auto& mesh = GetMesh();
                if (!mesh.HasNormals)
                {
                    return info.Env().Undefined();
                }

                constexpr uint8_t VECTOR3_NUM_FLOATS = 3;
                if (!m_jsNormals ||
                    m_numJsNormals != VECTOR3_NUM_FLOATS * mesh.Normals.size())
                {
                    m_numJsNormals = VECTOR3_NUM_FLOATS * mesh.Normals.size();
                    m_jsNormals.Reset();
                    m_jsNormals = Napi::Persistent(Napi::Float32Array::New(info.Env(), m_numJsNormals));
                    for (size_t n = 0; n < mesh.Normals.size(); n++)
                    {
                        m_jsNormals.Value()[VECTOR3_NUM_FLOATS * n] = mesh.Normals.at(n).X;
                        m_jsNormals.Value()[VECTOR3_NUM_FLOATS * n + 1] = mesh.Normals.at(n).Y;
                        m_jsNormals.Value()[VECTOR3_NUM_FLOATS * n + 2] = mesh.Normals.at(n).Z;
                    }
                    m_lastNormalsUpdatedTimestamp = m_lastUpdatedTimestamp;
                }
                else if (m_lastNormalsUpdatedTimestamp != m_lastUpdatedTimestamp)
                {
                    for (size_t n = 0; n < mesh.Normals.size(); n++)
                    {
                        m_jsNormals.Value()[VECTOR3_NUM_FLOATS * n] = mesh.Normals.at(n).X;
                        m_jsNormals.Value()[VECTOR3_NUM_FLOATS * n + 1] = mesh.Normals.at(n).Y;
                        m_jsNormals.Value()[VECTOR3_NUM_FLOATS * n + 2] = mesh.Normals.at(n).Z;
                    }
                    m_lastNormalsUpdatedTimestamp = m_lastUpdatedTimestamp;
                }

                return m_jsNormals.Value();
            }

            Napi::Value GetLastChangedTime(const Napi::CallbackInfo& info)
            {
                return Napi::Value::From(info.Env(), m_lastUpdatedTimestamp);
            }

            Napi::Value GetParentSceneObject(const Napi::CallbackInfo& info);

            // The last timestamp when this frame was updated (Pulled in from RequestAnimationFrame).
            uint32_t m_lastUpdatedTimestamp{0};
            uint32_t m_lastPositionsUpdatedTimestamp{0};
            uint32_t m_lastIndicesUpdatedTimestamp{0};
            uint32_t m_lastNormalsUpdatedTimestamp{0};

            size_t m_numJsPositions{0};
            Napi::Reference<Napi::Float32Array> m_jsPositions{};
            size_t m_numJsIndices{0};
            Napi::Reference<Napi::Uint32Array> m_jsIndices{};
            size_t m_numJsNormals{0};
            Napi::Reference<Napi::Float32Array> m_jsNormals{};

            // The underlying native mesh.
            xr::System::Session::Frame::Mesh::Identifier m_nativeMeshID{};

            // Pointer to the XRFrame object.
            XRFrame* m_frame{};
        };

        class XRHand : public Napi::ObjectWrap<XRHand>
        {
            static constexpr auto JS_CLASS_NAME = "XRHand";

        public:
            static void Initialize(Napi::Env env)
            {
                Napi::HandleScope scope{env};

                std::vector<XRHand::PropertyDescriptor> initList{};
                initList.reserve(HAND_JOINT_NAMES.size() + 1);

                for (size_t idx = 0; idx < HAND_JOINT_NAMES.size(); idx++)
                {
                    initList.push_back(StaticValue(HAND_JOINT_NAMES[idx], Napi::Value::From(env, idx)));
                }

                initList.push_back(StaticAccessor("size", &XRHand::GetSize, nullptr));

                Napi::Function func = DefineClass(
                    env,
                    JS_CLASS_NAME,
                    initList);

                env.Global().Set(JS_CLASS_NAME, func);
            }

            static Napi::Object New(const Napi::CallbackInfo& info)
            {
                return info.Env().Global().Get(JS_CLASS_NAME).As<Napi::Function>().New({});
            }

            XRHand(const Napi::CallbackInfo& info)
                : Napi::ObjectWrap<XRHand>{info}
            {
            }

        private:
            static Napi::Value GetSize(const Napi::CallbackInfo& info)
            {
                return Napi::Value::From(info.Env(), HAND_JOINT_NAMES.size());
            }
        };

        class XRFrame : public Napi::ObjectWrap<XRFrame>
        {
            static constexpr auto JS_CLASS_NAME = "XRFrame";

        public:
            static void Initialize(Napi::Env env)
            {
                Napi::HandleScope scope{env};

                Napi::Function func = DefineClass(
                    env,
                    JS_CLASS_NAME,
                    {
                        InstanceMethod("getViewerPose", &XRFrame::GetViewerPose),
                        InstanceMethod("getPose", &XRFrame::GetPose),
                        InstanceMethod("getHitTestResults", &XRFrame::GetHitTestResults),
                        InstanceMethod("createAnchor", &XRFrame::CreateAnchor),
                        InstanceMethod("getJointPose", &XRFrame::GetJointPose),
                        InstanceAccessor("trackedAnchors", &XRFrame::GetTrackedAnchors, nullptr),
                        InstanceAccessor("worldInformation", &XRFrame::GetWorldInformation, nullptr),
                        InstanceAccessor("featurePointCloud", &XRFrame::GetFeaturePointCloud, nullptr),
                    });

                env.Global().Set(JS_CLASS_NAME, func);
            }

            static Napi::Object New(const Napi::CallbackInfo& info)
            {
                return info.Env().Global().Get(JS_CLASS_NAME).As<Napi::Function>().New({});
            }

            XRFrame(const Napi::CallbackInfo& info)
                : Napi::ObjectWrap<XRFrame>{info}
                , m_jsXRViewerPose{Napi::Persistent(XRViewerPose::New(info))}
                , m_xrViewerPose{*XRViewerPose::Unwrap(m_jsXRViewerPose.Value())}
                , m_jsTransform{Napi::Persistent(XRRigidTransform::New(info))}
                , m_transform{*XRRigidTransform::Unwrap(m_jsTransform.Value())}
                , m_jsPose{Napi::Persistent(Napi::Object::New(info.Env()))}
                , m_jsJointPose{Napi::Persistent(Napi::Object::New(info.Env()))}
            {
                m_jsPose.Set("transform", m_jsTransform.Value());
                m_jsJointPose.Set("transform", m_jsTransform.Value());
            }

            void Update(const Napi::Env& env, const xr::System::Session::Frame& frame, uint32_t timestamp)
            {
                // Store off a pointer to the frame so that the viewer pose can be updated later. We cannot
                // update the viewer pose here because we don't yet know the desired reference space.
                m_frame = &frame;

                // Update anchor positions.
                UpdateAnchors();

                // Update scene objects.
                UpdateSceneObjects(env);

                // Update planes.
                UpdatePlanes(env, timestamp);

                // Update meshes.
                UpdateMeshes(env, timestamp);
            }

            Napi::Promise CreateNativeAnchor(const Napi::CallbackInfo& info, xr::Pose pose, xr::NativeTrackablePtr nativeTrackable)
            {
                // Create the native anchor.
                auto nativeAnchor = m_frame->CreateAnchor(pose, nativeTrackable);

                // Create the XRAnchor object, and initialize its members.
                auto napiAnchor = Napi::Persistent(XRAnchor::New(info));
                auto* xrAnchor = XRAnchor::Unwrap(napiAnchor.Value());
                xrAnchor->SetAnchor(nativeAnchor);

                // Add the anchor to the list of tracked anchors.
                m_trackedAnchors.emplace_back(std::move(napiAnchor));

                // Resolve the promise with the newly created anchor.
                auto deferred = Napi::Promise::Deferred::New(info.Env());
                deferred.Resolve(m_trackedAnchors.back().Value());
                return deferred.Promise();
            }

            xr::System::Session::Frame::Plane& GetPlaneFromID(xr::System::Session::Frame::Plane::Identifier planeID)
            {
                return m_frame->GetPlaneByID(planeID);
            }

            xr::System::Session::Frame::Mesh& GetMeshFromID(xr::System::Session::Frame::Mesh::Identifier meshID)
            {
                return m_frame->GetMeshByID(meshID);
            }

            Napi::Value GetJSSceneObjectFromID(const Napi::CallbackInfo& info, const xr::System::Session::Frame::SceneObject::Identifier objectID)
            {
                if (objectID == xr::System::Session::Frame::SceneObject::INVALID_ID)
                {
                    return info.Env().Undefined();
                }

                assert(m_sceneObjects.count(objectID) > 0);
                return m_sceneObjects.at(objectID).Value();
            }

        private:
            const xr::System::Session::Frame* m_frame{};
            Napi::ObjectReference m_jsXRViewerPose{};
            XRViewerPose& m_xrViewerPose;
            std::vector<Napi::ObjectReference> m_trackedAnchors{};
            std::unordered_map<xr::System::Session::Frame::Plane::Identifier, Napi::ObjectReference> m_trackedPlanes{};
            std::unordered_map<xr::System::Session::Frame::Mesh::Identifier, Napi::ObjectReference> m_trackedMeshes{};
            Napi::ObjectReference m_meshSet{};
            std::unordered_map<xr::System::Session::Frame::SceneObject::Identifier, Napi::ObjectReference> m_sceneObjects{};

            Napi::ObjectReference m_jsTransform{};
            XRRigidTransform& m_transform;
            Napi::ObjectReference m_jsPose{};
            Napi::ObjectReference m_jsJointPose{};

            bool m_hasBegunTracking{false};

            Napi::Value GetViewerPose(const Napi::CallbackInfo& info)
            {
                // To match the WebXR implementation we should return undefined here until we have gotten
                // initial tracking. After that point we can just continue returning the position
                // as it will be marked as estimated if tracking is lost.
                if (!m_hasBegunTracking && !m_frame->IsTracking)
                {
                    return info.Env().Undefined();
                }
                else
                {
                    // We've received initial tracking, update the flag
                    m_hasBegunTracking = true;
                }

                // TODO: Support reference spaces.
                // auto& space = *XRReferenceSpace::Unwrap(info[0].As<Napi::Object>());

                // Updating the reference space is currently not supported. Until it is, we assume the
                // reference space is unmoving at identity (which is usually true).
                m_xrViewerPose.Update(info, *m_frame);

                return m_jsXRViewerPose.Value();
            }

            Napi::Value GetPose(const Napi::CallbackInfo& info)
            {
                if (info[0].IsExternal())
                {
                    const auto& space = *info[0].As<Napi::External<xr::System::Session::Frame::Space>>().Data();
                    m_transform.Update(space, false);
                    return m_jsPose.Value();
                }
                else
                {
                    auto* xrSpace = XRReferenceSpace::Unwrap(info[0].As<Napi::Object>());
                    assert(xrSpace != nullptr);
                    Napi::Object napiPose = XRPose::New(info);
                    XRPose* pose = XRPose::Unwrap(napiPose);
                    pose->Update(xrSpace->GetTransform());
                    return std::move(napiPose);
                }
            }

            Napi::Value GetJointPose(const Napi::CallbackInfo& info)
            {
                assert(info[0].IsExternal());

                const auto& jointSpace = *info[0].As<Napi::External<xr::System::Session::Frame::JointSpace>>().Data();

                if (jointSpace.PoseTracked)
                {
                    m_transform.Update(jointSpace, false);
                    m_jsJointPose.Set("radius", jointSpace.PoseRadius);
                    return m_jsJointPose.Value();
                }
                else
                {
                    return info.Env().Undefined();
                }
            }

            Napi::Value GetHitTestResults(const Napi::CallbackInfo& info)
            {
                XRHitTestSource* hitTestSource = XRHitTestSource::Unwrap(info[0].As<Napi::Object>());
                XRRay* offsetRay = hitTestSource->OffsetRay();
                xr::Ray nativeRay{};
                if (offsetRay != nullptr)
                {
                    nativeRay = offsetRay->GetNativeRay();
                }
                else
                {
                    nativeRay = {{0, 0, 0}, {0, 0, -1}};
                }

                // Get the native results
                std::vector<xr::HitResult> nativeHitResults{};
                m_frame->GetHitTestResults(nativeHitResults, nativeRay, hitTestSource->GetEntityTypes());

                // Translate those results into a napi array.
                auto results = Napi::Array::New(info.Env(), nativeHitResults.size());
                uint32_t i{0};
                for (std::vector<xr::HitResult>::iterator it = nativeHitResults.begin(); it != nativeHitResults.end(); ++it)
                {
                    Napi::Object currentResult = XRHitTestResult::New(info);
                    XRHitTestResult* xrResult = XRHitTestResult::Unwrap(currentResult);
                    xrResult->SetHitResult(*it);
                    xrResult->SetXRFrame(this);

                    results[i++] = currentResult;
                }

                return std::move(results);
            }

            Napi::Value CreateAnchor(const Napi::CallbackInfo& info)
            {
                XRRigidTransform* transform = XRRigidTransform::Unwrap(info[0].As<Napi::Object>());
                return CreateNativeAnchor(info, transform->GetNativePose(), nullptr);
            }

            Napi::Value GetTrackedAnchors(const Napi::CallbackInfo& info)
            {
                // Create a JavaScript set to store all currently tracked anchors.
                Napi::Object anchorSet = info.Env().Global().Get("Set").As<Napi::Function>().New({});

                // Loop over the list of tracked anchors, and add them to the set.
                for (const Napi::ObjectReference& napiAnchorRef : m_trackedAnchors)
                {
                    anchorSet.Get("add").As<Napi::Function>().Call(anchorSet, {napiAnchorRef.Value()});
                }

                return std::move(anchorSet);
            }

            void UpdateAnchors()
            {
                // Loop over all anchors and update their state.
                std::vector<Napi::ObjectReference>::iterator anchorIter = m_trackedAnchors.begin();
                while (anchorIter != m_trackedAnchors.end())
                {
                    XRAnchor* xrAnchor = XRAnchor::Unwrap((*anchorIter).Value());
                    xr::Anchor& nativeAnchor = xrAnchor->GetNativeAnchor();

                    // Update the anchor if it has not been marked for deletion.
                    if (nativeAnchor.IsValid)
                    {
                        m_frame->UpdateAnchor(nativeAnchor);
                    }

                    // If the anchor has been marked for deletion, delete the anchor from the session
                    // and remove it from the list of tracked anchors.
                    if (!nativeAnchor.IsValid)
                    {
                        m_frame->DeleteAnchor(nativeAnchor);
                        anchorIter = m_trackedAnchors.erase(anchorIter);
                    }
                    else
                    {
                        ++anchorIter;
                    }
                }
            }

            Napi::Value GetWorldInformation(const Napi::CallbackInfo& info)
            {
                // Create a JavaScript object that stores all world information.
                Napi::Object worldInformationObj = Napi::Object::New(info.Env());

                // Create a set to contain all of the currently tracked planes.
                Napi::Object planeSet = info.Env().Global().Get("Set").As<Napi::Function>().New({});

                // Loop over the list of tracked planes, and add them to the set.
                for (const auto& [plane, planeNapiValue] : m_trackedPlanes)
                {
                    planeSet.Get("add").As<Napi::Function>().Call(planeSet, {planeNapiValue.Value()});
                }

                // Pass the world information object back to the caller.
                worldInformationObj.Set("detectedPlanes", planeSet);

                if (m_meshSet)
                {
                    worldInformationObj.Set("detectedMeshes", m_meshSet.Value());
                }

                return std::move(worldInformationObj);
            }

            Napi::Value GetFeaturePointCloud(const Napi::CallbackInfo& info)
            {
                // Get feature points from native.
                std::vector<xr::FeaturePoint>& pointCloud = m_frame->FeaturePointCloud;
                auto featurePointArray = Napi::Array::New(info.Env(), pointCloud.size() * 5);
                for (size_t i = 0; i < pointCloud.size(); i++)
                {
                    int pointIndex = (int)i * 5;
                    auto& featurePoint = pointCloud[i];
                    featurePointArray.Set(pointIndex, Napi::Value::From(info.Env(), featurePoint.X));
                    featurePointArray.Set(pointIndex + 1, Napi::Value::From(info.Env(), featurePoint.Y));
                    featurePointArray.Set(pointIndex + 2, Napi::Value::From(info.Env(), featurePoint.Z));
                    featurePointArray.Set(pointIndex + 3, Napi::Value::From(info.Env(), featurePoint.ConfidenceValue));
                    featurePointArray.Set(pointIndex + 4, Napi::Value::From(info.Env(), featurePoint.ID));
                }

                return std::move(featurePointArray);
            }

            void UpdateSceneObjects(const Napi::Env& env)
            {
                for (const auto& sceneObjectID : m_frame->UpdatedSceneObjects)
                {
                    if (m_sceneObjects.count(sceneObjectID) == 0)
                    {
                        m_sceneObjects[sceneObjectID] = Napi::Persistent(Napi::Object::New(env));
                    }

                    const auto& sceneObject = m_frame->GetSceneObjectByID(sceneObjectID);
                    m_sceneObjects.at(sceneObjectID).Value().Set("type", xr::SceneObjectTypeNames.at(sceneObject.Type));
                }

                for (const auto& removedObjectID : m_frame->RemovedSceneObjects)
                {
                    m_sceneObjects.erase(removedObjectID);
                }
            }

            void UpdatePlanes(const Napi::Env& env, uint32_t timestamp)
            {
                // First loop over the list of updated planes, check if they exist in our map if not create them otherwise update them.
                for (auto planeID : m_frame->UpdatedPlanes)
                {
                    XRPlane* xrPlane{};
                    auto trackedPlaneIterator = m_trackedPlanes.find(planeID);

                    // Plane does not yet exist create the JS object and insert it into the map.
                    if (trackedPlaneIterator == m_trackedPlanes.end())
                    {
                        auto napiPlane = Napi::Persistent(XRPlane::New(env));
                        xrPlane = XRPlane::Unwrap(napiPlane.Value());
                        xrPlane->SetNativePlaneId(planeID);
                        xrPlane->SetXRFrame(this);
                        m_trackedPlanes.insert({planeID, std::move(napiPlane)});
                    }
                    else
                    {
                        xrPlane = XRPlane::Unwrap(trackedPlaneIterator->second.Value());
                    }

                    xrPlane->SetLastUpdatedTime(timestamp);
                }

                // Next go over removed planes and remove them from our mapping.
                for (auto planeID : m_frame->RemovedPlanes)
                {
                    auto trackedPlaneIterator = m_trackedPlanes.find(planeID);
                    assert(trackedPlaneIterator != m_trackedPlanes.end());
                    m_trackedPlanes.erase(trackedPlaneIterator);
                }
            }

            void UpdateMeshes(const Napi::Env& env, uint32_t timestamp)
            {
                for (auto meshID : m_frame->UpdatedMeshes)
                {
                    XRMesh* xrMesh{};
                    auto trackedMeshIterator = m_trackedMeshes.find(meshID);

                    if (trackedMeshIterator == m_trackedMeshes.end())
                    {
                        auto napiMesh = Napi::Persistent(XRMesh::New(env));
                        xrMesh = XRMesh::Unwrap(napiMesh.Value());
                        xrMesh->SetNativeMeshId(meshID);
                        xrMesh->SetXRFrame(this);
                        m_trackedMeshes.insert({meshID, std::move(napiMesh)});
                    }
                    else
                    {
                        xrMesh = XRMesh::Unwrap(trackedMeshIterator->second.Value());
                    }

                    xrMesh->SetLastUpdatedTime(timestamp);
                }

                for (auto meshID : m_frame->RemovedMeshes)
                {
                    m_trackedMeshes.erase(meshID);
                }

                // Create a new mesh set every frame, detected meshes are assumed immutable
                m_meshSet = Napi::Persistent(env.Global().Get("Set").As<Napi::Function>().New({}));
                for (const auto& [meshID, meshNapiValue] : m_trackedMeshes)
                {
                    m_meshSet.Value().Get("add").As<Napi::Function>().Call(m_meshSet.Value(), {meshNapiValue.Value()});
                }
            }
        };

        // Creates an anchor from a hit result.
        Napi::Value XRHitTestResult::CreateAnchor(const Napi::CallbackInfo& info)
        {
            return m_frame->CreateNativeAnchor(info, m_hitResult.Pose, m_hitResult.NativeTrackable);
        }

        xr::System::Session::Frame::Plane& XRPlane::GetPlane()
        {
            return m_frame->GetPlaneFromID(m_nativePlaneID);
        }

        Napi::Value XRPlane::GetParentSceneObject(const Napi::CallbackInfo& info)
        {
            const auto& plane = GetPlane();
            return m_frame->GetJSSceneObjectFromID(info, plane.ParentSceneObjectID);
        }

        xr::System::Session::Frame::Mesh& XRMesh::GetMesh()
        {
            return m_frame->GetMeshFromID(m_nativeMeshID);
        }

        Napi::Value XRMesh::GetParentSceneObject(const Napi::CallbackInfo& info)
        {
            const auto& mesh = GetMesh();
            return m_frame->GetJSSceneObjectFromID(info, mesh.ParentSceneObjectID);
        }

        // Implementation of the XRSession interface: https://immersive-web.github.io/webxr/#xrsession-interface
        class XRSession : public Napi::ObjectWrap<XRSession>
        {
            static constexpr auto JS_CLASS_NAME = "XRSession";
            static constexpr auto JS_EVENT_NAME_END = "end";
            static constexpr auto JS_EVENT_NAME_INPUT_SOURCES_CHANGE = "inputsourceschange";
            static constexpr auto JS_EVENT_NAME_SELECT = "select";
            static constexpr auto JS_EVENT_NAME_SELECT_START = "selectstart";
            static constexpr auto JS_EVENT_NAME_SELECT_END = "selectend";
            static constexpr auto JS_EVENT_NAME_SQUEEZE = "squeeze";
            static constexpr auto JS_EVENT_NAME_SQUEEZE_START = "squeezestart";
            static constexpr auto JS_EVENT_NAME_SQUEEZE_END = "squeezeend";

        public:
            static void Initialize(Napi::Env env)
            {
                Napi::Function func = DefineClass(
                    env,
                    JS_CLASS_NAME,
                    {
                        InstanceAccessor("inputSources", &XRSession::GetInputSources, nullptr),
                        InstanceMethod("addEventListener", &XRSession::AddEventListener),
                        InstanceMethod("removeEventListener", &XRSession::RemoveEventListener),
                        InstanceMethod("requestReferenceSpace", &XRSession::RequestReferenceSpace),
                        InstanceMethod("updateRenderState", &XRSession::UpdateRenderState),
                        InstanceMethod("requestAnimationFrame", &XRSession::RequestAnimationFrame),
                        InstanceMethod("end", &XRSession::End),
                        InstanceMethod("requestHitTestSource", &XRSession::RequestHitTestSource),
                        InstanceMethod("updateWorldTrackingState", &XRSession::UpdateWorldTrackingState),
                        InstanceMethod("trySetFeaturePointCloudEnabled", &XRSession::TrySetFeaturePointCloudEnabled),
                        InstanceMethod("trySetPreferredPlaneDetectorOptions", &XRSession::TrySetPreferredPlaneDetectorOptions),
                        InstanceMethod("trySetMeshDetectorEnabled", &XRSession::TrySetMeshDetectorEnabled),
                        InstanceMethod("trySetPreferredMeshDetectorOptions", &XRSession::TrySetPreferredMeshDetectorOptions),
                    });

                env.Global().Set(JS_CLASS_NAME, func);
            }

            static Napi::Promise CreateAsync(const Napi::CallbackInfo& info, std::shared_ptr<Plugins::NativeXr::Impl> nativeXr)
            {
                auto jsSession{Napi::Persistent(info.Env().Global().Get(JS_CLASS_NAME).As<Napi::Function>().New({info[0]}))};
                auto& session{*XRSession::Unwrap(jsSession.Value())};
                session.m_xr = std::move(nativeXr);

                auto deferred{Napi::Promise::Deferred::New(info.Env())};
                session.m_xr->BeginSessionAsync()
                    .then(session.m_runtimeScheduler, arcana::cancellation::none(),
                        [deferred, jsSession{std::move(jsSession)}, env{info.Env()}](const arcana::expected<void, std::exception_ptr>& result) {
                            if (result.has_error())
                            {
                                deferred.Reject(Napi::Error::New(env, result.error()).Value());
                            }
                            else
                            {
                                deferred.Resolve(jsSession.Value());
                            }
                        });

                return deferred.Promise();
            }

            XRSession(const Napi::CallbackInfo& info)
                : Napi::ObjectWrap<XRSession>{info}
                , m_runtimeScheduler{JsRuntime::GetFromJavaScript(info.Env())}
                , m_jsXRFrame{Napi::Persistent(XRFrame::New(info))}
                , m_xrFrame{*XRFrame::Unwrap(m_jsXRFrame.Value())}
                , m_jsInputSources{Napi::Persistent(Napi::Array::New(info.Env()))}
            {
                // Currently only immersive VR and immersive AR are supported.
                assert(info[0].As<Napi::String>().Utf8Value() == XRSessionType::IMMERSIVE_VR ||
                    info[0].As<Napi::String>().Utf8Value() == XRSessionType::IMMERSIVE_AR);
            }

            void InitializeXrLayer(Napi::Object layer)
            {
                // NOTE: We currently only support rendering to the entire frame. Because the following values
                // are only used in the context of each other, width and hight as used here don't need to have
                // anything to do with actual pixel widths. This behavior is permitted by the draft WebXR spec,
                // which states that the, "exact interpretation of the viewport values depends on the conventions
                // of the graphics API the viewport is associated with." Since Babylon.js is here doing the
                // the interpretation for our graphics API, we are able to provide Babylon.js with simple values
                // that will communicate the correct behavior. In theory, for partial texture rendering, the
                // only part of this that will need to be fixed is the viewport (the layer will need one for
                // each view, not just the one that currently exists).
                // Spec reference: https://immersive-web.github.io/webxr/#dom-xrviewport-width
                constexpr size_t WIDTH = 1;
                constexpr size_t HEIGHT = 1;

                auto env = layer.Env();
                auto viewport = Napi::Object::New(env);
                viewport.Set("x", Napi::Value::From(env, 0));
                viewport.Set("y", Napi::Value::From(env, 0));
                viewport.Set("width", Napi::Value::From(env, WIDTH));
                viewport.Set("height", Napi::Value::From(env, HEIGHT));
                layer.Set("viewport", viewport);

                layer.Set("framebufferWidth", Napi::Value::From(env, WIDTH));
                layer.Set("framebufferHeight", Napi::Value::From(env, HEIGHT));
            }

            Napi::Value GetRenderTargetForEye(const std::string& eye) const
            {
                return m_xr->GetRenderTargetForViewIndex(XREye::EyeToIndex(eye));
            }

            void SetRenderTextureFunctions(const Napi::Function& createFunction, const Napi::Function& destroyFunction)
            {
                return m_xr->SetRenderTextureFunctions(createFunction, destroyFunction);
            }

        private:
            JsRuntimeScheduler m_runtimeScheduler;
            std::shared_ptr<Plugins::NativeXr::Impl> m_xr;
            Napi::ObjectReference m_jsXRFrame{};
            XRFrame& m_xrFrame;
            uint32_t m_timestamp{0};

            std::vector<std::pair<std::string, Napi::FunctionReference>> m_eventNamesAndCallbacks{};

            Napi::Reference<Napi::Array> m_jsInputSources{};
            std::map<xr::System::Session::Frame::InputSource::Identifier, Napi::ObjectReference> m_idToInputSource{};
            std::vector<xr::System::Session::Frame::InputSource::Identifier> m_activeSelects{};
            std::vector<xr::System::Session::Frame::InputSource::Identifier> m_activeSqueezes{};

            Napi::Value GetInputSources(const Napi::CallbackInfo& /*info*/)
            {
                return m_jsInputSources.Value();
            }

            void AddEventListener(const Napi::CallbackInfo& info)
            {
                m_eventNamesAndCallbacks.emplace_back(
                    info[0].As<Napi::String>().Utf8Value(),
                    Napi::Persistent(info[1].As<Napi::Function>()));
            }

            void RemoveEventListener(const Napi::CallbackInfo& info)
            {
                auto name = info[0].As<Napi::String>().Utf8Value();
                auto callback = info[1].As<Napi::Function>();
                m_eventNamesAndCallbacks.erase(
                    std::remove_if(
                        m_eventNamesAndCallbacks.begin(),
                        m_eventNamesAndCallbacks.end(),
                        [&name, &callback](const std::pair<std::string, Napi::FunctionReference>& listener) {
                            return listener.first == name && listener.second.Value() == callback;
                        }),
                    m_eventNamesAndCallbacks.end());
            }

            Napi::Value RequestReferenceSpace(const Napi::CallbackInfo& info)
            {
                auto deferred = Napi::Promise::Deferred::New(info.Env());
                deferred.Resolve(XRReferenceSpace::New(info));
                return deferred.Promise();
            }

            Napi::Value UpdateRenderState(const Napi::CallbackInfo& info)
            {
                auto renderState = info[0].As<Napi::Object>();
                info.This().As<Napi::Object>().Set("renderState", renderState);

                float depthNear = renderState.Get("depthNear").As<Napi::Number>().FloatValue();
                float depthFar = renderState.Get("depthFar").As<Napi::Number>().FloatValue();
                m_xr->SetDepthsNarFar(depthNear, depthFar);

                auto deferred = Napi::Promise::Deferred::New(info.Env());
                deferred.Resolve(info.Env().Undefined());
                return deferred.Promise();
            }

            void ProcessInputSources(const xr::System::Session::Frame& frame, Napi::Env env)
            {
                // Figure out the new state.
                std::set<xr::System::Session::Frame::InputSource::Identifier> added{};
                std::set<xr::System::Session::Frame::InputSource::Identifier> current{};
                std::set<xr::System::Session::Frame::InputSource::Identifier> removed{};

                std::vector<xr::System::Session::Frame::InputSource::Identifier> selectStarts{};
                std::vector<xr::System::Session::Frame::InputSource::Identifier> selectEnds{};
                std::vector<xr::System::Session::Frame::InputSource::Identifier> squeezeStarts{};
                std::vector<xr::System::Session::Frame::InputSource::Identifier> squeezeEnds{};

                for (auto& inputSource : frame.InputSources)
                {
                    if (!inputSource.TrackedThisFrame)
                    {
                        continue;
                    }

                    current.insert(inputSource.ID);

                    auto inputSourceFound = m_idToInputSource.find(inputSource.ID);
                    if (inputSourceFound == m_idToInputSource.end())
                    {
                        // Create the new input source, which will have the correct spaces associated with it.
                        m_idToInputSource.insert({inputSource.ID, CreateXRInputSource(inputSource, env)});

                        // Now that input Source is created, create a gamepad object if enabled for the input source
                        inputSourceFound = m_idToInputSource.find(inputSource.ID);
                        if (inputSource.GamepadTrackedThisFrame)
                        {
                            auto inputSourceVal = inputSourceFound->second.Value();
                            CreateXRGamepadObject(inputSourceVal, inputSource);
                        }

                        added.insert(inputSource.ID);
                    }
                    else
                    {
                        // Ensure the correct spaces are associated with the existing input source.
                        auto inputSourceVal = inputSourceFound->second.Value();
                        SetXRInputSourceData(inputSourceVal, inputSource);

                        // inputSource already exists, find the corresponding gamepad object if enabled and set to correct values
                        if (inputSourceVal.Has("gamepad"))
                        {
                            auto gamepadObject = inputSourceVal.Get("gamepad").As<Napi::Object>();
                            SetXRGamepadObjectData(inputSourceVal, gamepadObject, inputSource);
                        }
                    }

                    // Handle gestures. Sources that do not support a gesture will always return false
                    const bool isSelected = inputSource.GamepadObject.Buttons[0].Pressed;
                    const bool isSqueezed = inputSource.GamepadObject.Buttons[1].Pressed;
                    const bool wasSelected = std::find(m_activeSelects.begin(), m_activeSelects.end(), inputSource.ID) != m_activeSelects.end();
                    const bool wasSqueezed = std::find(m_activeSqueezes.begin(), m_activeSqueezes.end(), inputSource.ID) != m_activeSqueezes.end();
                    
                    if (isSelected && !wasSelected)
                    {
                        selectStarts.push_back(inputSource.ID);
                    }
                    else if (!isSelected && wasSelected)
                    {
                        selectEnds.push_back(inputSource.ID);
                    }

                    if (isSqueezed && !wasSqueezed)
                    {
                        squeezeStarts.push_back(inputSource.ID);
                    }
                    else if (!isSqueezed && wasSqueezed)
                    {
                        squeezeEnds.push_back(inputSource.ID);
                    }
                }
                for (const auto& [id, ref] : m_idToInputSource)
                {
                    if (current.find(id) == current.end())
                    {
                        // Process select and squeeze for lost sources before we send the source lost event
                        auto inputSourceVal = ref.Value();
                        Napi::Object inputSourceEvent = GenerateXRInputSourceEvent(inputSourceVal, env);
                        const auto& activeSelectIter = std::find(m_activeSelects.begin(), m_activeSelects.end(), id);
                        const auto& activeSqueezeIter = std::find(m_activeSqueezes.begin(), m_activeSqueezes.end(), id);

                        if (activeSelectIter != m_activeSelects.end())
                        {
                            FireInputSourceEvent(inputSourceEvent, JS_EVENT_NAME_SELECT_END);
                            m_activeSelects.erase(activeSelectIter);
                        }

                        if (activeSqueezeIter != m_activeSqueezes.end())
                        {
                            FireInputSourceEvent(inputSourceEvent, JS_EVENT_NAME_SQUEEZE_END);
                            m_activeSqueezes.erase(activeSqueezeIter);
                        }
                        // Do not update space association since said spaces no longer exist.
                        removed.insert(id);
                    }
                }

                // Only need to do more if there's been a change. Note that this block of code assumes
                // that ALL known input sources -- including ones added AND REMOVED this frame -- are
                // currently up-to-date and accessible though m_idToInputSource.
                if (added.size() > 0 || removed.size() > 0)
                {
                    // Update the input sources array.
                    auto jsCurrent = Napi::Array::New(env);
                    for (const auto id : current)
                    {
                        jsCurrent.Set(jsCurrent.Length(), m_idToInputSource[id].Value());
                    }
                    m_jsInputSources = Napi::Persistent(jsCurrent);

                    // Create and send the sources changed event.
                    Napi::Array jsAdded = Napi::Array::New(env);
                    for (const auto id : added)
                    {
                        jsAdded.Set(jsAdded.Length(), m_idToInputSource[id].Value());
                    }
                    Napi::Array jsRemoved = Napi::Array::New(env);
                    for (const auto id : removed)
                    {
                        jsRemoved.Set(jsRemoved.Length(), m_idToInputSource[id].Value());
                    }
                    auto sourcesChangeEvent = Napi::Object::New(env);
                    sourcesChangeEvent.Set("added", jsAdded);
                    sourcesChangeEvent.Set("removed", jsRemoved);
                    for (const auto& [name, callback] : m_eventNamesAndCallbacks)
                    {
                        if (name == JS_EVENT_NAME_INPUT_SOURCES_CHANGE)
                        {
                            callback.Call({sourcesChangeEvent});
                        }
                    }

                    // Finally, remove the removed.
                    for (const auto id : removed)
                    {
                        m_idToInputSource.erase(id);
                    }
                }

                // Process active selects after firing off any new source added events
                UpdateInputSourceEventValues(selectStarts, selectEnds, squeezeStarts, squeezeEnds, env);
            }

            Napi::Value RequestAnimationFrame(const Napi::CallbackInfo& info)
            {
                Napi::Function callback{info[0].As<Napi::Function>()};

                m_xr->ScheduleFrame([this, callbackPtr{std::make_shared<Napi::FunctionReference>(Napi::Persistent(callback))}](const auto& frame) {
                    ProcessInputSources(frame, Env());

                    m_xrFrame.Update(Env(), frame, m_timestamp);

                    callbackPtr->Value().Call({Napi::Value::From(Env(), m_timestamp), m_jsXRFrame.Value()});
                });

                // The return value should be a request ID to allow for requesting cancellation, this is unused in Babylon.js currently.
                // For now just pass our "timestamp" as that uniquely identifies the frame.
                return Napi::Value::From(info.Env(), m_timestamp++);
            }

            void UpdateWorldTrackingState(const Napi::CallbackInfo& info)
            {
                auto optionsObj = info[0].As<Napi::Object>();
                if (optionsObj.Has("planeDetectionState"))
                {
                    bool planeDetectionEnabled = optionsObj.Get("planeDetectionState").As<Napi::Object>().Get("enabled").ToBoolean();
                    m_xr->SetPlaneDetectionEnabled(planeDetectionEnabled);
                }
            }

            Napi::Object GenerateXRInputSourceEvent(Napi::Object& inputSource, Napi::Env env)
            {
                auto inputSourceEvent = Napi::Object::New(env);
                inputSourceEvent.Set("frame", m_jsXRFrame.Value());
                inputSourceEvent.Set("inputSource", inputSource);

                return inputSourceEvent;
            }

            void FireInputSourceEvent(Napi::Object& inputSourceEvent, std::string eventName)
            {
                for (const auto& [name, callback] : m_eventNamesAndCallbacks)
                {
                    if (name == eventName)
                    {
                        callback.Call({inputSourceEvent});
                    }
                }
            }

            void UpdateInputSourceEventValues(
                const std::vector<xr::System::Session::Frame::InputSource::Identifier>& selectStarts,
                const std::vector<xr::System::Session::Frame::InputSource::Identifier>& selectEnds,
                const std::vector<xr::System::Session::Frame::InputSource::Identifier>& squeezeStarts,
                const std::vector<xr::System::Session::Frame::InputSource::Identifier>& squeezeEnds,
                Napi::Env env)
            {
                for (const auto& id : selectStarts)
                {
                    auto inputSourceIter = m_idToInputSource.find(id);
                    if (inputSourceIter != m_idToInputSource.end())
                    {
                        auto inputSourceVal = inputSourceIter->second.Value();
                        Napi::Object inputSourceEvent = GenerateXRInputSourceEvent(inputSourceVal, env);
                        FireInputSourceEvent(inputSourceEvent, JS_EVENT_NAME_SELECT_START);

                        m_activeSelects.push_back(id);
                    }
                }

                for (const auto& id : squeezeStarts)
                {
                    auto inputSourceIter = m_idToInputSource.find(id);
                    if (inputSourceIter != m_idToInputSource.end())
                    {
                        auto inputSourceVal = inputSourceIter->second.Value();
                        Napi::Object inputSourceEvent = GenerateXRInputSourceEvent(inputSourceVal, env);
                        FireInputSourceEvent(inputSourceEvent, JS_EVENT_NAME_SQUEEZE_START);

                        m_activeSqueezes.push_back(id);
                    }
                }

                for (const auto& id : selectEnds)
                {
                    auto inputSourceIter = m_idToInputSource.find(id);
                    if (inputSourceIter != m_idToInputSource.end())
                    {
                        auto inputSourceVal = inputSourceIter->second.Value();
                        Napi::Object inputSourceEvent = GenerateXRInputSourceEvent(inputSourceVal, env);

                        // WebXR API dictates the select event fires before the select end
                        FireInputSourceEvent(inputSourceEvent, JS_EVENT_NAME_SELECT);
                        FireInputSourceEvent(inputSourceEvent, JS_EVENT_NAME_SELECT_END);

                        m_activeSelects.erase(std::find(m_activeSelects.begin(), m_activeSelects.end(), id));
                    }
                }

                for (const auto& id : squeezeEnds)
                {
                    auto inputSourceIter = m_idToInputSource.find(id);
                    if (inputSourceIter != m_idToInputSource.end())
                    {
                        auto inputSourceVal = inputSourceIter->second.Value();
                        Napi::Object inputSourceEvent = GenerateXRInputSourceEvent(inputSourceVal, env);

                        // WebXR API dictates the squeeze event fires before the squeeze end
                        FireInputSourceEvent(inputSourceEvent, JS_EVENT_NAME_SQUEEZE);
                        FireInputSourceEvent(inputSourceEvent, JS_EVENT_NAME_SQUEEZE_END);

                        m_activeSqueezes.erase(std::find(m_activeSqueezes.begin(), m_activeSqueezes.end(), id));
                    }
                }
            }

            Napi::Value TrySetFeaturePointCloudEnabled(const Napi::CallbackInfo& info)
            {
                bool featurePointCloudEnabled = info[0].ToBoolean();
                bool enabled = m_xr->TrySetFeaturePointCloudEnabled(featurePointCloudEnabled);

                return Napi::Value::From(info.Env(), enabled);
            }

            Napi::Value End(const Napi::CallbackInfo& info)
            {
                auto deferred{Napi::Promise::Deferred::New(info.Env())};
                m_xr->EndSessionAsync().then(m_runtimeScheduler, arcana::cancellation::none(),
                    [this, deferred](const arcana::expected<void, std::exception_ptr>& result) {
                        if (result.has_error())
                        {
                            deferred.Reject(Napi::Error::New(Env(), result.error()).Value());
                            return;
                        }

                        for (const auto& [name, callback] : m_eventNamesAndCallbacks)
                        {
                            if (name == JS_EVENT_NAME_END)
                            {
                                callback.Call({});
                            }
                        }

                        deferred.Resolve(Env().Undefined());
                    });

                return deferred.Promise();
            }

            Napi::Value RequestHitTestSource(const Napi::CallbackInfo& info)
            {
                auto deferred = Napi::Promise::Deferred::New(info.Env());
                deferred.Resolve(XRHitTestSource::New(info));
                return deferred.Promise();
            }

            Napi::Value TrySetPreferredPlaneDetectorOptions(const Napi::CallbackInfo& info)
            {
                if (info.Length() != 1 ||
                    !info[0].IsObject())
                {
                    throw std::exception(/*invalid arguments*/);
                }

                const auto options = CreateDetectorOptions(info[0].As<Napi::Object>());
                const auto result = m_xr->TrySetPreferredPlaneDetectorOptions(options);
                return Napi::Value::From(info.Env(), result);
            }

            Napi::Value TrySetMeshDetectorEnabled(const Napi::CallbackInfo& info)
            {
                if (info.Length() != 1 ||
                    !info[0].IsBoolean())
                {
                    throw std::exception(/*invalid arguments*/);
                }

                const auto enabled = info[0].As<Napi::Boolean>();
                const auto result = m_xr->TrySetMeshDetectorEnabled(enabled);
                return Napi::Value::From(info.Env(), result);
            }

            Napi::Value TrySetPreferredMeshDetectorOptions(const Napi::CallbackInfo& info)
            {
                if (info.Length() != 1 ||
                    !info[0].IsObject())
                {
                    throw std::exception(/*invalid arguments*/);
                }

                const auto options = CreateDetectorOptions(info[0].As<Napi::Object>());
                const auto result = m_xr->TrySetPreferredMeshDetectorOptions(options);
                return Napi::Value::From(info.Env(), result);
            }
<<<<<<< HEAD

            Napi::Value GetNativeXrContext(const Napi::CallbackInfo& info)
            {
                const auto nativeExtension = m_xr->GetNativeXrContext();
                if (nativeExtension)
                {
                    return Napi::Number::From(info.Env(), nativeExtension);
                }

                return info.Env().Undefined();
            }

            Napi::Value GetNativeXrContextType(const Napi::CallbackInfo& info)
            {
                const auto nativeExtensionType = m_xr->GetNativeXrContextType();
                if (!nativeExtensionType.empty())
                {
                    return Napi::String::From(info.Env(), nativeExtensionType);
                }

                return info.Env().Undefined();
            }

            Napi::Value GetNativeAnchor(const Napi::CallbackInfo& info)
            {
                if (info.Length() != 1 ||
                    !info[0].IsObject())
                {
                    throw std::exception(/*invalid arguments*/);
                }

                auto xrAnchor{ XRAnchor::Unwrap(info[0].ToObject()) };
                auto anchor{ xrAnchor->GetNativeAnchor() };
                void* nativeAnchor;
                if (m_xr->TryGetNativeAnchor(anchor, nativeAnchor))
                {
                    return Napi::Number::From(info.Env(), nativeAnchor);
                }

                return info.Env().Undefined();
            }
=======
>>>>>>> d7a2bd8a
        };

        class NativeWebXRRenderTarget : public Napi::ObjectWrap<NativeWebXRRenderTarget>
        {
            static constexpr auto JS_CLASS_NAME = "NativeWebXRRenderTarget";

        public:
            static void Initialize(Napi::Env env)
            {
                Napi::HandleScope scope{env};

                Napi::Function func = DefineClass(
                    env,
                    JS_CLASS_NAME,
                    {
                        InstanceMethod("initializeXRLayerAsync", &NativeWebXRRenderTarget::InitializeXRLayerAsync),
                        InstanceMethod("dispose", &NativeWebXRRenderTarget::Dispose),
                    });

                env.Global().Set(JS_CLASS_NAME, func);
            }

            static Napi::Object New(const Napi::CallbackInfo& info)
            {
                return info.Env().Global().Get(JS_CLASS_NAME).As<Napi::Function>().New({info[0]});
            }

            NativeWebXRRenderTarget(const Napi::CallbackInfo& info)
                : Napi::ObjectWrap<NativeWebXRRenderTarget>{info}
                , m_jsEngineReference{Napi::Persistent(info[0].As<Napi::Object>())}
            {
            }

        private:
            // Lifetime control to prevent the cleanup of the NativeEngine while XR is still alive.
            Napi::ObjectReference m_jsEngineReference{};

            Napi::Value InitializeXRLayerAsync(const Napi::CallbackInfo& info)
            {
                auto& session = *XRSession::Unwrap(info[0].As<Napi::Object>());

                auto xrLayer = XRWebGLLayer::New(info);
                session.InitializeXrLayer(xrLayer);
                info.This().As<Napi::Object>().Set("xrLayer", xrLayer);

                auto deferred = Napi::Promise::Deferred::New(info.Env());
                deferred.Resolve(info.Env().Undefined());
                return deferred.Promise();
            }

            Napi::Value Dispose(const Napi::CallbackInfo& info)
            {
                return info.Env().Undefined();
            }
        };

        class NativeRenderTargetProvider : public Napi::ObjectWrap<NativeRenderTargetProvider>
        {
            static constexpr auto JS_CLASS_NAME = "NativeRenderTargetProvider";

        public:
            static void Initialize(Napi::Env env)
            {
                Napi::HandleScope scope{env};

                Napi::Function func = DefineClass(
                    env,
                    JS_CLASS_NAME,
                    {
                        InstanceMethod("getRenderTargetForEye", &NativeRenderTargetProvider::GetRenderTargetForEye),
                    });

                env.Global().Set(JS_CLASS_NAME, func);
            }

            static Napi::Object New(const Napi::CallbackInfo& info)
            {
                return info.Env().Global().Get(JS_CLASS_NAME).As<Napi::Function>().New({info[0], info[1], info[2]});
            }

            NativeRenderTargetProvider(const Napi::CallbackInfo& info)
                : Napi::ObjectWrap<NativeRenderTargetProvider>{info}
                , m_jsSession{Napi::Persistent(info[0].As<Napi::Object>())}
                , m_session{*XRSession::Unwrap(m_jsSession.Value())}
            {
                auto createRenderTexture{info[1].As<Napi::Function>()};
                auto destroyRenderTexture{info[2].As<Napi::Function>()};
                m_session.SetRenderTextureFunctions(createRenderTexture, destroyRenderTexture);
            }

        private:
            Napi::ObjectReference m_jsSession{};
            XRSession& m_session;

            Napi::Value GetRenderTargetForEye(const Napi::CallbackInfo& info)
            {
                const std::string eye{info[0].As<Napi::String>().Utf8Value()};
                return m_session.GetRenderTargetForEye(eye);
            }
        };

        // Implementation of the XR interface: https://immersive-web.github.io/webxr/#xr-interface
        class XR : public Napi::ObjectWrap<XR>
        {
            static constexpr auto JS_CLASS_NAME = "NativeXR";
            static constexpr auto JS_NAVIGATOR_NAME = "navigator";
            static constexpr auto JS_XR_NAME = "xr";
            static constexpr auto JS_NATIVE_NAME = "native";

        public:
            static void Initialize(Napi::Env env, std::shared_ptr<Plugins::NativeXr::Impl> nativeXr)
            {
                Napi::HandleScope scope{env};

                Napi::Function func = DefineClass(
                    env,
                    JS_CLASS_NAME,
                    {
                        InstanceMethod("isSessionSupported", &XR::IsSessionSupported),
                        InstanceMethod("requestSession", &XR::RequestSession),
                        InstanceMethod("getWebXRRenderTarget", &XR::GetWebXRRenderTarget),
                        InstanceMethod("getNativeRenderTargetProvider", &XR::GetNativeRenderTargetProvider),
                        InstanceAccessor("nativeXrContext", &XR::GetNativeXrContext, nullptr),
                        InstanceAccessor("nativeXrContextType", &XR::GetNativeXrContextType, nullptr),
                        InstanceValue(JS_NATIVE_NAME, Napi::Value::From(env, true)),
                    });

                Napi::Object global = env.Global();
                Napi::Object navigator;
                if (global.Has(JS_NAVIGATOR_NAME))
                {
                    navigator = global.Get(JS_NAVIGATOR_NAME).As<Napi::Object>();
                }
                else
                {
                    navigator = Napi::Object::New(env);
                    global.Set(JS_NAVIGATOR_NAME, navigator);
                }

                auto xr = func.New({});
                XR::Unwrap(xr)->m_xr = std::move(nativeXr);
                navigator.Set(JS_XR_NAME, xr);
            }

            XR(const Napi::CallbackInfo& info)
                : Napi::ObjectWrap<XR>{info}
                , m_runtimeScheduler{JsRuntime::GetFromJavaScript(info.Env())}
            {
            }

        private:
            JsRuntimeScheduler m_runtimeScheduler;
            std::shared_ptr<Plugins::NativeXr::Impl> m_xr{};

            Napi::Value IsSessionSupported(const Napi::CallbackInfo& info)
            {
                std::string sessionTypeString = info[0].As<Napi::String>().Utf8Value();
                xr::SessionType sessionType{xr::SessionType::INVALID};

                if (sessionTypeString == XRSessionType::IMMERSIVE_VR)
                {
                    sessionType = xr::SessionType::IMMERSIVE_VR;
                }
                else if (sessionTypeString == XRSessionType::IMMERSIVE_AR)
                {
                    sessionType = xr::SessionType::IMMERSIVE_AR;
                }
                else if (sessionTypeString == XRSessionType::INLINE)
                {
                    sessionType = xr::SessionType::INLINE;
                }

                auto deferred = Napi::Promise::Deferred::New(info.Env());

                // Fire off the IsSessionSupported task.
                xr::System::IsSessionSupportedAsync(sessionType)
                    .then(m_runtimeScheduler,
                        arcana::cancellation::none(),
                        [deferred, env = info.Env()](bool result) {
                            deferred.Resolve(Napi::Boolean::New(env, result));
                        });

                return deferred.Promise();
            }

            Napi::Value RequestSession(const Napi::CallbackInfo& info)
            {
                return XRSession::CreateAsync(info, m_xr);
            }

            Napi::Value GetWebXRRenderTarget(const Napi::CallbackInfo& info)
            {
                return NativeWebXRRenderTarget::New(info);
            }

            Napi::Value GetNativeRenderTargetProvider(const Napi::CallbackInfo& info)
            {
                return NativeRenderTargetProvider::New(info);
            }

            Napi::Value GetNativeXrContext(const Napi::CallbackInfo& info)
            {
                const auto nativeExtension = m_xr->GetNativeXrContext();
                if (nativeExtension)
                {
                    return Napi::Number::From(info.Env(), nativeExtension);
                }

                return info.Env().Undefined();
            }

            Napi::Value GetNativeXrContextType(const Napi::CallbackInfo& info)
            {
                const auto nativeExtensionType = m_xr->GetNativeXrContextType();
                if (!nativeExtensionType.empty())
                {
                    return Napi::String::From(info.Env(), nativeExtensionType);
                }

                return info.Env().Undefined();
            }
        };
    }

    namespace Plugins
    {
        NativeXr::NativeXr(std::shared_ptr<Impl> impl)
            : m_impl{std::move(impl)}
        {
        }

        NativeXr::~NativeXr()
        {
        }

        NativeXr NativeXr::Initialize(Napi::Env env)
        {
            auto impl{std::make_shared<Impl>(env)};

            PointerEvent::Initialize(env);

            XRWebGLLayer::Initialize(env);
            XRRigidTransform::Initialize(env);
            XRView::Initialize(env);
            XRViewerPose::Initialize(env);
            XRPose::Initialize(env);
            XRReferenceSpace::Initialize(env);
            XRFrame::Initialize(env);
            XRHand::Initialize(env);
            XRPlane::Initialize(env);
            XRMesh::Initialize(env);
            XRAnchor::Initialize(env);
            XRHitTestSource::Initialize(env);
            XRHitTestResult::Initialize(env);
            XRRay::Initialize(env);
            XRSession::Initialize(env);
            NativeWebXRRenderTarget::Initialize(env);
            NativeRenderTargetProvider::Initialize(env);
            XR::Initialize(env, impl);

            return {impl};
        }

        void NativeXr::UpdateWindow(void* windowPtr)
        {
            m_impl->UpdateWindow(windowPtr);
        }

        void NativeXr::SetSessionStateChangedCallback(std::function<void(bool)> callback)
        {
            m_impl->SetSessionStateChangedCallback(std::move(callback));
        }
    }
}<|MERGE_RESOLUTION|>--- conflicted
+++ resolved
@@ -2843,50 +2843,6 @@
                 const auto result = m_xr->TrySetPreferredMeshDetectorOptions(options);
                 return Napi::Value::From(info.Env(), result);
             }
-<<<<<<< HEAD
-
-            Napi::Value GetNativeXrContext(const Napi::CallbackInfo& info)
-            {
-                const auto nativeExtension = m_xr->GetNativeXrContext();
-                if (nativeExtension)
-                {
-                    return Napi::Number::From(info.Env(), nativeExtension);
-                }
-
-                return info.Env().Undefined();
-            }
-
-            Napi::Value GetNativeXrContextType(const Napi::CallbackInfo& info)
-            {
-                const auto nativeExtensionType = m_xr->GetNativeXrContextType();
-                if (!nativeExtensionType.empty())
-                {
-                    return Napi::String::From(info.Env(), nativeExtensionType);
-                }
-
-                return info.Env().Undefined();
-            }
-
-            Napi::Value GetNativeAnchor(const Napi::CallbackInfo& info)
-            {
-                if (info.Length() != 1 ||
-                    !info[0].IsObject())
-                {
-                    throw std::exception(/*invalid arguments*/);
-                }
-
-                auto xrAnchor{ XRAnchor::Unwrap(info[0].ToObject()) };
-                auto anchor{ xrAnchor->GetNativeAnchor() };
-                void* nativeAnchor;
-                if (m_xr->TryGetNativeAnchor(anchor, nativeAnchor))
-                {
-                    return Napi::Number::From(info.Env(), nativeAnchor);
-                }
-
-                return info.Env().Undefined();
-            }
-=======
->>>>>>> d7a2bd8a
         };
 
         class NativeWebXRRenderTarget : public Napi::ObjectWrap<NativeWebXRRenderTarget>
@@ -3104,6 +3060,25 @@
                 if (!nativeExtensionType.empty())
                 {
                     return Napi::String::From(info.Env(), nativeExtensionType);
+                }
+
+                return info.Env().Undefined();
+            }
+
+            Napi::Value GetNativeAnchor(const Napi::CallbackInfo& info)
+            {
+                if (info.Length() != 1 ||
+                    !info[0].IsObject())
+                {
+                    throw std::exception(/*invalid arguments*/);
+                }
+
+                auto xrAnchor{ XRAnchor::Unwrap(info[0].ToObject()) };
+                auto anchor{ xrAnchor->GetNativeAnchor() };
+                void* nativeAnchor;
+                if (m_xr->TryGetNativeAnchor(anchor, nativeAnchor))
+                {
+                    return Napi::Number::From(info.Env(), nativeAnchor);
                 }
 
                 return info.Env().Undefined();
