--- conflicted
+++ resolved
@@ -11,11 +11,6 @@
 #include <set>
 #include <napi/napi.h>
 #include <arcana/threading/task.h>
-
-namespace bgfx
-{
-    extern PlatformData g_platformData;
-}
 
 namespace
 {
@@ -250,13 +245,9 @@
             }
         }
 
-<<<<<<< HEAD
-        m_session = std::make_unique<xr::System::Session>(m_system, bgfx::getInternalData()->context, bgfx::g_platformData.nwh);
-=======
         return xr::System::Session::CreateAsync(m_system, bgfx::getInternalData()->context).then(arcana::inline_scheduler, m_cancellationSource, [this](std::shared_ptr<xr::System::Session> session) {
             m_session = std::move(session);
         });
->>>>>>> c6bc23ef
     }
 
     // TODO: Make this asynchronous.
