#include "NativeXr.h"

#include "NativeEngine.h"
#include <Babylon/JsRuntimeScheduler.h>

#include <XR.h>

#include <bx/bx.h>
#include <bx/math.h>

#include <set>
#include <napi/napi.h>
#include <arcana/threading/task.h>

namespace
{
    bgfx::TextureFormat::Enum XrTextureFormatToBgfxFormat(xr::TextureFormat format)
    {
        switch (format)
        {
            // Color Formats
            // NOTE: Use linear formats even though XR requests sRGB to match what happens on the web.
            //       WebGL shaders expect sRGB output while native shaders expect linear output.
            case xr::TextureFormat::BGRA8_SRGB:
                return bgfx::TextureFormat::BGRA8;
            case xr::TextureFormat::RGBA8_SRGB:
                return bgfx::TextureFormat::RGBA8;

            // Depth Formats
            case xr::TextureFormat::D24S8:
                return bgfx::TextureFormat::D24S8;

            default:
                throw std::exception{/* Unsupported texture format */};
        }
    }

    // clang-format off
    constexpr std::array<float, 16> IDENTITY_MATRIX{
        1.f, 0.f, 0.f, 0.f,
        0.f, 1.f, 0.f, 0.f,
        0.f, 0.f, 1.f, 0.f,
        0.f, 0.f, 0.f, 1.f
    };
    // clang-format on

    std::array<float, 16> CreateProjectionMatrix(const xr::System::Session::Frame::View& view)
    {
        const float n{view.DepthNearZ};
        const float f{view.DepthFarZ};

        const float r{std::tanf(view.FieldOfView.AngleRight) * n};
        const float l{std::tanf(view.FieldOfView.AngleLeft) * n};
        const float t{std::tanf(view.FieldOfView.AngleUp) * n};
        const float b{std::tanf(view.FieldOfView.AngleDown) * n};

        std::array<float, 16> bxResult{};
        bx::mtxProj(bxResult.data(), t, b, l, r, n, f, false, bx::Handness::Right);

        return bxResult;
    }

    std::array<float, 16> CreateTransformMatrix(const xr::System::Session::Frame::Space& space, bool viewSpace = true)
    {
        auto& quat = space.Pose.Orientation;
        auto& pos = space.Pose.Position;

        // Quaternion to matrix from https://github.com/BabylonJS/Babylon.js/blob/v4.0.0/src/Maths/math.ts#L6245-L6283
        const float xx{quat.X * quat.X};
        const float yy{quat.Y * quat.Y};
        const float zz{quat.Z * quat.Z};
        const float xy{quat.X * quat.Y};
        const float zw{quat.Z * quat.W};
        const float zx{quat.Z * quat.X};
        const float yw{quat.Y * quat.W};
        const float yz{quat.Y * quat.Z};
        const float xw{quat.X * quat.W};

        auto worldSpaceTransform{IDENTITY_MATRIX};

        worldSpaceTransform[0] = 1.f - (2.f * (yy + zz));
        worldSpaceTransform[1] = 2.f * (xy + zw);
        worldSpaceTransform[2] = 2.f * (zx - yw);
        worldSpaceTransform[3] = 0.f;

        worldSpaceTransform[4] = 2.f * (xy - zw);
        worldSpaceTransform[5] = 1.f - (2.f * (zz + xx));
        worldSpaceTransform[6] = 2.f * (yz + xw);
        worldSpaceTransform[7] = 0.f;

        worldSpaceTransform[8] = 2.f * (zx + yw);
        worldSpaceTransform[9] = 2.f * (yz - xw);
        worldSpaceTransform[10] = 1.f - (2.f * (yy + xx));
        worldSpaceTransform[11] = 0.f;

        // Insert position into rotation matrix.
        worldSpaceTransform[12] = pos.X;
        worldSpaceTransform[13] = pos.Y;
        worldSpaceTransform[14] = pos.Z;
        worldSpaceTransform[15] = 1.f;

        if (viewSpace)
        {
            // Invert to get the view space transform.
            std::array<float, 16> viewSpaceTransform{};
            bx::mtxInverse(viewSpaceTransform.data(), worldSpaceTransform.data());

            return viewSpaceTransform;
        }
        else
        {
            return worldSpaceTransform;
        }
    }

    void SetXRInputSourceSpaces(Napi::Object& jsInputSource, xr::System::Session::Frame::InputSource& inputSource)
    {
        auto env = jsInputSource.Env();
        jsInputSource.Set("targetRaySpace", Napi::External<decltype(inputSource.AimSpace)>::New(env, &inputSource.AimSpace));
        jsInputSource.Set("gripSpace", Napi::External<decltype(inputSource.GripSpace)>::New(env, &inputSource.GripSpace));
    }

    Napi::ObjectReference CreateXRInputSource(xr::System::Session::Frame::InputSource& inputSource, Napi::Env& env)
    {
        constexpr std::array<const char*, 2> HANDEDNESS_STRINGS{
            "left",
            "right"};
        constexpr const char* TARGET_RAY_MODE{"tracked-pointer"};

        auto jsInputSource = Napi::Object::New(env);
        jsInputSource.Set("handedness", Napi::String::New(env, HANDEDNESS_STRINGS[static_cast<size_t>(inputSource.Handedness)]));
        jsInputSource.Set("targetRayMode", TARGET_RAY_MODE);
        SetXRInputSourceSpaces(jsInputSource, inputSource);

        auto profiles = Napi::Array::New(env, 1);
        Napi::Value string = Napi::String::New(env, "generic-trigger-squeeze-touchpad-thumbstick");
        profiles.Set(uint32_t{0}, string);
        jsInputSource.Set("profiles", profiles);

        return Napi::Persistent(jsInputSource);
    }
}

// NativeXr implementation proper.
namespace Babylon
{
    class NativeXr
    {
    public:
        NativeXr();
        ~NativeXr();

        arcana::cancellation_source& GetCancellationSource();
        arcana::task<void, std::exception_ptr> BeginSession(Napi::Env env);
        void EndSession(); // TODO: Make this asynchronous.

        auto ActiveFrameBuffers() const
        {
            return gsl::make_span(m_activeFrameBuffers);
        }

        void SetEngine(Napi::Object& jsEngine)
        {
            // This implementation must be switched to simply unwrapping the JavaScript object as soon as NativeEngine
            // is transitioned away from a singleton pattern. Part of that change will remove the GetEngine method, as
            // documented in https://github.com/BabylonJS/BabylonNative/issues/62
            auto nativeEngine = jsEngine.Get("_native").As<Napi::Object>();
            auto getEngine = nativeEngine.Get("getEngine").As<Napi::Function>();
            m_engineImpl = getEngine.Call(nativeEngine, {}).As<Napi::External<NativeEngine>>().Data();
        }

        void DoFrame(std::function<void(const xr::System::Session::Frame&)> callback)
        {
            Dispatch([this, callback = std::move(callback)]() {
                // Early out if there's no session available.
                if (m_session == nullptr)
                {
                    return;
                }

                BeginFrame();
                callback(*m_frame);
                m_engineImpl->EndFrame();
                EndFrame();
            });
        }

        void Dispatch(std::function<void()>&& callable)
        {
            m_engineImpl->Dispatch(callable);
        }

        xr::Size GetWidthAndHeightForViewIndex(size_t viewIndex) const
        {
            return m_session->GetWidthAndHeightForViewIndex(viewIndex);
        }

        void SetDepthsNarFar(float depthNear, float depthFar)
        {
            m_session->SetDepthsNearFar(depthNear, depthFar);
        }

    private:
        std::map<uintptr_t, std::unique_ptr<FrameBufferData>> m_texturesToFrameBuffers{};
        xr::System m_system{};
        std::shared_ptr<xr::System::Session> m_session{};
        std::unique_ptr<xr::System::Session::Frame> m_frame{};
        std::vector<FrameBufferData*> m_activeFrameBuffers{};
        NativeEngine* m_engineImpl{};
        arcana::cancellation_source m_cancellationSource{};

        void BeginFrame();
        void EndFrame();
    };

    NativeXr::NativeXr()
    {
    }

    NativeXr::~NativeXr()
    {
        m_cancellationSource.cancel();

        if (m_session != nullptr)
        {
            if (m_frame != nullptr)
            {
                EndFrame();
            }

            EndSession();
        }
    }

    arcana::task<void, std::exception_ptr> NativeXr::BeginSession(Napi::Env /*env*/)
    {
        assert(m_session == nullptr);
        assert(m_frame == nullptr);

        if (!m_system.IsInitialized())
        {
            while (!m_system.TryInitialize())
            {
                // do nothing
            }
        }

        return xr::System::Session::CreateAsync(m_system, bgfx::getInternalData()->context).then(arcana::inline_scheduler, m_cancellationSource, [this](std::shared_ptr<xr::System::Session> session) {
            m_session = std::move(session);
        });
    }

    // TODO: Make this asynchronous.
    void NativeXr::EndSession()
    {
        assert(m_session != nullptr);
        assert(m_frame == nullptr);

        m_session->RequestEndSession();

        bool shouldEndSession{};
        bool shouldRestartSession{};
        do
        {
            // Block and burn frames until XR successfully shuts down.
            m_frame = m_session->GetNextFrame(shouldEndSession, shouldRestartSession);
            m_frame.reset();
        } while (!shouldEndSession);
        m_session.reset();
    }

    void NativeXr::BeginFrame()
    {
        assert(m_engineImpl != nullptr);
        assert(m_session != nullptr);
        assert(m_frame == nullptr);

        bool shouldEndSession{};
        bool shouldRestartSession{};
        m_frame = m_session->GetNextFrame(shouldEndSession, shouldRestartSession, [this](void* texturePointer){
                auto texPtr = reinterpret_cast<uintptr_t>(texturePointer);
                auto it = m_texturesToFrameBuffers.find(texPtr);
                if (it != m_texturesToFrameBuffers.end())
                {
                    m_texturesToFrameBuffers.erase(it);
                }
            });

        // Ending a session outside of calls to EndSession() is currently not supported.
        assert(!shouldEndSession);
        assert(m_frame != nullptr);

        m_activeFrameBuffers.reserve(m_frame->Views.size());
        for (const auto& view : m_frame->Views)
        {
            auto colorTexPtr = reinterpret_cast<uintptr_t>(view.ColorTexturePointer);

            auto it = m_texturesToFrameBuffers.find(colorTexPtr);
            if (it == m_texturesToFrameBuffers.end() || it->second.get()->Width != view.ColorTextureSize.Width || it->second.get()->Height != view.ColorTextureSize.Height)
            {
                // if a texture width or height is 0, bgfx will assert (can't create 0 sized texture). Asserting here instead of deeper in bgfx rendering
                assert(view.ColorTextureSize.Width); 
                assert(view.ColorTextureSize.Height);
                assert(view.ColorTextureSize.Width == view.DepthTextureSize.Width);
                assert(view.ColorTextureSize.Height == view.DepthTextureSize.Height);

                // Create textures with the desired size. It will be freed and replaced with overrideInternal call
                // This is mandatory as overrideInternal do not update texture size.
                // And size is used for determining viewport when rendering to texture.
                auto colorTextureFormat = XrTextureFormatToBgfxFormat(view.ColorTextureFormat);
                auto colorTex = bgfx::createTexture2D(static_cast<uint16_t>(view.ColorTextureSize.Width), static_cast<uint16_t>(view.ColorTextureSize.Height), false, 1, colorTextureFormat, BGFX_TEXTURE_RT);

                auto depthTextureFormat = XrTextureFormatToBgfxFormat(view.DepthTextureFormat);
                auto depthTex = bgfx::createTexture2D(static_cast<uint16_t>(view.DepthTextureSize.Width), static_cast<uint16_t>(view.DepthTextureSize.Height), false, 1, depthTextureFormat, BGFX_TEXTURE_RT);

                // Force BGFX to create the texture now, which is necessary in order to use overrideInternal.
                bgfx::frame();

                bgfx::overrideInternal(colorTex, colorTexPtr);
                bgfx::overrideInternal(depthTex, reinterpret_cast<uintptr_t>(view.DepthTexturePointer));

                std::array<bgfx::Attachment, 2> attachments{};
                attachments[0].init(colorTex);
                attachments[1].init(depthTex);
                auto frameBuffer = bgfx::createFrameBuffer(static_cast<uint8_t>(attachments.size()), attachments.data(), false);

                auto fbPtr = m_engineImpl->GetFrameBufferManager().CreateNew(
                    frameBuffer,
                    static_cast<uint16_t>(view.ColorTextureSize.Width),
                    static_cast<uint16_t>(view.ColorTextureSize.Height));

                // WebXR, at least in its current implementation, specifies an implicit default clear to black.
                // https://immersive-web.github.io/webxr/#xrwebgllayer-interface
                fbPtr->ViewClearState.UpdateColor(0.f, 0.f, 0.f, 0.f);
                m_texturesToFrameBuffers[colorTexPtr] = std::unique_ptr<FrameBufferData>{fbPtr};

                m_activeFrameBuffers.push_back(fbPtr);
            }
            else
            {
                m_activeFrameBuffers.push_back(it->second.get());
            }
        }
    }

    void NativeXr::EndFrame()
    {
        assert(m_session != nullptr);
        assert(m_frame != nullptr);

        m_activeFrameBuffers.clear();

        m_frame.reset();
    }

    arcana::cancellation_source& NativeXr::GetCancellationSource()
    {
        return m_cancellationSource;
    }
}

namespace Babylon
{
    namespace
    {
        class XRFrame;

        struct XRSessionType
        {
            static constexpr auto IMMERSIVE_VR{"immersive-vr"};
            static constexpr auto IMMERSIVE_AR{"immersive-ar"};
            static constexpr auto INLINE{"inline"};
        };

        struct XRReferenceSpaceType
        {
            static constexpr auto VIEWER{"viewer"};
            // static constexpr auto LOCAL{"local"};
            // static constexpr auto LOCAL_FLOOR{"local-floor"};
            // static constexpr auto BOUNDED_FLOOR{"bounded-floor"};
            static constexpr auto UNBOUNDED{"unbounded"};
        };

        struct XREye
        {
            // static constexpr auto NONE{"none"};
            static constexpr auto LEFT{"left"};
            static constexpr auto RIGHT{"right"};

            static auto IndexToEye(size_t idx)
            {
                switch (idx)
                {
                    case 0:
                        return LEFT;
                    case 1:
                        return RIGHT;
                    default:
                        throw std::exception{/* Unsupported idx */};
                }
            }

            static auto EyeToIndex(const std::string& eye)
            {
                if (eye == LEFT)
                {
                    return 0;
                }
                else if (eye == RIGHT)
                {
                    return 1;
                }
                else
                {
                    throw std::exception{/* Unsupported eye */};
                }
            }
        };

        class PointerEvent : public Napi::ObjectWrap<PointerEvent>
        {
            static constexpr auto JS_CLASS_NAME = "PointerEvent";

        public:
            static void Initialize(Napi::Env& env)
            {
                Napi::Function func = DefineClass(
                    env,
                    JS_CLASS_NAME,
                    {});

                env.Global().Set(JS_CLASS_NAME, func);
            }

            static Napi::Object New(const Napi::CallbackInfo& info)
            {
                return info.Env().Global().Get(JS_CLASS_NAME).As<Napi::Function>().New({});
            }

            PointerEvent(const Napi::CallbackInfo& info)
                : Napi::ObjectWrap<PointerEvent>{info}
            {
            }
        };

        class XRWebGLLayer : public Napi::ObjectWrap<XRWebGLLayer>
        {
            static constexpr auto JS_CLASS_NAME = "XRWebGLLayer";

        public:
            static void Initialize(Napi::Env env)
            {
                Napi::HandleScope scope{env};

                Napi::Function func = DefineClass(
                    env,
                    JS_CLASS_NAME,
                    {
                        InstanceMethod("getViewport", &XRWebGLLayer::GetViewport),
                    });

                env.Global().Set(JS_CLASS_NAME, func);
            }

            static Napi::Object New(const Napi::CallbackInfo& info)
            {
                return info.Env().Global().Get(JS_CLASS_NAME).As<Napi::Function>().New({});
            }

            XRWebGLLayer(const Napi::CallbackInfo& info)
                : Napi::ObjectWrap<XRWebGLLayer>{info}
            {
            }

        private:
            Napi::Value GetViewport(const Napi::CallbackInfo& info)
            {
                return info.This().As<Napi::Object>().Get("viewport");
            }
        };

        class XRRigidTransform : public Napi::ObjectWrap<XRRigidTransform>
        {
            static constexpr auto JS_CLASS_NAME = "XRRigidTransform";
            // static constexpr size_t VECTOR_SIZE = 4;
            static constexpr size_t MATRIX_SIZE = 16;

        public:
            static void Initialize(Napi::Env env)
            {
                Napi::HandleScope scope{env};

                Napi::Function func = DefineClass(
                    env,
                    JS_CLASS_NAME,
                    {
                        InstanceAccessor("position", &XRRigidTransform::Position, nullptr),
                        InstanceAccessor("orientation", &XRRigidTransform::Orientation, nullptr),
                        InstanceAccessor("matrix", &XRRigidTransform::Matrix, nullptr),
                    });

                env.Global().Set(JS_CLASS_NAME, func);
            }

            static Napi::Object New(const Napi::CallbackInfo& info)
            {
                return info.Env().Global().Get(JS_CLASS_NAME).As<Napi::Function>().New({});
            }

            XRRigidTransform(const Napi::CallbackInfo& info)
                : Napi::ObjectWrap<XRRigidTransform>{info}
                , m_matrix{Napi::Persistent(Napi::Float32Array::New(info.Env(), MATRIX_SIZE))}
            {
                if (info.Length() == 2)
                {
                    m_position = Napi::Persistent(info[0].As<Napi::Object>());
                    m_orientation = Napi::Persistent(info[1].As<Napi::Object>());
                }
                else
                {
                    m_position = Napi::Persistent(Napi::Object::New(info.Env()));
                    m_orientation = Napi::Persistent(Napi::Object::New(info.Env()));
                }
            }

            void Update(XRRigidTransform* transform)
            {
                Update(transform->GetNativeSpace(), false);
            }

            void Update(const xr::System::Session::Frame::Space& space, bool isViewSpace)
            {
                auto position = m_position.Value();
                position.Set("x", space.Pose.Position.X);
                position.Set("y", space.Pose.Position.Y);
                position.Set("z", space.Pose.Position.Z);
                position.Set("w", 1.f);

                auto orientation = m_orientation.Value();
                orientation.Set("x", space.Pose.Orientation.X);
                orientation.Set("y", space.Pose.Orientation.Y);
                orientation.Set("z", space.Pose.Orientation.Z);
                orientation.Set("w", space.Pose.Orientation.W);

                std::memcpy(m_matrix.Value().Data(), CreateTransformMatrix(space, isViewSpace).data(), m_matrix.Value().ByteLength());
            }

            void Update(const xr::Pose& pose)
            {
                xr::System::Session::Frame::Space space{{pose}};
                Update(space, true);
            }

            xr::Pose GetNativePose()
            {
                auto position = m_position.Value();
                auto orientation = m_orientation.Value();
                return {{position.Get("x").ToNumber().FloatValue(), position.Get("y").ToNumber().FloatValue(), position.Get("z").ToNumber().FloatValue()},
                    {orientation.Get("x").ToNumber().FloatValue(), orientation.Get("y").ToNumber().FloatValue(), orientation.Get("z").ToNumber().FloatValue(), orientation.Get("w").ToNumber().FloatValue()}};
            }

        private:
            Napi::ObjectReference m_position{};
            Napi::ObjectReference m_orientation{};
            Napi::Reference<Napi::Float32Array> m_matrix{};

            xr::System::Session::Frame::Space GetNativeSpace()
            {
                return {{GetNativePose()}};
            }

            Napi::Value Position(const Napi::CallbackInfo&)
            {
                return m_position.Value();
            }

            Napi::Value Orientation(const Napi::CallbackInfo&)
            {
                return m_orientation.Value();
            }

            Napi::Value Matrix(const Napi::CallbackInfo&)
            {
                return m_matrix.Value();
            }
        };

        class XRView : public Napi::ObjectWrap<XRView>
        {
            static constexpr auto JS_CLASS_NAME = "XRView";
            static constexpr size_t MATRIX_SIZE = 16;

        public:
            static void Initialize(Napi::Env env)
            {
                Napi::HandleScope scope{env};

                Napi::Function func = DefineClass(
                    env,
                    JS_CLASS_NAME,
                    {
                        InstanceAccessor("eye", &XRView::GetEye, nullptr),
                        InstanceAccessor("projectionMatrix", &XRView::GetProjectionMatrix, nullptr),
                        InstanceAccessor("transform", &XRView::GetTransform, nullptr),
                    });

                env.Global().Set(JS_CLASS_NAME, func);
            }

            static Napi::Object New(const Napi::CallbackInfo& info)
            {
                return info.Env().Global().Get(JS_CLASS_NAME).As<Napi::Function>().New({});
            }

            XRView(const Napi::CallbackInfo& info)
                : Napi::ObjectWrap<XRView>{info}
                , m_eyeIdx{0}
                , m_eye{XREye::IndexToEye(m_eyeIdx)}
                , m_projectionMatrix{Napi::Persistent(Napi::Float32Array::New(info.Env(), MATRIX_SIZE))}
                , m_rigidTransform{Napi::Persistent(XRRigidTransform::New(info))}
            {
            }

            void Update(size_t eyeIdx, gsl::span<const float, 16> projectionMatrix, const xr::System::Session::Frame::Space& space)
            {
                if (eyeIdx != m_eyeIdx)
                {
                    m_eyeIdx = eyeIdx;
                    m_eye = XREye::IndexToEye(m_eyeIdx);
                }

                std::memcpy(m_projectionMatrix.Value().Data(), projectionMatrix.data(), m_projectionMatrix.Value().ByteLength());

                XRRigidTransform::Unwrap(m_rigidTransform.Value())->Update(space, false);
            }

        private:
            size_t m_eyeIdx{};
            gsl::czstring<> m_eye{};
            Napi::Reference<Napi::Float32Array> m_projectionMatrix{};
            Napi::ObjectReference m_rigidTransform{};

            Napi::Value GetEye(const Napi::CallbackInfo& info)
            {
                return Napi::String::From(info.Env(), m_eye);
            }

            Napi::Value GetProjectionMatrix(const Napi::CallbackInfo&)
            {
                return m_projectionMatrix.Value();
            }

            Napi::Value GetTransform(const Napi::CallbackInfo&)
            {
                return m_rigidTransform.Value();
            }
        };

        class XRViewerPose : public Napi::ObjectWrap<XRViewerPose>
        {
            static constexpr auto JS_CLASS_NAME = "XRViewerPose";

        public:
            static void Initialize(Napi::Env env)
            {
                Napi::HandleScope scope{env};

                Napi::Function func = DefineClass(
                    env,
                    JS_CLASS_NAME,
                    {
                        InstanceAccessor("transform", &XRViewerPose::GetTransform, nullptr),
                        InstanceAccessor("views", &XRViewerPose::GetViews, nullptr),
                    });

                env.Global().Set(JS_CLASS_NAME, func);
            }

            static Napi::Object New(const Napi::CallbackInfo& info)
            {
                return info.Env().Global().Get(JS_CLASS_NAME).As<Napi::Function>().New({});
            }

            XRViewerPose(const Napi::CallbackInfo& info)
                : Napi::ObjectWrap<XRViewerPose>{info}
                , m_jsTransform{Napi::Persistent(XRRigidTransform::New(info))}
                , m_jsViews{Napi::Persistent(Napi::Array::New(info.Env(), 0))}
                , m_transform{*XRRigidTransform::Unwrap(m_jsTransform.Value())}
            {
            }

            void Update(const Napi::CallbackInfo& info, const xr::System::Session::Frame::Space& space, gsl::span<const xr::System::Session::Frame::View> views)
            {
                // Update the transform.
                m_transform.Update(space, true);

                // Update the views array if necessary.
                const auto oldSize = static_cast<uint32_t>(m_views.size());
                const auto newSize = static_cast<uint32_t>(views.size());
                if (oldSize != newSize)
                {
                    auto newViews = Napi::Array::New(m_jsViews.Env(), newSize);
                    m_views.resize(newSize);

                    for (uint32_t idx = 0; idx < newSize; ++idx)
                    {
                        if (idx < oldSize)
                        {
                            newViews.Set(idx, m_jsViews.Value().Get(idx));
                        }
                        else
                        {
                            newViews.Set(idx, XRView::New(info));
                        }

                        m_views[idx] = XRView::Unwrap(newViews.Get(idx).As<Napi::Object>());
                    }

                    m_jsViews = Napi::Persistent(newViews);
                }

                // Update the individual views.
                for (uint32_t idx = 0; idx < static_cast<uint32_t>(views.size()); ++idx)
                {
                    const auto& view = views[idx];
                    m_views[idx]->Update(idx, CreateProjectionMatrix(view), view.Space);
                }
            }

        private:
            Napi::ObjectReference m_jsTransform{};
            Napi::Reference<Napi::Array> m_jsViews{};

            XRRigidTransform& m_transform;
            std::vector<XRView*> m_views{};

            Napi::Value GetTransform(const Napi::CallbackInfo& /*info*/)
            {
                return m_jsTransform.Value();
            }

            Napi::Value GetViews(const Napi::CallbackInfo& /*info*/)
            {
                return m_jsViews.Value();
            }
        };

        // Implementation of vanilla XRPose: https://immersive-web.github.io/webxr/#xrpose-interface
        class XRPose : public Napi::ObjectWrap<XRPose>
        {
            static constexpr auto JS_CLASS_NAME = "XRPose";

        public:
            static void Initialize(Napi::Env env)
            {
                Napi::HandleScope scope{env};

                Napi::Function func = DefineClass(
                    env,
                    JS_CLASS_NAME,
                    {
                        InstanceAccessor("transform", &XRPose::GetTransform, nullptr),
                    });

                env.Global().Set(JS_CLASS_NAME, func);
            }

            static Napi::Object New(const Napi::CallbackInfo& info)
            {
                return info.Env().Global().Get(JS_CLASS_NAME).As<Napi::Function>().New({});
            }

            XRPose(const Napi::CallbackInfo& info)
                : Napi::ObjectWrap<XRPose>{info}
                , m_jsTransform{Napi::Persistent(XRRigidTransform::New(info))}
                , m_transform{*XRRigidTransform::Unwrap(m_jsTransform.Value())}
            {
            }

            void Update(const Napi::CallbackInfo& /*info*/, const xr::Pose& pose)
            {
                // Update the transform.
                m_transform.Update(pose);
            }

            void Update(XRRigidTransform* transform)
            {
                // Update the transform.
                m_transform.Update(transform);
            }

        private:
            Napi::ObjectReference m_jsTransform{};
            XRRigidTransform& m_transform;

            Napi::Value GetTransform(const Napi::CallbackInfo& /*info*/)
            {
                return m_jsTransform.Value();
            }
        };

        // Implementation of XRRay: https://immersive-web.github.io/hit-test/#xrray-interface
        class XRRay : public Napi::ObjectWrap<XRRay>
        {
            static constexpr auto JS_CLASS_NAME = "XRRay";
            static constexpr size_t MATRIX_SIZE = 16;

        public:
            static void Initialize(Napi::Env env)
            {
                Napi::HandleScope scope{env};

                Napi::Function func = DefineClass(
                    env,
                    JS_CLASS_NAME,
                    {
                        InstanceAccessor("origin", &XRRay::Origin, nullptr),
                        InstanceAccessor("direction", &XRRay::Direction, nullptr),
                        InstanceAccessor("matrix", &XRRay::Matrix, nullptr),
                    });

                env.Global().Set(JS_CLASS_NAME, func);
            }

            static Napi::Object New(const Napi::CallbackInfo& info)
            {
                return info.Env().Global().Get(JS_CLASS_NAME).As<Napi::Function>().New({info[0]});
            }

            XRRay(const Napi::CallbackInfo& info)
                : Napi::ObjectWrap<XRRay>{info}
            {
                bool originSet = false;
                bool directionSet = false;
                bool matrixSet = false;
                if (info[0].IsObject())
                {
                    auto argumentObject = info[0].As<Napi::Object>();
                    auto originValue = argumentObject.Get("origin");
                    if (originValue.IsObject())
                    {
                        originSet = true;
                        m_origin = Napi::Persistent(originValue.As<Napi::Object>());
                    }

                    auto directionValue = argumentObject.Get("direction");
                    if (directionValue.IsObject())
                    {
                        directionSet = true;
                        m_direction = Napi::Persistent(directionValue.As<Napi::Object>());
                    }

                    auto matrixValue = argumentObject.Get("matrix");
                    if (matrixValue.IsArray())
                    {
                        matrixSet = true;
                        m_matrix = Napi::Persistent(matrixValue.As<Napi::Float32Array>());
                    }
                }

                if (!originSet)
                {
                    m_origin = Napi::Persistent(Napi::Object::New(info.Env()));
                }

                if (!directionSet)
                {
                    m_direction = Napi::Persistent(Napi::Object::New(info.Env()));
                }

                if (!matrixSet)
                {
                    m_matrix = Napi::Persistent(Napi::Float32Array::New(info.Env(), MATRIX_SIZE));
                }
            }

            xr::Ray GetNativeRay()
            {
                xr::Ray nativeRay{{0, 0, 0}, {0, 0, -1}};
                auto originObject = m_origin.Value();
                if (originObject.HasOwnProperty("x"))
                {
                    nativeRay.Origin.X = originObject.Get("x").ToNumber().FloatValue();
                }

                if (originObject.HasOwnProperty("y"))
                {
                    nativeRay.Origin.Y = originObject.Get("y").ToNumber().FloatValue();
                }

                if (originObject.HasOwnProperty("z"))
                {
                    nativeRay.Origin.Z = originObject.Get("z").ToNumber().FloatValue();
                }

                auto directionObject = m_direction.Value();
                if (directionObject.HasOwnProperty("x"))
                {
                    nativeRay.Direction.X = directionObject.Get("x").ToNumber().FloatValue();
                }

                if (directionObject.HasOwnProperty("y"))
                {
                    nativeRay.Direction.Y = directionObject.Get("y").ToNumber().FloatValue();
                }

                if (directionObject.HasOwnProperty("z"))
                {
                    nativeRay.Direction.Z = directionObject.Get("z").ToNumber().FloatValue();
                }

                return nativeRay;
            }

        private:
            Napi::ObjectReference m_origin{};
            Napi::ObjectReference m_direction{};
            Napi::Reference<Napi::Float32Array> m_matrix{};

            Napi::Value Origin(const Napi::CallbackInfo&)
            {
                return m_origin.Value();
            }

            Napi::Value Direction(const Napi::CallbackInfo&)
            {
                return m_direction.Value();
            }

            Napi::Value Matrix(const Napi::CallbackInfo&)
            {
                return m_matrix.Value();
            }
        };

        // Implementation of the XRReferenceSpace interface: https://immersive-web.github.io/webxr/#xrreferencespace-interface
        class XRReferenceSpace : public Napi::ObjectWrap<XRReferenceSpace>
        {
            static constexpr auto JS_CLASS_NAME = "XRReferenceSpace";

        public:
            static void Initialize(Napi::Env env)
            {
                Napi::HandleScope scope{env};

                Napi::Function func = DefineClass(
                    env,
                    JS_CLASS_NAME,
                    {
                        InstanceMethod("getOffsetReferenceSpace", &XRReferenceSpace::GetOffsetReferenceSpace),
                    });

                env.Global().Set(JS_CLASS_NAME, func);
            }

            static Napi::Object New(const Napi::CallbackInfo& info)
            {
                return info.Env().Global().Get(JS_CLASS_NAME).As<Napi::Function>().New({info[0]});
            }

            XRReferenceSpace(const Napi::CallbackInfo& info)
                : Napi::ObjectWrap<XRReferenceSpace>{info}
            {
                /*if (info.Length() > 0)
                {
<<<<<<< HEAD
                    if (info[0].IsString())
                    {
                        // TODO: Actually support the different types of reference spaces.
                        const auto referenceSpaceType = info[0].As<Napi::String>().Utf8Value();
                        assert(referenceSpaceType == XRReferenceSpaceType::UNBOUNDED ||
                            referenceSpaceType == XRReferenceSpaceType::VIEWER);
                    }
                    else
                    {
                        // TODO: Actually take the offset into account.
                        auto* transform = XRRigidTransform::Unwrap(info[0].As<Napi::Object>());
                        assert(transform != nullptr);

                        m_jsTransform = info[0].As<Napi::Object>();
                    }
                }*/
            }

            void SetTransform(Napi::Object transformObj)
            {
                m_jsTransform = Napi::Persistent(transformObj);
            }

            XRRigidTransform* GetTransform()
            {
                return XRRigidTransform::Unwrap(m_jsTransform.Value());
=======
                    // TODO: Actually take the offset into account.
                    auto* transform = XRRigidTransform::Unwrap(info[0].As<Napi::Object>());
                    assert(transform != nullptr);
                    (void)transform;
                }
>>>>>>> c6bc23ef
            }

        private:
            Napi::Value GetOffsetReferenceSpace(const Napi::CallbackInfo& info)
            {
                // TODO: Handle XRBoundedReferenceSpace case
                // https://immersive-web.github.io/webxr/#dom-xrreferencespace-getoffsetreferencespace

                return XRReferenceSpace::New(info);
            }

            Napi::ObjectReference m_jsTransform;
        };

        // Implementation of the XRAnchor interface: https://immersive-web.github.io/anchors/#xr-anchor
        class XRAnchor : public Napi::ObjectWrap<XRAnchor>
        {
            static constexpr auto JS_CLASS_NAME = "XRAnchor";

        public:
            static void Initialize(Napi::Env env)
            {
                Napi::HandleScope scope{env};

                Napi::Function func = DefineClass(
                    env,
                    JS_CLASS_NAME,
                    {
                        InstanceAccessor("anchorSpace", &XRAnchor::GetAnchorSpace, nullptr),
                        InstanceMethod("delete", &XRAnchor::Delete),
                    });

                env.Global().Set(JS_CLASS_NAME, func);
            }

            static Napi::Object New(const Napi::CallbackInfo& info)
            {
                return info.Env().Global().Get(JS_CLASS_NAME).As<Napi::Function>().New({});
            }

            XRAnchor(const Napi::CallbackInfo& info)
                : Napi::ObjectWrap<XRAnchor>{info}
            {
                m_frame = nullptr;
            }

            xr::Anchor& GetNativeAnchor()
            {
                return m_nativeAnchor;
            }

            void SetAnchor(xr::Anchor& nativeAnchor)
            {
                m_nativeAnchor = nativeAnchor;
            }

            void SetFrame(XRFrame* frame)
            {
                m_frame = frame;
            }
        private:
            Napi::Value GetAnchorSpace(const Napi::CallbackInfo& info)
            {
                Napi::Object napiTransform = XRRigidTransform::New(info);
                XRRigidTransform* rigidTransform = XRRigidTransform::Unwrap(napiTransform);
                rigidTransform->Update(m_nativeAnchor.Pose);

                Napi::Object napiSpace = XRReferenceSpace::New(info);
                XRReferenceSpace* space = XRReferenceSpace::Unwrap(napiSpace);
                space->SetTransform(napiTransform);
                return napiSpace;
            }

            void Delete(const Napi::CallbackInfo& info);

            // Whether this anchor has already been deleted or is still valid.
            bool deleted = false;

            // The native anchor which holds the current position of the anchor, and the native ref to the anchor.
            xr::Anchor m_nativeAnchor;

            XRFrame* m_frame;
        };

        // Implementation of the XRHitTestSource interface: https://immersive-web.github.io/hit-test/#hit-test-source-interface
        class XRHitTestSource : public Napi::ObjectWrap<XRHitTestSource>
        {
            static constexpr auto JS_CLASS_NAME = "XRHitTestSource";

        public:
            static void Initialize(Napi::Env env)
            {
                Napi::HandleScope scope{env};

                Napi::Function func = DefineClass(
                    env,
                    JS_CLASS_NAME,
                    {
                        InstanceMethod("cancel", &XRHitTestSource::Cancel),
                    });

                env.Global().Set(JS_CLASS_NAME, func);
            }

            static Napi::Object New(const Napi::CallbackInfo& info)
            {
                return info.Env().Global().Get(JS_CLASS_NAME).As<Napi::Function>().New({info[0]});
            }

            XRHitTestSource(const Napi::CallbackInfo& info)
                : Napi::ObjectWrap<XRHitTestSource>{info}
            {
                auto options = info[0].As<Napi::Object>();

                if (options.HasOwnProperty("space"))
                {
                    auto spaceValue = options.Get("space");

                    if (spaceValue.IsObject())
                    {
                        m_space = Napi::Persistent(spaceValue.As<Napi::Object>());
                        hasSpace = true;
                    }
                }

                if (options.HasOwnProperty("offsetRay"))
                {
                    m_offsetRay = Napi::Persistent(options.Get("offsetRay").As<Napi::Object>());
                    hasOffsetRay = true;
                }
            }

            XRRay* OffsetRay()
            {
                return hasOffsetRay ? XRRay::Unwrap(m_offsetRay.Value()) : nullptr;
            }

            XRReferenceSpace* Space()
            {
                return hasSpace ? XRReferenceSpace::Unwrap(m_space.Value()) : nullptr;
            }

        private:
            void Cancel(const Napi::CallbackInfo& /*info*/)
            {
                // no-op we don't keep a persistent list of active XRHitTestSources..
            }

            bool hasSpace = false;
            Napi::ObjectReference m_space;

            bool hasOffsetRay = false;
            Napi::ObjectReference m_offsetRay;
        };

        // Implementation of the XRHitTestResult interface: https://immersive-web.github.io/hit-test/#xr-hit-test-result-interface
        class XRHitTestResult : public Napi::ObjectWrap<XRHitTestResult>
        {
            static constexpr auto JS_CLASS_NAME = "XRHitTestResult";

        public:
            static void Initialize(Napi::Env env)
            {
                Napi::HandleScope scope{env};

                Napi::Function func = DefineClass(
                    env,
                    JS_CLASS_NAME,
                    {
                        InstanceMethod("getPose", &XRHitTestResult::GetPose),
                        InstanceMethod("createAnchor", &XRHitTestResult::CreateAnchor),
                    });

                env.Global().Set(JS_CLASS_NAME, func);
            }

            static Napi::Object New(const Napi::CallbackInfo& info)
            {
                return info.Env().Global().Get(JS_CLASS_NAME).As<Napi::Function>().New({});
            }

            XRHitTestResult(const Napi::CallbackInfo& info)
                : Napi::ObjectWrap<XRHitTestResult>{info}
            {
            }

            // Sets the value of the hit pose and native entity via struct copy.
            void SetHitResult(const xr::HitResult& hitResult)
            {
                m_hitResult = hitResult;
            }

            void SetXRFrame(XRFrame* frame)
            {
                m_frame = frame;
            }

        private:
            // The hit hit result, which contains the pose in default AR Space, as well as the native entity.
            xr::HitResult m_hitResult;
            XRFrame* m_frame;

            Napi::Value GetPose(const Napi::CallbackInfo& info)
            {
                // TODO: Once multiple reference views are supported, we need to convert the values into the passed in reference space.
                Napi::Object napiPose = XRPose::New(info);
                XRPose* pose = XRPose::Unwrap(napiPose);
                pose->Update(info, m_hitResult.Pose);

                return napiPose;
            }

            Napi::Value CreateAnchor(const Napi::CallbackInfo& info);
        };

        class XRFrame : public Napi::ObjectWrap<XRFrame>
        {
            static constexpr auto JS_CLASS_NAME = "XRFrame";

        public:
            static void Initialize(Napi::Env env)
            {
                Napi::HandleScope scope{env};

                Napi::Function func = DefineClass(
                    env,
                    JS_CLASS_NAME,
                    {
                        InstanceMethod("getViewerPose", &XRFrame::GetViewerPose),
                        InstanceMethod("getPose", &XRFrame::GetPose),
                        InstanceMethod("getHitTestResults", &XRFrame::GetHitTestResults),
                        InstanceMethod("createAnchor", &XRFrame::CreateAnchor),
                        InstanceAccessor("trackedAnchors", &XRFrame::GetTrackedAnchors, nullptr),
                    });

                env.Global().Set(JS_CLASS_NAME, func);
            }

            static Napi::Object New(const Napi::CallbackInfo& info)
            {
                return info.Env().Global().Get(JS_CLASS_NAME).As<Napi::Function>().New({});
            }

            XRFrame(const Napi::CallbackInfo& info)
                : Napi::ObjectWrap<XRFrame>{info}
                , m_jsXRViewerPose{Napi::Persistent(XRViewerPose::New(info))}
                , m_xrViewerPose{*XRViewerPose::Unwrap(m_jsXRViewerPose.Value())}
                , m_jsTransform{Napi::Persistent(XRRigidTransform::New(info))}
                , m_transform{*XRRigidTransform::Unwrap(m_jsTransform.Value())}
                , m_jsPose{Napi::Persistent(Napi::Object::New(info.Env()))}
            {
                m_jsPose.Set("transform", m_jsTransform.Value());
            }

            void Update(const xr::System::Session::Frame& frame)
            {
                // Store off a pointer to the frame so that the viewer pose can be updated later. We cannot
                // update the viewer pose here because we don't yet know the desired reference space.
                m_frame = &frame;

                // Loop over all of the anchors and update their state.
                std::vector<Napi::Value>::iterator anchorIter = m_trackedAnchors.begin();
                while(anchorIter != m_trackedAnchors.end())
                {
                    XRAnchor* xrAnchor = XRAnchor::Unwrap((*anchorIter).As<Napi::Object>());
                    xr::Anchor& nativeAnchor = xrAnchor->GetNativeAnchor();

                    // Update the anchor, and validate it is still a valid anchor if not the remove from the collection.
                    m_frame->UpdateAnchor(nativeAnchor);

                    if (!nativeAnchor.IsValid)
                    {
                        DeleteNativeAnchor(nativeAnchor);
                        anchorIter = m_trackedAnchors.erase(anchorIter);
                    }
                    else
                    {
                        ++anchorIter;
                    }
                }
            }

            Napi::Promise CreateNativeAnchor(const Napi::CallbackInfo& info, xr::Pose pose, void* nativeEntity)
            {
                auto nativeAnchor = m_frame->CreateAnchor(pose, nativeEntity);

                auto napiAnchor = Napi::Persistent(XRAnchor::New(info));
                auto* xrAnchor = XRAnchor::Unwrap(napiAnchor.Value());
                xrAnchor->SetFrame(this);
                xrAnchor->SetAnchor(nativeAnchor);

                m_trackedAnchors.push_back(napiAnchor.Value());

                auto deferred = Napi::Promise::Deferred::New(info.Env());
                deferred.Resolve(napiAnchor.Value());
                return deferred.Promise();
            }

            void DeleteNativeAnchor(xr::Anchor& nativeAnchor)
            {
                m_frame->DeleteAnchor(nativeAnchor);
            }

        private:
            const xr::System::Session::Frame* m_frame{};
            Napi::ObjectReference m_jsXRViewerPose{};
            XRViewerPose& m_xrViewerPose;
            std::vector<Napi::Value> m_trackedAnchors;

            Napi::ObjectReference m_jsTransform{};
            XRRigidTransform& m_transform;
            Napi::ObjectReference m_jsPose{};

            Napi::Value GetViewerPose(const Napi::CallbackInfo& info)
            {
                // TODO: Support reference spaces.
                // auto& space = *XRReferenceSpace::Unwrap(info[0].As<Napi::Object>());

                // Updating the reference space is currently not supported. Until it is, we assume the
                // reference space is unmoving at identity (which is usually true).

                m_xrViewerPose.Update(info, {{{0, 0, 0}, {0, 0, 0, 1}}}, m_frame->Views);

                return m_jsXRViewerPose.Value();
            }

            Napi::Value GetPose(const Napi::CallbackInfo& info)
            {
                auto* space = XRReferenceSpace::Unwrap(info[0].As<Napi::Object>());
                if (space != nullptr)
                {
                    Napi::Object napiPose = XRPose::New(info);
                    XRPose* pose = XRPose::Unwrap(napiPose);
                    pose->Update(space->GetTransform());
                    return napiPose;
                }
                else
                {
                    const auto& space = *info[0].As<Napi::External<xr::System::Session::Frame::Space>>().Data();
                    m_transform.Update(space, false);
                    return m_jsPose.Value();
                }
            }

            Napi::Value GetHitTestResults(const Napi::CallbackInfo& info)
            {
                XRHitTestSource* hitTestSource = XRHitTestSource::Unwrap(info[0].As<Napi::Object>());
                XRRay* offsetRay = hitTestSource->OffsetRay();
                xr::Ray nativeRay{};
                if (offsetRay != nullptr)
                {
                    nativeRay = offsetRay->GetNativeRay();
                }
                else
                {
                    nativeRay = {{0, 0, 0}, {0, 0, -1}};
                }

                // Get the native results
                std::vector<xr::HitResult> nativeHitResults{};
                m_frame->GetHitTestResults(nativeHitResults, nativeRay);

                // Translate those results into a napi array.
                auto results = Napi::Array::New(info.Env(), nativeHitResults.size());
                uint32_t i{0};
                for (std::vector<xr::HitResult>::iterator it = nativeHitResults.begin(); it != nativeHitResults.end(); ++it)
                {
                    Napi::Object currentResult = XRHitTestResult::New(info);
                    XRHitTestResult* xrResult = XRHitTestResult::Unwrap(currentResult);
                    xrResult->SetHitResult(*it);
                    xrResult->SetXRFrame(this);

                    results[i++] = currentResult;
                }

                return results;
            }

            Napi::Value CreateAnchor(const Napi::CallbackInfo& info)
            {
                XRRigidTransform* transform = XRRigidTransform::Unwrap(info[0].As<Napi::Object>());
                return CreateNativeAnchor(info, transform->GetNativePose(), nullptr);
            }

            Napi::Value GetTrackedAnchors(const Napi::CallbackInfo& info)
            {
                Napi::Object anchorSet = info.Env().Global().Get("Set").As<Napi::Function>().New({});
                for(Napi::Value napiValue : m_trackedAnchors)
                {
                    anchorSet.Get("add").As<Napi::Function>().Call(anchorSet, {napiValue});
                }

                return anchorSet;
            }
        };

        // Creates an anchor from the hit result.
        Napi::Value XRHitTestResult::CreateAnchor(const Napi::CallbackInfo& info)
        {
            return m_frame->CreateNativeAnchor(info, m_hitResult.Pose, m_hitResult.NativeEntity);
        }

        void XRAnchor::Delete(const Napi::CallbackInfo&)
        {
            deleted = true;
            m_frame->DeleteNativeAnchor(m_nativeAnchor);
        }

        // Implementation of the XRSession interface: https://immersive-web.github.io/webxr/#xrsession-interface
        class XRSession : public Napi::ObjectWrap<XRSession>
        {
            static constexpr auto JS_CLASS_NAME = "XRSession";
            static constexpr auto JS_EVENT_NAME_END = "end";
            static constexpr auto JS_EVENT_NAME_INPUT_SOURCES_CHANGE = "inputsourceschange";

        public:
            static void Initialize(Napi::Env env)
            {
                Napi::HandleScope scope{env};

                Napi::Function func = DefineClass(
                    env,
                    JS_CLASS_NAME,
                    {
                        InstanceAccessor("inputSources", &XRSession::GetInputSources, nullptr),
                        InstanceMethod("addEventListener", &XRSession::AddEventListener),
                        InstanceMethod("requestReferenceSpace", &XRSession::RequestReferenceSpace),
                        InstanceMethod("updateRenderState", &XRSession::UpdateRenderState),
                        InstanceMethod("requestAnimationFrame", &XRSession::RequestAnimationFrame),
                        InstanceMethod("end", &XRSession::End),
                        InstanceMethod("requestHitTestSource", &XRSession::RequestHitTestSource),
                    });

                env.Global().Set(JS_CLASS_NAME, func);
            }

            static Napi::Promise CreateAsync(const Napi::CallbackInfo& info)
            {
                auto jsSession = Napi::Persistent(info.Env().Global().Get(JS_CLASS_NAME).As<Napi::Function>().New({info[0]}));
                auto& session = *XRSession::Unwrap(jsSession.Value());

                auto deferred = Napi::Promise::Deferred::New(info.Env());
                session.m_xr.BeginSession(info.Env())
                    .then(session.m_runtimeScheduler, session.m_xr.GetCancellationSource(),
                        [deferred, jsSession = std::move(jsSession), env = info.Env()](const arcana::expected<void, std::exception_ptr>& result) {
                            if (result.has_error())
                            {
                                try
                                {
                                    std::rethrow_exception(result.error());
                                }
                                catch (const std::exception& e)
                                {
                                    deferred.Reject(Napi::Error::New(env, e.what()).Value());
                                }
                            }
                            else
                            {
                                deferred.Resolve(jsSession.Value());
                            }
                        });

                return deferred.Promise();
            }

            XRSession(const Napi::CallbackInfo& info)
                : Napi::ObjectWrap<XRSession>{info}
                , m_jsXRFrame{Napi::Persistent(XRFrame::New(info))}
                , m_xrFrame{*XRFrame::Unwrap(m_jsXRFrame.Value())}
                , m_runtimeScheduler{JsRuntime::GetFromJavaScript(info.Env())}
                , m_jsInputSources{Napi::Persistent(Napi::Array::New(info.Env()))}
            {
                // Currently only immersive VR and immersive AR are supported.
                assert(info[0].As<Napi::String>().Utf8Value() == XRSessionType::IMMERSIVE_VR ||
                    info[0].As<Napi::String>().Utf8Value() == XRSessionType::IMMERSIVE_AR);
            }

            void SetEngine(Napi::Object jsEngine)
            {
                m_xr.SetEngine(jsEngine);
            }

            void InitializeXrLayer(Napi::Object layer)
            {
                // NOTE: We currently only support rendering to the entire frame. Because the following values
                // are only used in the context of each other, width and hight as used here don't need to have
                // anything to do with actual pixel widths. This behavior is permitted by the draft WebXR spec,
                // which states that the, "exact interpretation of the viewport values depends on the conventions
                // of the graphics API the viewport is associated with." Since Babylon.js is here doing the
                // the interpretation for our graphics API, we are able to provide Babylon.js with simple values
                // that will communicate the correct behavior. In theory, for partial texture rendering, the
                // only part of this that will need to be fixed is the viewport (the layer will need one for
                // each view, not just the one that currently exists).
                // Spec reference: https://immersive-web.github.io/webxr/#dom-xrviewport-width
                constexpr size_t WIDTH = 1;
                constexpr size_t HEIGHT = 1;

                auto env = layer.Env();
                auto viewport = Napi::Object::New(env);
                viewport.Set("x", Napi::Value::From(env, 0));
                viewport.Set("y", Napi::Value::From(env, 0));
                viewport.Set("width", Napi::Value::From(env, WIDTH));
                viewport.Set("height", Napi::Value::From(env, HEIGHT));
                layer.Set("viewport", viewport);

                layer.Set("framebufferWidth", Napi::Value::From(env, WIDTH));
                layer.Set("framebufferHeight", Napi::Value::From(env, HEIGHT));
            }

            FrameBufferData* GetFrameBufferForEye(const std::string& eye) const
            {
                return m_xr.ActiveFrameBuffers()[XREye::EyeToIndex(eye)];
            }

            xr::Size GetWidthAndHeightForViewIndex(size_t viewIndex) const
            {
                return m_xr.GetWidthAndHeightForViewIndex(viewIndex);
            }

        private:
            NativeXr m_xr{};
            Napi::ObjectReference m_jsXRFrame{};
            XRFrame& m_xrFrame;
            JsRuntimeScheduler m_runtimeScheduler;

            std::vector<std::pair<const std::string, Napi::FunctionReference>> m_eventNamesAndCallbacks{};

            Napi::Reference<Napi::Array> m_jsInputSources{};
            std::map<xr::System::Session::Frame::InputSource::Identifier, Napi::ObjectReference> m_idToInputSource{};

            Napi::Value GetInputSources(const Napi::CallbackInfo& /*info*/)
            {
                return m_jsInputSources.Value();
            }

            void AddEventListener(const Napi::CallbackInfo& info)
            {
                m_eventNamesAndCallbacks.emplace_back(
                    info[0].As<Napi::String>().Utf8Value(),
                    Napi::Persistent(info[1].As<Napi::Function>()));
            }

            Napi::Value RequestReferenceSpace(const Napi::CallbackInfo& info)
            {
                auto deferred = Napi::Promise::Deferred::New(info.Env());
                deferred.Resolve(XRReferenceSpace::New(info));
                return deferred.Promise();
            }

            Napi::Value UpdateRenderState(const Napi::CallbackInfo& info)
            {
                auto renderState = info[0].As<Napi::Object>();
                info.This().As<Napi::Object>().Set("renderState", renderState);

                float depthNear = renderState.Get("depthNear").As<Napi::Number>().FloatValue();
                float depthFar = renderState.Get("depthFar").As<Napi::Number>().FloatValue();
                m_xr.SetDepthsNarFar(depthNear, depthFar);

                auto deferred = Napi::Promise::Deferred::New(info.Env());
                deferred.Resolve(info.Env().Undefined());
                return deferred.Promise();
            }

            void ProcessInputSources(const xr::System::Session::Frame& frame, Napi::Env env)
            {
                // Figure out the new state.
                std::set<xr::System::Session::Frame::InputSource::Identifier> added{};
                std::set<xr::System::Session::Frame::InputSource::Identifier> current{};
                std::set<xr::System::Session::Frame::InputSource::Identifier> removed{};
                for (auto& inputSource : frame.InputSources)
                {
                    if (!inputSource.TrackedThisFrame)
                    {
                        continue;
                    }

                    current.insert(inputSource.ID);

                    auto found = m_idToInputSource.find(inputSource.ID);
                    if (found == m_idToInputSource.end())
                    {
                        // Create the new input source, which will have the correct spaces associated with it.
                        m_idToInputSource.insert({inputSource.ID, CreateXRInputSource(inputSource, env)});

                        added.insert(inputSource.ID);
                    }
                    else
                    {
                        // Ensure the correct spaces are associated with the existing input source.
                        auto val = found->second.Value();
                        SetXRInputSourceSpaces(val, inputSource);
                    }
                }
                for (const auto& [id, ref] : m_idToInputSource)
                {
                    if (current.find(id) == current.end())
                    {
                        // Do not update space association since said spaces no longer exist.
                        removed.insert(id);
                    }
                }

                // Only need to do more if there's been a change. Note that this block of code assumes
                // that ALL known input sources -- including ones added AND REMOVED this frame -- are
                // currently up-to-date and accessible though m_idToInputSource.
                if (added.size() > 0 || removed.size() > 0)
                {
                    // Update the input sources array.
                    auto jsCurrent = Napi::Array::New(env);
                    for (const auto id : current)
                    {
                        jsCurrent.Set(jsCurrent.Length(), m_idToInputSource[id].Value());
                    }
                    m_jsInputSources = Napi::Persistent(jsCurrent);

                    // Create and send the sources changed event.
                    Napi::Array jsAdded = Napi::Array::New(env);
                    for (const auto id : added)
                    {
                        jsAdded.Set(jsAdded.Length(), m_idToInputSource[id].Value());
                    }
                    Napi::Array jsRemoved = Napi::Array::New(env);
                    for (const auto id : removed)
                    {
                        jsRemoved.Set(jsRemoved.Length(), m_idToInputSource[id].Value());
                    }
                    auto sourcesChangeEvent = Napi::Object::New(env);
                    sourcesChangeEvent.Set("added", jsAdded);
                    sourcesChangeEvent.Set("removed", jsRemoved);
                    for (const auto& [name, callback] : m_eventNamesAndCallbacks)
                    {
                        if (name == JS_EVENT_NAME_INPUT_SOURCES_CHANGE)
                        {
                            callback.Call({sourcesChangeEvent});
                        }
                    }

                    // Finally, remove the removed.
                    for (const auto id : removed)
                    {
                        m_idToInputSource.erase(id);
                    }
                }
            }

            Napi::Value RequestAnimationFrame(const Napi::CallbackInfo& info)
            {
                m_xr.DoFrame([this, func = std::make_shared<Napi::FunctionReference>(Napi::Persistent(info[0].As<Napi::Function>())), env = info.Env()](const auto& frame) {
                    ProcessInputSources(frame, env);

                    m_xrFrame.Update(frame);
                    func->Call({Napi::Value::From(env, -1), m_jsXRFrame.Value()});
                });

                // TODO: Timestamp, I think? Or frame handle? Look up what this return value is and return the right thing.
                return Napi::Value::From(info.Env(), 0);
            }

            Napi::Value End(const Napi::CallbackInfo& info)
            {
                m_xr.Dispatch([this]() {
                    m_xr.EndSession();

                    for (const auto& [name, callback] : m_eventNamesAndCallbacks)
                    {
                        if (name == JS_EVENT_NAME_END)
                        {
                            callback.Call({});
                        }
                    }
                });

                auto deferred = Napi::Promise::Deferred::New(info.Env());
                deferred.Resolve(info.Env().Undefined());
                return deferred.Promise();
            }

            Napi::Value RequestHitTestSource(const Napi::CallbackInfo& info)
            {
                auto deferred = Napi::Promise::Deferred::New(info.Env());
                deferred.Resolve(XRHitTestSource::New(info));
                return deferred.Promise();
            }
        };

        class NativeWebXRRenderTarget : public Napi::ObjectWrap<NativeWebXRRenderTarget>
        {
            static constexpr auto JS_CLASS_NAME = "NativeWebXRRenderTarget";

        public:
            static void Initialize(Napi::Env env)
            {
                Napi::HandleScope scope{env};

                Napi::Function func = DefineClass(
                    env,
                    JS_CLASS_NAME,
                    {
                        InstanceMethod("initializeXRLayerAsync", &NativeWebXRRenderTarget::InitializeXRLayerAsync),
                    });

                env.Global().Set(JS_CLASS_NAME, func);
            }

            static Napi::Object New(const Napi::CallbackInfo& info)
            {
                return info.Env().Global().Get(JS_CLASS_NAME).As<Napi::Function>().New({info[0]});
            }

            NativeWebXRRenderTarget(const Napi::CallbackInfo& info)
                : Napi::ObjectWrap<NativeWebXRRenderTarget>{info}
                , m_jsEngineReference{Napi::Persistent(info[0].As<Napi::Object>())}
            {
            }

        private:
            // Lifetime control to prevent the cleanup of the NativeEngine while XR is still alive.
            Napi::ObjectReference m_jsEngineReference{};

            Napi::Value InitializeXRLayerAsync(const Napi::CallbackInfo& info)
            {
                auto& session = *XRSession::Unwrap(info[0].As<Napi::Object>());
                session.SetEngine(m_jsEngineReference.Value());

                auto xrLayer = XRWebGLLayer::New(info);
                session.InitializeXrLayer(xrLayer);
                info.This().As<Napi::Object>().Set("xrLayer", xrLayer);

                auto deferred = Napi::Promise::Deferred::New(info.Env());
                deferred.Resolve(info.Env().Undefined());
                return deferred.Promise();
            }
        };

        class NativeRenderTargetProvider : public Napi::ObjectWrap<NativeRenderTargetProvider>
        {
            static constexpr auto JS_CLASS_NAME = "NativeRenderTargetProvider";

        public:
            static void Initialize(Napi::Env env)
            {
                Napi::HandleScope scope{env};

                Napi::Function func = DefineClass(
                    env,
                    JS_CLASS_NAME,
                    {
                        InstanceMethod("getRenderTargetForEye", &NativeRenderTargetProvider::GetRenderTargetForEye),
                    });

                env.Global().Set(JS_CLASS_NAME, func);
            }

            static Napi::Object New(const Napi::CallbackInfo& info)
            {
                return info.Env().Global().Get(JS_CLASS_NAME).As<Napi::Function>().New({info[0], info[1]});
            }

            NativeRenderTargetProvider(const Napi::CallbackInfo& info)
                : Napi::ObjectWrap<NativeRenderTargetProvider>{info}
                , m_jsSession{Napi::Persistent(info[0].As<Napi::Object>())}
                , m_session{*XRSession::Unwrap(m_jsSession.Value())}
            {
                auto createRenderTextureCallback = info[1].As<Napi::Function>();

                for (size_t idx = 0; idx < m_jsRenderTargetTextures.size(); ++idx)
                {
                    auto size = m_session.GetWidthAndHeightForViewIndex(idx);
                    auto jsWidth = Napi::Value::From(info.Env(), size.Width);
                    auto jsHeight = Napi::Value::From(info.Env(), size.Height);
                    m_jsRenderTargetTextures[idx] = Napi::Persistent(createRenderTextureCallback.Call({jsWidth, jsHeight}).As<Napi::Object>());
                }
            }

        private:
            Napi::ObjectReference m_jsSession{};
            std::array<Napi::ObjectReference, 2> m_jsRenderTargetTextures;
            XRSession& m_session;

            Napi::Value GetRenderTargetForEye(const Napi::CallbackInfo& info)
            {
                const std::string eye{info[0].As<Napi::String>().Utf8Value()};

                auto renderTargetTexture = m_jsRenderTargetTextures[XREye::EyeToIndex(eye)].Value();
                renderTargetTexture.Get("_texture").As<Napi::Object>().Set("_framebuffer", Napi::External<FrameBufferData>::New(info.Env(), m_session.GetFrameBufferForEye(eye)));
                return renderTargetTexture;
            }
        };

        // Implementation of the XR interface: https://immersive-web.github.io/webxr/#xr-interface
        class XR : public Napi::ObjectWrap<XR>
        {
            static constexpr auto JS_CLASS_NAME = "NativeXR";
            static constexpr auto JS_NAVIGATOR_NAME = "navigator";
            static constexpr auto JS_XR_NAME = "xr";
            static constexpr auto JS_NATIVE_NAME = "native";

        public:
            static void Initialize(Napi::Env env)
            {
                Napi::HandleScope scope{env};

                Napi::Function func = DefineClass(
                    env,
                    JS_CLASS_NAME,
                    {
                        InstanceMethod("isSessionSupported", &XR::IsSessionSupported),
                        InstanceMethod("requestSession", &XR::RequestSession),
                        InstanceMethod("getWebXRRenderTarget", &XR::GetWebXRRenderTarget),
                        InstanceMethod("getNativeRenderTargetProvider", &XR::GetNativeRenderTargetProvider),
                        InstanceValue(JS_NATIVE_NAME, Napi::Value::From(env, true)),
                    });

                Napi::Object global = env.Global();
                Napi::Object navigator;
                if (global.Has(JS_NAVIGATOR_NAME))
                {
                    navigator = global.Get(JS_NAVIGATOR_NAME).As<Napi::Object>();
                }
                else
                {
                    navigator = Napi::Object::New(env);
                    global.Set(JS_NAVIGATOR_NAME, navigator);
                }

                auto xr = func.New({});
                navigator.Set(JS_XR_NAME, xr);
            }

            XR(const Napi::CallbackInfo& info)
                : Napi::ObjectWrap<XR>{info}
                , m_runtimeScheduler{JsRuntime::GetFromJavaScript(info.Env())}
            {
            }

        private:
            JsRuntimeScheduler m_runtimeScheduler;

            Napi::Value IsSessionSupported(const Napi::CallbackInfo& info)
            {
                std::string sessionTypeString = info[0].As<Napi::String>().Utf8Value();
                xr::SessionType sessionType{xr::SessionType::INVALID};

                if (sessionTypeString == XRSessionType::IMMERSIVE_VR)
                {
                    sessionType = xr::SessionType::IMMERSIVE_VR;
                }
                else if (sessionTypeString == XRSessionType::IMMERSIVE_AR)
                {
                    sessionType = xr::SessionType::IMMERSIVE_AR;
                }
                else if (sessionTypeString == XRSessionType::INLINE)
                {
                    sessionType = xr::SessionType::INLINE;
                }

                auto deferred = Napi::Promise::Deferred::New(info.Env());

                // Fire off the IsSessionSupported task.
                xr::System::IsSessionSupportedAsync(sessionType)
                    .then(m_runtimeScheduler,
                        arcana::cancellation::none(),
                        [deferred, env = info.Env()](bool result) {
                            deferred.Resolve(Napi::Boolean::New(env, result));
                        });

                return deferred.Promise();
            }

            Napi::Value RequestSession(const Napi::CallbackInfo& info)
            {
                return XRSession::CreateAsync(info);
            }

            Napi::Value GetWebXRRenderTarget(const Napi::CallbackInfo& info)
            {
                return NativeWebXRRenderTarget::New(info);
            }

            Napi::Value GetNativeRenderTargetProvider(const Napi::CallbackInfo& info)
            {
                return NativeRenderTargetProvider::New(info);
            }
        };
    }

    namespace Plugins::NativeXr
    {
        void Initialize(Napi::Env env)
        {
            PointerEvent::Initialize(env);

            XRWebGLLayer::Initialize(env);
            XRRigidTransform::Initialize(env);
            XRView::Initialize(env);
            XRViewerPose::Initialize(env);
            XRPose::Initialize(env);
            XRReferenceSpace::Initialize(env);
            XRFrame::Initialize(env);
            XRAnchor::Initialize(env);
            XRHitTestSource::Initialize(env);
            XRHitTestResult::Initialize(env);
            XRRay::Initialize(env);
            XRSession::Initialize(env);
            NativeWebXRRenderTarget::Initialize(env);
            NativeRenderTargetProvider::Initialize(env);
            XR::Initialize(env);
        }
    }
}<|MERGE_RESOLUTION|>--- conflicted
+++ resolved
@@ -374,11 +374,11 @@
 
         struct XRReferenceSpaceType
         {
-            static constexpr auto VIEWER{"viewer"};
+            // static constexpr auto VIEWER{"viewer"};
             // static constexpr auto LOCAL{"local"};
             // static constexpr auto LOCAL_FLOOR{"local-floor"};
             // static constexpr auto BOUNDED_FLOOR{"bounded-floor"};
-            static constexpr auto UNBOUNDED{"unbounded"};
+            // static constexpr auto UNBOUNDED{"unbounded"};
         };
 
         struct XREye
@@ -963,7 +963,6 @@
             {
                 /*if (info.Length() > 0)
                 {
-<<<<<<< HEAD
                     if (info[0].IsString())
                     {
                         // TODO: Actually support the different types of reference spaces.
@@ -990,13 +989,6 @@
             XRRigidTransform* GetTransform()
             {
                 return XRRigidTransform::Unwrap(m_jsTransform.Value());
-=======
-                    // TODO: Actually take the offset into account.
-                    auto* transform = XRRigidTransform::Unwrap(info[0].As<Napi::Object>());
-                    assert(transform != nullptr);
-                    (void)transform;
-                }
->>>>>>> c6bc23ef
             }
 
         private:
