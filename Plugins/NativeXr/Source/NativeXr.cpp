#include <Babylon/Plugins/NativeXr.h>

#include <Babylon/JsRuntimeScheduler.h>

#include <XR.h>

#include <bx/bx.h>
#include <bx/math.h>
#include <bgfx/bgfx.h>

#include <FrameBuffer.h>
#include <GraphicsImpl.h>

#include <algorithm>
#include <set>
#include <memory>
#include <napi/napi.h>
#include <napi/napi_pointer.h>
#include <arcana/threading/task.h>
#include <arcana/tracing/trace_region.h>

namespace
{
    bgfx::TextureFormat::Enum XrTextureFormatToBgfxFormat(xr::TextureFormat format)
    {
        switch (format)
        {
            // Color Formats
            // NOTE: Use linear formats even though XR requests sRGB to match what happens on the web.
            //       WebGL shaders expect sRGB output while native shaders expect linear output.
            case xr::TextureFormat::BGRA8_SRGB:
                return bgfx::TextureFormat::BGRA8;
            case xr::TextureFormat::RGBA8_SRGB:
                return bgfx::TextureFormat::RGBA8;

            // Depth Formats
            case xr::TextureFormat::D24S8:
                return bgfx::TextureFormat::D24S8;
            case xr::TextureFormat::D16:
                return bgfx::TextureFormat::D16;

            default:
                throw std::runtime_error{"Unsupported texture format"};
        }
    }

    // clang-format off
    constexpr std::array<float, 16> IDENTITY_MATRIX{
        1.f, 0.f, 0.f, 0.f,
        0.f, 1.f, 0.f, 0.f,
        0.f, 0.f, 1.f, 0.f,
        0.f, 0.f, 0.f, 1.f
    };
    // clang-format on

    std::array<float, 16> CreateTransformMatrix(const xr::Space& space, bool viewSpace = true)
    {
        auto& quat = space.Pose.Orientation;
        auto& pos = space.Pose.Position;

        // Quaternion to matrix from https://github.com/BabylonJS/Babylon.js/blob/v4.0.0/src/Maths/math.ts#L6245-L6283
        const float xx{quat.X * quat.X};
        const float yy{quat.Y * quat.Y};
        const float zz{quat.Z * quat.Z};
        const float xy{quat.X * quat.Y};
        const float zw{quat.Z * quat.W};
        const float zx{quat.Z * quat.X};
        const float yw{quat.Y * quat.W};
        const float yz{quat.Y * quat.Z};
        const float xw{quat.X * quat.W};

        auto worldSpaceTransform{IDENTITY_MATRIX};

        worldSpaceTransform[0] = 1.f - (2.f * (yy + zz));
        worldSpaceTransform[1] = 2.f * (xy + zw);
        worldSpaceTransform[2] = 2.f * (zx - yw);
        worldSpaceTransform[3] = 0.f;

        worldSpaceTransform[4] = 2.f * (xy - zw);
        worldSpaceTransform[5] = 1.f - (2.f * (zz + xx));
        worldSpaceTransform[6] = 2.f * (yz + xw);
        worldSpaceTransform[7] = 0.f;

        worldSpaceTransform[8] = 2.f * (zx + yw);
        worldSpaceTransform[9] = 2.f * (yz - xw);
        worldSpaceTransform[10] = 1.f - (2.f * (yy + xx));
        worldSpaceTransform[11] = 0.f;

        // Insert position into rotation matrix.
        worldSpaceTransform[12] = pos.X;
        worldSpaceTransform[13] = pos.Y;
        worldSpaceTransform[14] = pos.Z;
        worldSpaceTransform[15] = 1.f;

        if (viewSpace)
        {
            // Invert to get the view space transform.
            std::array<float, 16> viewSpaceTransform{};
            bx::mtxInverse(viewSpaceTransform.data(), worldSpaceTransform.data());

            return viewSpaceTransform;
        }
        else
        {
            return worldSpaceTransform;
        }
    }

    constexpr std::array<const char*, 25> HAND_JOINT_NAMES
    {
        "wrist",

        "thumb-metacarpal",
        "thumb-phalanx-proximal",
        "thumb-phalanx-distal",
        "thumb-tip",

        "index-finger-metacarpal",
        "index-finger-phalanx-proximal",
        "index-finger-phalanx-intermediate",
        "index-finger-phalanx-distal",
        "index-finger-tip",

        "middle-finger-metacarpal",
        "middle-finger-phalanx-proximal",
        "middle-finger-phalanx-intermediate",
        "middle-finger-phalanx-distal",
        "middle-finger-tip",

        "ring-finger-metacarpal",
        "ring-finger-phalanx-proximal",
        "ring-finger-phalanx-intermediate",
        "ring-finger-phalanx-distal",
        "ring-finger-tip",

        "pinky-finger-metacarpal",
        "pinky-finger-phalanx-proximal",
        "pinky-finger-phalanx-intermediate",
        "pinky-finger-phalanx-distal",
        "pinky-finger-tip"
    };

    void SetXRInputSourceData(Napi::Object& jsInputSource, xr::System::Session::Frame::InputSource& inputSource)
    {
        auto env = jsInputSource.Env();
        jsInputSource.Set("targetRaySpace", Napi::External<xr::Space>::New(env, &inputSource.AimSpace));
        jsInputSource.Set("gripSpace", Napi::External<xr::Space>::New(env, &inputSource.GripSpace));

        // Don't set hands up unless hand data is supported/available
        if (inputSource.HandTrackedThisFrame || inputSource.JointsTrackedThisFrame)
        {
            auto profiles = Napi::Array::New(env, 2);
            profiles.Set(uint32_t{0}, Napi::String::New(env, "generic-hand-select-grasp"));
            profiles.Set(uint32_t{1}, Napi::String::New(env, "generic-hand-select"));
            jsInputSource.Set("profiles", profiles);

            if (inputSource.JointsTrackedThisFrame)
            {
                const auto shouldInitHand = !jsInputSource.Has("hand");
                auto handJointCollection = shouldInitHand ? Napi::Array::New(env, HAND_JOINT_NAMES.size()) : jsInputSource.Get("hand").As<Napi::Array>();
                if (shouldInitHand)
                {
                    auto jointGetter = [handJointCollection](const Napi::CallbackInfo& info) -> Napi::Value {
                        return handJointCollection.Get(info[0].As<Napi::String>());
                    };

                    handJointCollection.Set("get", Napi::Function::New(env, jointGetter, "get"));
                    handJointCollection.Set("size", static_cast<int>(HAND_JOINT_NAMES.size()));

                    jsInputSource.Set("hand", handJointCollection);
                }

                for (size_t i = 0; i < HAND_JOINT_NAMES.size(); i++)
                {
                    auto napiJoint = Napi::External<xr::System::Session::Frame::JointSpace>::New(env, &inputSource.HandJoints[i]);
                    handJointCollection.Set(HAND_JOINT_NAMES[i], napiJoint);
                }
            }
            else
            {
                // If hand joints aren't available on a hand input, send a null hand object
                jsInputSource.Set("hand", env.Null());
            }
        }
    }

    void SetXRGamepadObjectData(Napi::Object& jsInputSource, Napi::Object& jsGamepadObject, xr::System::Session::Frame::InputSource& inputSource)
    {
        auto env = jsInputSource.Env();
        //Set Gamepad Object
        auto gamepadButtons = Napi::Array::New(env, inputSource.GamepadObject.Buttons.size());
        for (size_t i = 0; i < inputSource.GamepadObject.Buttons.size(); i++)
        {
            auto gamepadButton = Napi::Object::New(env);
            auto napiGamepadPressed = Napi::Boolean::New(env, inputSource.GamepadObject.Buttons[i].Pressed);
            auto napiGamepadTouched = Napi::Boolean::New(env, inputSource.GamepadObject.Buttons[i].Touched);
            auto napiGamepadValue = Napi::Number::New(env, inputSource.GamepadObject.Buttons[i].Value);
            gamepadButton.Set("pressed", napiGamepadPressed);
            gamepadButton.Set("touched", napiGamepadTouched);
            gamepadButton.Set("value", napiGamepadValue);
            gamepadButtons.Set(static_cast<int>(i), gamepadButton);
        }
        jsGamepadObject.Set("buttons", gamepadButtons);

        auto gamepadAxes = Napi::Array::New(env, inputSource.GamepadObject.Axes.size());
        for (size_t i = 0; i < inputSource.GamepadObject.Axes.size(); i++)
        {
            auto napiGamepadAxesValue = Napi::Number::New(env, inputSource.GamepadObject.Axes[i]);
            gamepadAxes.Set(static_cast<int>(i), napiGamepadAxesValue);
        }
        jsGamepadObject.Set("axes", gamepadAxes);
        jsInputSource.Set("gamepad", jsGamepadObject);
    }

    Napi::ObjectReference CreateXRInputSource(xr::System::Session::Frame::InputSource& inputSource, Napi::Env& env)
    {
        constexpr std::array<const char*, 2> HANDEDNESS_STRINGS{
            "left",
            "right"};
        constexpr const char* TARGET_RAY_MODE{"tracked-pointer"};

        auto jsInputSource = Napi::Object::New(env);

        jsInputSource.Set("handedness", Napi::String::New(env, HANDEDNESS_STRINGS[static_cast<size_t>(inputSource.Handedness)]));
        jsInputSource.Set("targetRayMode", TARGET_RAY_MODE);

        auto profiles = Napi::Array::New(env, 1);
        Napi::Value string = Napi::String::New(env, "generic-trigger-squeeze-touchpad-thumbstick");
        profiles.Set(uint32_t{0}, string);
        jsInputSource.Set("profiles", profiles);

        SetXRInputSourceData(jsInputSource, inputSource);

        return Napi::Persistent(jsInputSource);
    }

    void PopulateDetectionBoundary(const Napi::Object& object, xr::DetectionBoundary& detectionBoundary)
    {
        if (object.Has("type"))
        {
            const std::map<std::string, xr::DetectionBoundaryType> detectionBoundaryTypeMap
            {
                {"box", xr::DetectionBoundaryType::Box},
                {"frustum", xr::DetectionBoundaryType::Frustum},
                {"sphere", xr::DetectionBoundaryType::Sphere}
            };
            detectionBoundary.Type = detectionBoundaryTypeMap.at(object.Get("type").As<Napi::String>());
        }

        switch (detectionBoundary.Type)
        {
            case xr::DetectionBoundaryType::Box:
                if (object.Has("extent"))
                {
                    const auto& vector = object.Get("extent").As<Napi::Object>();
                    xr::Vector3f boxDimensions{};
                    boxDimensions.X = vector.Get("x").As<Napi::Number>();
                    boxDimensions.Y = vector.Get("y").As<Napi::Number>();
                    boxDimensions.Z = vector.Get("z").As<Napi::Number>();
                    detectionBoundary.Data = boxDimensions;
                }
                break;
            case xr::DetectionBoundaryType::Frustum:
                if (object.Has("frustum"))
                {
                    const auto& frustum = object.Get("frustum").As<Napi::Object>();
                    xr::Frustum frustumData{};
                    frustumData.FarDistance = frustum.Get("farDistance").As<Napi::Number>();

                    const auto& vector = frustum.Get("position").As<Napi::Object>();
                    frustumData.Pose.Position.X = vector.Get("x").As<Napi::Number>();
                    frustumData.Pose.Position.Y = vector.Get("y").As<Napi::Number>();
                    frustumData.Pose.Position.Z = vector.Get("z").As<Napi::Number>();

                    const auto& quaternion = frustum.Get("orientation").As<Napi::Object>();
                    frustumData.Pose.Orientation.X = quaternion.Get("x").As<Napi::Number>();
                    frustumData.Pose.Orientation.Y = quaternion.Get("y").As<Napi::Number>();
                    frustumData.Pose.Orientation.Z = quaternion.Get("z").As<Napi::Number>();
                    frustumData.Pose.Orientation.W = quaternion.Get("w").As<Napi::Number>();

                    const auto& fov = frustum.Get("fieldOfView").As<Napi::Object>();
                    frustumData.FOV.AngleLeft = fov.Get("angleLeft").As<Napi::Number>();
                    frustumData.FOV.AngleRight = fov.Get("angleRight").As<Napi::Number>();
                    frustumData.FOV.AngleUp = fov.Get("angleUp").As<Napi::Number>();
                    frustumData.FOV.AngleDown = fov.Get("angleDown").As<Napi::Number>();

                    frustumData.FarDistance = frustum.Get("farDistance").As<Napi::Number>();

                    detectionBoundary.Data = frustumData;
                }
                break;
            case xr::DetectionBoundaryType::Sphere:
                if (object.Has("radius"))
                {
                    detectionBoundary.Data = object.Get("radius").As<Napi::Number>();
                }
                break;
        }
    }

    xr::GeometryDetectorOptions CreateDetectorOptions(const Napi::Object& object)
    {
        xr::GeometryDetectorOptions options{};
        if (object.Has("updateInterval"))
        {
            options.UpdateInterval = object.Get("updateInterval").As<Napi::Number>();
        }

        if (object.Has("detectionBoundary"))
        {
            const auto& detectionBoundary = object.Get("detectionBoundary").As<Napi::Object>();
            PopulateDetectionBoundary(detectionBoundary, options.DetectionBoundary);
        }

        return options;
    }

    void CreateXRGamepadObject(Napi::Object& jsInputSource, xr::System::Session::Frame::InputSource& inputSource)
    {
        auto env = jsInputSource.Env();
        auto jsGamepadObject = Napi::Object::New(env);
        SetXRGamepadObjectData(jsInputSource, jsGamepadObject, inputSource);
    }
}

// NativeXr implementation proper.
namespace Babylon
{
    namespace Plugins
    {
        class NativeXr::Impl final : public std::enable_shared_from_this<NativeXr::Impl>
        {
        public:
            explicit Impl(Napi::Env);

            void UpdateWindow(void* windowPtr);
            void SetSessionStateChangedCallback(std::function<void(bool)> callback);

            arcana::task<void, std::exception_ptr> BeginSessionAsync();
            arcana::task<void, std::exception_ptr> EndSessionAsync();

            void ScheduleFrame(std::function<void(const xr::System::Session::Frame&)>&& callback);

            void SetRenderTextureFunctions(const Napi::Function& createFunction, const Napi::Function& destroyFunction)
            {
                m_sessionState->CreateRenderTexture = Napi::Persistent(createFunction);
                m_sessionState->DestroyRenderTexture = Napi::Persistent(destroyFunction);
            }

            Napi::Value GetRenderTargetForViewIndex(uint32_t viewIndex) const
            {
                const auto& activeViewConfigs = m_sessionState->ActiveViewConfigurations;
                if (activeViewConfigs.size() <= viewIndex ||
                    activeViewConfigs[viewIndex] == nullptr ||
                    !activeViewConfigs[viewIndex]->Initialized)
                {
                    return m_env.Null();
                }
                
                const auto viewConfig = activeViewConfigs[viewIndex];
                const auto startViewIdx = m_sessionState->ViewConfigurationStartViewIdx[viewConfig];
                return viewConfig->JsTextures[viewConfig->FrameBuffers[viewIndex - startViewIdx]].Value();
            }

            void SetDepthsNarFar(float depthNear, float depthFar)
            {
                m_sessionState->Session->SetDepthsNearFar(depthNear, depthFar);
            }

            void SetPlaneDetectionEnabled(bool enabled)
            {
                m_sessionState->Session->SetPlaneDetectionEnabled(enabled);
            }

            bool TrySetFeaturePointCloudEnabled(bool enabled)
            {
                return m_sessionState->Session->TrySetFeaturePointCloudEnabled(enabled);
            }

            bool TrySetPreferredPlaneDetectorOptions(const xr::GeometryDetectorOptions& options)
            {
                return m_sessionState->Session->TrySetPreferredPlaneDetectorOptions(options);
            }

            bool TrySetMeshDetectorEnabled(const bool enabled)
            {
                return m_sessionState->Session->TrySetMeshDetectorEnabled(enabled);
            }

            bool TrySetPreferredMeshDetectorOptions(const xr::GeometryDetectorOptions& options)
            {
                return m_sessionState->Session->TrySetPreferredMeshDetectorOptions(options);
            }
            
            std::vector<std::string>* GetImageTrackingScores() {
                return m_sessionState->Session->GetImageTrackingScores();
            }
            
            void CreateAugmentedImageDatabase(const std::vector<xr::System::Session::ImageTrackingRequest>& requests) {
                return m_sessionState->Session->CreateAugmentedImageDatabase(requests);
            }

            std::vector<std::string>* GetImageTrackingScores() {
                return m_sessionState->Session->GetImageTrackingScores();
            }

            void CreateAugmentedImageDatabase(const std::vector<xr::System::Session::ImageTrackingRequest>& requests) {
                m_sessionState->Session->CreateAugmentedImageDatabase(requests);
            }

            uintptr_t GetNativeXrContext()
            {
                return m_system.GetNativeXrContext();
            }

            std::string GetNativeXrContextType()
            {
                return m_system.GetNativeXrContextType();
            }

        private:
            Napi::Env m_env;
            JsRuntimeScheduler m_runtimeScheduler;
            std::mutex m_sessionStateChangedCallbackMutex{};
            std::function<void(bool)> m_sessionStateChangedCallback{};
            void* m_windowPtr{};
            std::optional<arcana::task<void, std::exception_ptr>> m_beginTask{};
            arcana::task<void, std::exception_ptr> m_endTask{arcana::task_from_result<std::exception_ptr>()};

            struct ViewConfiguration final
            {
                void* ColorTexturePointer{nullptr};
                void* DepthTexturePointer{nullptr};
                xr::Size ViewTextureSize{};
                std::vector<FrameBuffer*> FrameBuffers{};
                std::map<FrameBuffer*, Napi::ObjectReference> JsTextures{};
                bool Initialized{false};
            };

            struct SessionState final
            {
                explicit SessionState(GraphicsImpl& graphicsImpl)
                    : GraphicsImpl{graphicsImpl}
                    , Update{GraphicsImpl.GetUpdate("update")}
                {
                }

                GraphicsImpl& GraphicsImpl;
                GraphicsImpl::Update Update;
                Napi::FunctionReference CreateRenderTexture{};
                Napi::FunctionReference DestroyRenderTexture{};
                std::vector<ViewConfiguration*> ActiveViewConfigurations{};
                std::unordered_map<ViewConfiguration*, uint32_t> ViewConfigurationStartViewIdx{};
                std::unordered_map<void*, ViewConfiguration> TextureToViewConfigurationMap{};
                std::shared_ptr<xr::System::Session> Session{};
                std::unique_ptr<xr::System::Session::Frame> Frame{};
                arcana::cancellation_source CancellationSource{};
                bool FrameScheduled{false};
                std::vector<std::function<void(const xr::System::Session::Frame&)>> ScheduleFrameCallbacks{};
                arcana::task<void, std::exception_ptr> FrameTask{arcana::task_from_result<std::exception_ptr>()};
            };

            std::unique_ptr<SessionState> m_sessionState{};
            xr::System m_system{};

            void BeginFrame();
            void BeginUpdate();
            void EndUpdate();
            void EndFrame();

            void NotifySessionStateChanged(bool isSessionActive);
        };

        NativeXr::Impl::Impl(Napi::Env env)
            : m_env{env}
            , m_runtimeScheduler{Babylon::JsRuntime::GetFromJavaScript(env)}
        {
        }

        void NativeXr::Impl::UpdateWindow(void* windowPtr)
        {
            m_windowPtr = windowPtr;
        }

        void NativeXr::Impl::SetSessionStateChangedCallback(std::function<void(bool)> callback)
        {
            {
                std::lock_guard<std::mutex> lock{m_sessionStateChangedCallbackMutex};
                m_sessionStateChangedCallback = std::move(callback);
            }
            NotifySessionStateChanged(m_sessionState != nullptr);
        }

        void NativeXr::Impl::NotifySessionStateChanged(bool isSessionActive)
        {
            std::unique_lock<std::mutex> lock{m_sessionStateChangedCallbackMutex};
            auto sessionStateChangedCallback{m_sessionStateChangedCallback};
            lock.unlock();

            if (sessionStateChangedCallback)
            {
                sessionStateChangedCallback(isSessionActive);
            }
        }

        arcana::task<void, std::exception_ptr> NativeXr::Impl::BeginSessionAsync()
        {
            if (m_beginTask)
            {
                return arcana::task_from_error<void>(std::make_exception_ptr(std::runtime_error{"There is already an immersive XR session either currently active or in the process of being set up. There can only be one immersive XR session at a time."}));
            }

            GraphicsImpl& graphicsImpl{GraphicsImpl::GetFromJavaScript(m_env)};

            // Don't try to start a session while it is still ending.
            m_beginTask.emplace(m_endTask.then(graphicsImpl.AfterRenderScheduler(), arcana::cancellation::none(),
                [this, thisRef{shared_from_this()}, &graphicsImpl]() {
                    assert(m_sessionState == nullptr);

                    m_sessionState = std::make_unique<SessionState>(graphicsImpl);

                    if (!m_system.IsInitialized() &&
                        !m_system.TryInitialize())
                    {
                        throw std::runtime_error{"Failed to initialize xr system."};
                    }

                    return xr::System::Session::CreateAsync(m_system, bgfx::getInternalData()->context, bgfx::getInternalData()->commandQueue, [this, thisRef{shared_from_this()}] { return m_windowPtr; })
                        .then(m_sessionState->GraphicsImpl.AfterRenderScheduler(), arcana::cancellation::none(), [this, thisRef{shared_from_this()}](std::shared_ptr<xr::System::Session> session) {
                            m_sessionState->Session = std::move(session);
                            NotifySessionStateChanged(true);
                        });
                }));

            return m_beginTask.value();
        }

        arcana::task<void, std::exception_ptr> NativeXr::Impl::EndSessionAsync()
        {
            assert(m_beginTask);
            assert(m_sessionState != nullptr);

            m_sessionState->CancellationSource.cancel();

            m_sessionState->ActiveViewConfigurations.clear();
            m_sessionState->ViewConfigurationStartViewIdx.clear();
            m_sessionState->TextureToViewConfigurationMap.clear();
            m_sessionState->ScheduleFrameCallbacks.clear();
            m_sessionState->CreateRenderTexture.Reset();

            // Don't try to end the session while it is still starting.
            m_endTask = m_beginTask->then(arcana::inline_scheduler, arcana::cancellation::none(), [this, thisRef{shared_from_this()}] {
                // Also don't try to end the session while a frame is in progress.
                return m_sessionState->FrameTask;
            }).then(m_sessionState->GraphicsImpl.AfterRenderScheduler(), arcana::cancellation::none(), [this, thisRef{shared_from_this()}](const arcana::expected<void, std::exception_ptr>&) {
                assert(m_sessionState != nullptr);
                assert(m_sessionState->Session != nullptr);
                assert(m_sessionState->Frame == nullptr);

                m_sessionState->Session->RequestEndSession();

                bool shouldEndSession{};
                bool shouldRestartSession{};
                do
                {
                    // Block and burn frames until XR successfully shuts down.
                    m_sessionState->Frame = m_sessionState->Session->GetNextFrame(shouldEndSession, shouldRestartSession);
                    m_sessionState->Frame.reset();
                } while (!shouldEndSession);

                m_sessionState.reset();
                m_beginTask.reset();
                NotifySessionStateChanged(false);
            });

            return m_endTask;
        }

        void NativeXr::Impl::ScheduleFrame(std::function<void(const xr::System::Session::Frame&)>&& callback)
        {
            if (m_sessionState->FrameScheduled)
            {
                return;
            }

            m_sessionState->FrameScheduled = true;

            // REVIEW: This should technically be before the check for m_frameScheduled, but for some
            // reason requestAnimationFrame is being called twice when starting XR.
            m_sessionState->ScheduleFrameCallbacks.emplace_back(callback);

            m_sessionState->FrameTask = arcana::make_task(m_sessionState->Update.Scheduler(), m_sessionState->CancellationSource, [this, thisRef{shared_from_this()}] {
                BeginFrame();

                return arcana::make_task(m_runtimeScheduler, m_sessionState->CancellationSource, [this, updateToken{m_sessionState->Update.GetUpdateToken()}, thisRef{shared_from_this()}]()
                    {
                    m_sessionState->FrameScheduled = false;

                    BeginUpdate();

                    {
                        arcana::trace_region scheduleRegion{"NativeXR::ScheduleFrame invoke JS callbacks"};
                        auto callbacks{std::move(m_sessionState->ScheduleFrameCallbacks)};
                        for (auto& callback : callbacks)
                        {
                            callback(*m_sessionState->Frame);
                        }
                    }

                    EndUpdate();
                }).then(arcana::inline_scheduler, m_sessionState->CancellationSource, [this, thisRef{shared_from_this()}](const arcana::expected<void, std::exception_ptr>& result) {
                    if (!m_sessionState->CancellationSource.cancelled() && result.has_error())
                    {
                        Napi::Error::New(m_env, result.error()).ThrowAsJavaScriptException();
                    }
                }).then(m_sessionState->GraphicsImpl.AfterRenderScheduler(), arcana::cancellation::none(), [this, thisRef{shared_from_this()}](const arcana::expected<void, std::exception_ptr>&) {
                    EndFrame();
                });
            });
        }

        void NativeXr::Impl::BeginFrame()
        {
            assert(m_sessionState != nullptr);
            assert(m_sessionState->Session != nullptr);
            assert(m_sessionState->Frame == nullptr);

            arcana::trace_region beginFrameRegion{"NativeXR::BeginFrame"};

            bool shouldEndSession{};
            bool shouldRestartSession{};
            m_sessionState->Frame = m_sessionState->Session->GetNextFrame(shouldEndSession, shouldRestartSession, [this](void* texturePointer) {
                return arcana::make_task(m_runtimeScheduler, arcana::cancellation::none(), [this, texturePointer]() {
                    const auto itViewConfig{m_sessionState->TextureToViewConfigurationMap.find(texturePointer)};
                    if (itViewConfig != m_sessionState->TextureToViewConfigurationMap.end())
                    {
                        auto& viewConfig = itViewConfig->second;
                        auto& frameBuffers = viewConfig.FrameBuffers;
                        for (const auto& frameBuffer : frameBuffers)
                        {
                            auto& jsTexture = viewConfig.JsTextures[frameBuffer];
                            m_sessionState->DestroyRenderTexture.Call({jsTexture.Value()});
                        }

                        m_sessionState->TextureToViewConfigurationMap.erase(texturePointer);
                    }
                }).then(m_sessionState->GraphicsImpl.AfterRenderScheduler(), arcana::cancellation::none(), []{}); // Ensure continuations run on the render thread if they use inline_scheduler.
            });

            // Ending a session outside of calls to EndSessionAsync() is currently not supported.
            assert(!shouldEndSession);
            assert(m_sessionState->Frame != nullptr);
        }

        void NativeXr::Impl::BeginUpdate()
        {
            arcana::trace_region beginUpdateRegion{"NativeXR::BeginUpdate"};

            m_sessionState->ActiveViewConfigurations.resize(m_sessionState->Frame->Views.size());
            for (uint32_t viewIdx = 0; viewIdx < m_sessionState->Frame->Views.size(); viewIdx++)
            {
                const auto& view = m_sessionState->Frame->Views[viewIdx];
                const auto& it{m_sessionState->TextureToViewConfigurationMap.find(view.ColorTexturePointer)};

                if (it == m_sessionState->TextureToViewConfigurationMap.end() || 
                    it->second.ViewTextureSize.Width != view.ColorTextureSize.Width || 
                    it->second.ViewTextureSize.Height != view.ColorTextureSize.Height ||
                    it->second.ViewTextureSize.Depth != view.ColorTextureSize.Depth)
                {
                    auto& viewConfig = m_sessionState->TextureToViewConfigurationMap[view.ColorTexturePointer] = {};
                    m_sessionState->ActiveViewConfigurations[viewIdx] = &viewConfig;
                    m_sessionState->ViewConfigurationStartViewIdx[&viewConfig] = viewIdx;

                    viewConfig.ColorTexturePointer = view.ColorTexturePointer;
                    viewConfig.DepthTexturePointer = view.DepthTexturePointer;
                    viewConfig.ViewTextureSize = view.ColorTextureSize;

                    // If a texture width or height is 0, bgfx will assert (can't create 0 sized texture). Asserting here instead of deeper in bgfx rendering.
                    // Depth (numLayers) can be 0, bgfx will just reinterpret it as max(numLayers, 1).
                    assert(view.ColorTextureSize.Width != 0);
                    assert(view.ColorTextureSize.Height != 0);
                    assert(view.ColorTextureSize.Width == view.DepthTextureSize.Width);
                    assert(view.ColorTextureSize.Height == view.DepthTextureSize.Height);
                    assert(view.ColorTextureSize.Depth == view.DepthTextureSize.Depth);

                    const auto textureWidth = static_cast<uint16_t>(view.ColorTextureSize.Width);
                    const auto textureHeight = static_cast<uint16_t>(view.ColorTextureSize.Height);
                    const auto textureLayers = std::max(static_cast<uint16_t>(1), static_cast<uint16_t>(view.ColorTextureSize.Depth));

                    // Create textures with the desired size. It will be freed and replaced with overrideInternal call
                    // This is mandatory as overrideInternal do not update texture size.
                    // And size is used for determining viewport when rendering to texture.
                    auto colorTextureFormat = XrTextureFormatToBgfxFormat(view.ColorTextureFormat);
                    auto colorTexture = bgfx::createTexture2D(textureWidth, textureHeight, false, textureLayers, colorTextureFormat, BGFX_TEXTURE_RT);
                    m_sessionState->GraphicsImpl.AddTexture(colorTexture, textureWidth, textureHeight, false, textureLayers, colorTextureFormat);

                    auto depthTextureFormat = XrTextureFormatToBgfxFormat(view.DepthTextureFormat);
                    auto depthTexture = bgfx::createTexture2D(textureWidth, textureHeight, false, textureLayers, depthTextureFormat, BGFX_TEXTURE_RT);
                    m_sessionState->GraphicsImpl.AddTexture(depthTexture, textureWidth, textureHeight, false, textureLayers, depthTextureFormat);

                    auto requiresAppClear = view.RequiresAppClear;

                    arcana::make_task(m_sessionState->GraphicsImpl.AfterRenderScheduler(), arcana::cancellation::none(), [colorTexture, depthTexture, &viewConfig]() {
                        bgfx::overrideInternal(colorTexture, reinterpret_cast<uintptr_t>(viewConfig.ColorTexturePointer));
                        bgfx::overrideInternal(depthTexture, reinterpret_cast<uintptr_t>(viewConfig.DepthTexturePointer));
                    }).then(m_runtimeScheduler, m_sessionState->CancellationSource, [this, thisRef{shared_from_this()}, colorTexture, depthTexture, requiresAppClear, &viewConfig]() {
                        const auto eyeCount = std::max(static_cast<uint16_t>(1), static_cast<uint16_t>(viewConfig.ViewTextureSize.Depth));
                        // TODO (rgerd): Remove old framebuffers from resource table?
                        viewConfig.FrameBuffers.resize(eyeCount);
                        for (uint16_t eyeIdx = 0; eyeIdx < eyeCount; eyeIdx++)
                        {
                            std::array<bgfx::Attachment, 2> attachments{};
                            attachments[0].init(colorTexture, bgfx::Access::Write, eyeIdx);
                            attachments[1].init(depthTexture, bgfx::Access::Write, eyeIdx);
                            
                            auto frameBufferHandle = bgfx::createFrameBuffer(static_cast<uint8_t>(attachments.size()), attachments.data(), false);

                            const auto frameBufferPtr = new FrameBuffer(
                                m_sessionState->GraphicsImpl,
                                frameBufferHandle,
                                static_cast<uint16_t>(viewConfig.ViewTextureSize.Width),
                                static_cast<uint16_t>(viewConfig.ViewTextureSize.Height),
                                true,
                                true,
                                true);

                            auto& frameBuffer = *frameBufferPtr;

                            // WebXR, at least in its current implementation, specifies an implicit default clear to black.
                            // https://immersive-web.github.io/webxr/#xrwebgllayer-interface
                            frameBuffer.Clear(*m_sessionState->Update.GetUpdateToken().GetEncoder(), BGFX_CLEAR_COLOR | BGFX_CLEAR_DEPTH | BGFX_CLEAR_STENCIL, 0, 1.0f, 0); 

                            viewConfig.FrameBuffers[eyeIdx] = frameBufferPtr;

                            auto jsWidth{Napi::Value::From(m_env, viewConfig.ViewTextureSize.Width)};
                            auto jsHeight{Napi::Value::From(m_env, viewConfig.ViewTextureSize.Height)};
                            auto jsFrameBuffer{Napi::Pointer<FrameBuffer>::Create(m_env, frameBufferPtr, Napi::NapiPointerDeleter(frameBufferPtr))};
                            viewConfig.JsTextures[frameBufferPtr] = Napi::Persistent(m_sessionState->CreateRenderTexture.Call({jsWidth, jsHeight, jsFrameBuffer}).As<Napi::Object>());
                            // OpenXR doesn't pre-clear textures, and so we need to make sure the render target gets cleared before rendering the scene.
                            // ARCore and ARKit effectively pre-clear by pre-compositing the camera feed.
                            if (requiresAppClear)
                            {
                                viewConfig.JsTextures[frameBufferPtr].Set("skipInitialClear", false);
                            }
                        }
                        viewConfig.Initialized = true;
                    }).then(arcana::inline_scheduler, m_sessionState->CancellationSource, [env{m_env}](const arcana::expected<void, std::exception_ptr>& result) {
                        if (result.has_error())
                        {
                            Napi::Error::New(env, result.error()).ThrowAsJavaScriptException();
                        }
                    });
                }
                else
                {
                    auto& viewConfig = it->second;
                    m_sessionState->ActiveViewConfigurations[viewIdx] = &viewConfig;
                    m_sessionState->ViewConfigurationStartViewIdx.try_emplace(&viewConfig, viewIdx);
                }
            }
        }

        void NativeXr::Impl::EndUpdate()
        {
            arcana::trace_region endUpdateRegion{"NativeXR::EndUpdate"};
            m_sessionState->ActiveViewConfigurations.clear();
            m_sessionState->ViewConfigurationStartViewIdx.clear();
        }

        void NativeXr::Impl::EndFrame()
        {
            assert(m_sessionState != nullptr);
            assert(m_sessionState->Session != nullptr);
            assert(m_sessionState->Frame != nullptr);

            arcana::trace_region endFrameRegion{"NativeXR::EndFrame"};

            m_sessionState->Frame.reset();
        }
    }

    namespace
    {
        class XRFrame;

        struct XRSessionType
        {
            static constexpr auto IMMERSIVE_VR{"immersive-vr"};
            static constexpr auto IMMERSIVE_AR{"immersive-ar"};
            static constexpr auto INLINE{"inline"};
        };

        struct XRReferenceSpaceType
        {
            static constexpr auto VIEWER{"viewer"};
            // static constexpr auto LOCAL{"local"};
            // static constexpr auto LOCAL_FLOOR{"local-floor"};
            // static constexpr auto BOUNDED_FLOOR{"bounded-floor"};
            static constexpr auto UNBOUNDED{"unbounded"};
        };

        struct XRHitTestTrackableType
        {
            static constexpr auto POINT{"point"};
            static constexpr auto PLANE{"plane"};
            static constexpr auto MESH{"mesh"};
        };

        struct XREye
        {
            static constexpr auto NONE{"none"};
            static constexpr auto LEFT{"left"};
            static constexpr auto RIGHT{"right"};

            static auto IndexToEye(size_t idx)
            {
                switch (idx)
                {
                    case 0:
                        return LEFT;
                    case 1:
                        return RIGHT;
                    case 2:
                        return NONE;
                    default:
                        throw std::runtime_error{"Unsupported index"};
                }
            }

            static uint32_t EyeToIndex(const std::string& eye)
            {
                if (eye == LEFT)
                {
                    return 0;
                }
                else if (eye == RIGHT)
                {
                    return 1;
                }
                else if (eye == NONE)
                {
                    return 2;
                }
                else
                {
                    throw std::runtime_error{"Unsupported eye"};
                }
            }
        };

        class PointerEvent : public Napi::ObjectWrap<PointerEvent>
        {
            static constexpr auto JS_CLASS_NAME = "PointerEvent";

        public:
            static void Initialize(Napi::Env& env)
            {
                Napi::Function func = DefineClass(
                    env,
                    JS_CLASS_NAME,
                    {});

                env.Global().Set(JS_CLASS_NAME, func);
            }

            static Napi::Object New(const Napi::CallbackInfo& info)
            {
                return info.Env().Global().Get(JS_CLASS_NAME).As<Napi::Function>().New({});
            }

            PointerEvent(const Napi::CallbackInfo& info)
                : Napi::ObjectWrap<PointerEvent>{info}
            {
                auto thisObject = info.This().As<Napi::Object>();
                Napi::Object params = info[1].As<Napi::Object>();
                thisObject.Set("pointerId", params.Get("pointerId"));
                thisObject.Set("pointerType", params.Get("pointerType"));
            }
        };

        class XRWebGLBinding : public Napi::ObjectWrap<XRWebGLBinding>
        {
            static constexpr auto JS_CLASS_NAME = "XRWebGLBinding";

        public:
            static void Initialize(Napi::Env env)
            {
                Napi::HandleScope scope{env};

                Napi::Function func = DefineClass(
                    env,
                    JS_CLASS_NAME,
                    {
                    });

                env.Global().Set(JS_CLASS_NAME, func);
            }

            static Napi::Object New(const Napi::CallbackInfo& info)
            {
                return info.Env().Global().Get(JS_CLASS_NAME).As<Napi::Function>().New({});
            }

            XRWebGLBinding(const Napi::CallbackInfo& info)
                : Napi::ObjectWrap<XRWebGLBinding>{info}
            {
            }
        };

        class XRWebGLLayer : public Napi::ObjectWrap<XRWebGLLayer>
        {
            static constexpr auto JS_CLASS_NAME = "XRWebGLLayer";

        public:
            static void Initialize(Napi::Env env)
            {
                Napi::HandleScope scope{env};

                Napi::Function func = DefineClass(
                    env,
                    JS_CLASS_NAME,
                    {
                        InstanceMethod("getViewport", &XRWebGLLayer::GetViewport),
                    });

                env.Global().Set(JS_CLASS_NAME, func);
            }

            static Napi::Object New(const Napi::CallbackInfo& info)
            {
                return info.Env().Global().Get(JS_CLASS_NAME).As<Napi::Function>().New({});
            }

            XRWebGLLayer(const Napi::CallbackInfo& info)
                : Napi::ObjectWrap<XRWebGLLayer>{info}
            {
            }

        private:
            Napi::Value GetViewport(const Napi::CallbackInfo& info)
            {
                return info.This().As<Napi::Object>().Get("viewport");
            }
        };

        class XRRigidTransform : public Napi::ObjectWrap<XRRigidTransform>
        {
            static constexpr auto JS_CLASS_NAME = "XRRigidTransform";
            // static constexpr size_t VECTOR_SIZE = 4;
            static constexpr size_t MATRIX_SIZE = 16;

        public:
            static void Initialize(Napi::Env env)
            {
                Napi::HandleScope scope{env};

                Napi::Function func = DefineClass(
                    env,
                    JS_CLASS_NAME,
                    {
                        InstanceAccessor("position", &XRRigidTransform::Position, nullptr),
                        InstanceAccessor("orientation", &XRRigidTransform::Orientation, nullptr),
                        InstanceAccessor("matrix", &XRRigidTransform::Matrix, nullptr),
                    });

                env.Global().Set(JS_CLASS_NAME, func);
            }

            static Napi::Object New(const Napi::Env& env)
            {
                return env.Global().Get(JS_CLASS_NAME).As<Napi::Function>().New({});
            }

            XRRigidTransform(const Napi::CallbackInfo& info)
                : Napi::ObjectWrap<XRRigidTransform>{info}
                , m_matrix{Napi::Persistent(Napi::Float32Array::New(info.Env(), MATRIX_SIZE))}
            {
                if (info.Length() == 2)
                {
                    m_position = Napi::Persistent(info[0].As<Napi::Object>());
                    m_orientation = Napi::Persistent(info[1].As<Napi::Object>());
                }
                else
                {
                    auto position{Napi::Object::New(info.Env())};
                    position.Set("x", 0.f);
                    position.Set("y", 0.f);
                    position.Set("z", 0.f);
                    position.Set("w", 1.f);
                    m_position = Napi::Persistent(position);

                    auto orientation{Napi::Object::New(info.Env())};
                    orientation.Set("x", 0.f);
                    orientation.Set("y", 0.f);
                    orientation.Set("z", 0.f);
                    orientation.Set("w", 1.f);
                    m_orientation = Napi::Persistent(orientation);
                }
            }

            void Update(XRRigidTransform* transform)
            {
                Update({transform->GetNativePose()}, false);
            }

            void Update(const xr::Space& space, bool isViewSpace)
            {
                auto position = m_position.Value();
                position.Set("x", space.Pose.Position.X);
                position.Set("y", space.Pose.Position.Y);
                position.Set("z", space.Pose.Position.Z);
                position.Set("w", 1.f);

                auto orientation = m_orientation.Value();
                orientation.Set("x", space.Pose.Orientation.X);
                orientation.Set("y", space.Pose.Orientation.Y);
                orientation.Set("z", space.Pose.Orientation.Z);
                orientation.Set("w", space.Pose.Orientation.W);

                std::memcpy(m_matrix.Value().Data(), CreateTransformMatrix(space, isViewSpace).data(), m_matrix.Value().ByteLength());
            }

            void Update(const xr::Space& space, Napi::ArrayBuffer& outVectorData, Napi::ArrayBuffer& outMatrixData, bool isViewSpace)
            {
                float posAndOrientationData[8];
                posAndOrientationData[0] = space.Pose.Position.X;
                posAndOrientationData[1] = space.Pose.Position.Y;
                posAndOrientationData[2] = space.Pose.Position.Z;
                posAndOrientationData[3] = 1.f;
                posAndOrientationData[4] = space.Pose.Orientation.X;
                posAndOrientationData[5] = space.Pose.Orientation.Y;
                posAndOrientationData[6] = space.Pose.Orientation.Z;
                posAndOrientationData[7] = space.Pose.Orientation.W;

                std::memcpy(outVectorData.Data(), posAndOrientationData, sizeof(float) * 8);
                std::memcpy(outMatrixData.Data(), CreateTransformMatrix(space, isViewSpace).data(), sizeof(float) * 16);
            }

            void Update(const xr::Pose& pose)
            {
                xr::Space space{{pose}};
                Update(space, true);
            }

            xr::Pose GetNativePose()
            {
                auto position = m_position.Value();
                auto orientation = m_orientation.Value();
                return {
                    {position.Get("x").ToNumber().FloatValue(), position.Get("y").ToNumber().FloatValue(), position.Get("z").ToNumber().FloatValue()},
                    {orientation.Get("x").ToNumber().FloatValue(), orientation.Get("y").ToNumber().FloatValue(), orientation.Get("z").ToNumber().FloatValue(), orientation.Get("w").ToNumber().FloatValue()}};
            }

        private:
            Napi::ObjectReference m_position{};
            Napi::ObjectReference m_orientation{};
            Napi::Reference<Napi::Float32Array> m_matrix{};

            Napi::Value Position(const Napi::CallbackInfo&)
            {
                return m_position.Value();
            }

            Napi::Value Orientation(const Napi::CallbackInfo&)
            {
                return m_orientation.Value();
            }

            Napi::Value Matrix(const Napi::CallbackInfo&)
            {
                return m_matrix.Value();
            }
        };

        class XRView : public Napi::ObjectWrap<XRView>
        {
            static constexpr auto JS_CLASS_NAME = "XRView";
            static constexpr size_t MATRIX_SIZE = 16;

        public:
            static void Initialize(Napi::Env env)
            {
                Napi::HandleScope scope{env};

                Napi::Function func = DefineClass(
                    env,
                    JS_CLASS_NAME,
                    {
                        InstanceAccessor("eye", &XRView::GetEye, nullptr),
                        InstanceAccessor("projectionMatrix", &XRView::GetProjectionMatrix, nullptr),
                        InstanceAccessor("transform", &XRView::GetTransform, nullptr),
                        InstanceAccessor("isFirstPersonObserver", &XRView::IsFirstPersonObserver, nullptr)
                    });

                env.Global().Set(JS_CLASS_NAME, func);
            }

            static Napi::Object New(const Napi::CallbackInfo& info)
            {
                return info.Env().Global().Get(JS_CLASS_NAME).As<Napi::Function>().New({});
            }

            XRView(const Napi::CallbackInfo& info)
                : Napi::ObjectWrap<XRView>{info}
                , m_eyeIdx{0}
                , m_eye{XREye::IndexToEye(m_eyeIdx)}
                , m_projectionMatrix{Napi::Persistent(Napi::Float32Array::New(info.Env(), MATRIX_SIZE))}
                , m_rigidTransform{Napi::Persistent(XRRigidTransform::New(info.Env()))}
                , m_isFirstPersonObserver{false}
            {
            }

            void Update(size_t eyeIdx, gsl::span<const float, 16> projectionMatrix, const xr::Space& space, bool isFirstPersonObserver)
            {
                if (eyeIdx != m_eyeIdx)
                {
                    m_eyeIdx = eyeIdx;
                    m_eye = XREye::IndexToEye(m_eyeIdx);
                }

                std::memcpy(m_projectionMatrix.Value().Data(), projectionMatrix.data(), m_projectionMatrix.Value().ByteLength());

                XRRigidTransform::Unwrap(m_rigidTransform.Value())->Update(space, false);

                m_isFirstPersonObserver = isFirstPersonObserver;
            }

        private:
            size_t m_eyeIdx{};
            gsl::czstring<> m_eye{};
            Napi::Reference<Napi::Float32Array> m_projectionMatrix{};
            Napi::ObjectReference m_rigidTransform{};
            bool m_isFirstPersonObserver{};

            Napi::Value GetEye(const Napi::CallbackInfo& info)
            {
                return Napi::String::From(info.Env(), m_eye);
            }

            Napi::Value GetProjectionMatrix(const Napi::CallbackInfo&)
            {
                return m_projectionMatrix.Value();
            }

            Napi::Value GetTransform(const Napi::CallbackInfo&)
            {
                return m_rigidTransform.Value();
            }

            Napi::Value IsFirstPersonObserver(const Napi::CallbackInfo& info)
            {
                return Napi::Boolean::From(info.Env(), m_isFirstPersonObserver);
            }
        };

        class XRViewerPose : public Napi::ObjectWrap<XRViewerPose>
        {
            static constexpr auto JS_CLASS_NAME = "XRViewerPose";

        public:
            static void Initialize(Napi::Env env)
            {
                Napi::HandleScope scope{env};

                Napi::Function func = DefineClass(
                    env,
                    JS_CLASS_NAME,
                    {
                        InstanceAccessor("transform", &XRViewerPose::GetTransform, nullptr),
                        InstanceAccessor("views", &XRViewerPose::GetViews, nullptr),
                        InstanceAccessor("emulatedPosition", &XRViewerPose::GetEmulatedPosition, nullptr),
                    });

                env.Global().Set(JS_CLASS_NAME, func);
            }

            static Napi::Object New(const Napi::CallbackInfo& info)
            {
                return info.Env().Global().Get(JS_CLASS_NAME).As<Napi::Function>().New({});
            }

            XRViewerPose(const Napi::CallbackInfo& info)
                : Napi::ObjectWrap<XRViewerPose>{info}
                , m_jsTransform{Napi::Persistent(XRRigidTransform::New(info.Env()))}
                , m_jsViews{Napi::Persistent(Napi::Array::New(info.Env(), 0))}
                , m_transform{*XRRigidTransform::Unwrap(m_jsTransform.Value())}
                , m_isEmulatedPosition{true}
            {
            }

            void Update(const Napi::CallbackInfo& info, const xr::System::Session::Frame& frame)
            {
                // Update the transform, for now assume that the pose of the first view if it exists represents the viewer transform.
                // This is correct for devices with a single view, but is likely incorrect for devices with multiple views (eg. VR/AR headsets with binocular views).
                if (frame.Views.size() > 0)
                {
                    m_transform.Update(frame.Views[0].Space, true);
                }

                // Update the views array if necessary.
                const auto oldSize = static_cast<uint32_t>(m_views.size());
                const auto newSize = static_cast<uint32_t>(frame.Views.size());
                if (oldSize != newSize)
                {
                    auto newViews = Napi::Array::New(m_jsViews.Env(), newSize);
                    m_views.resize(newSize);

                    for (uint32_t idx = 0; idx < newSize; ++idx)
                    {
                        if (idx < oldSize)
                        {
                            newViews.Set(idx, m_jsViews.Value().Get(idx));
                        }
                        else
                        {
                            newViews.Set(idx, XRView::New(info));
                        }

                        m_views[idx] = XRView::Unwrap(newViews.Get(idx).As<Napi::Object>());
                    }

                    m_jsViews = Napi::Persistent(newViews);
                }

                // Update the individual views.
                for (uint32_t idx = 0; idx < static_cast<uint32_t>(frame.Views.size()); ++idx)
                {
                    const auto& view = frame.Views[idx];
                    m_views[idx]->Update(idx, view.ProjectionMatrix, view.Space, view.IsFirstPersonObserver);
                }

                // Check the frame to see if it has valid tracking, if it does not then the position should
                // be flagged as being emulated.
                m_isEmulatedPosition = !frame.IsTracking;
            }

        private:
            Napi::ObjectReference m_jsTransform{};
            Napi::Reference<Napi::Array> m_jsViews{};

            XRRigidTransform& m_transform;
            std::vector<XRView*> m_views{};
            bool m_isEmulatedPosition;

            Napi::Value GetTransform(const Napi::CallbackInfo& /*info*/)
            {
                return m_jsTransform.Value();
            }

            Napi::Value GetViews(const Napi::CallbackInfo& /*info*/)
            {
                return m_jsViews.Value();
            }

            Napi::Value GetEmulatedPosition(const Napi::CallbackInfo& info)
            {
                return Napi::Boolean::New(info.Env(), m_isEmulatedPosition);
            }
        };

        // Implementation of vanilla XRPose: https://immersive-web.github.io/webxr/#xrpose-interface
        class XRPose : public Napi::ObjectWrap<XRPose>
        {
            static constexpr auto JS_CLASS_NAME = "XRPose";

        public:
            static void Initialize(Napi::Env env)
            {
                Napi::HandleScope scope{env};

                Napi::Function func = DefineClass(
                    env,
                    JS_CLASS_NAME,
                    {
                        InstanceAccessor("transform", &XRPose::GetTransform, nullptr),
                    });

                env.Global().Set(JS_CLASS_NAME, func);
            }

            static Napi::Object New(const Napi::CallbackInfo& info)
            {
                return info.Env().Global().Get(JS_CLASS_NAME).As<Napi::Function>().New({});
            }

            XRPose(const Napi::CallbackInfo& info)
                : Napi::ObjectWrap<XRPose>{info}
                , m_jsTransform{Napi::Persistent(XRRigidTransform::New(info.Env()))}
                , m_transform{*XRRigidTransform::Unwrap(m_jsTransform.Value())}
            {
            }

            void Update(const Napi::CallbackInfo& /*info*/, const xr::Pose& pose)
            {
                // Update the transform.
                m_transform.Update(pose);
            }

            void Update(XRRigidTransform* transform)
            {
                // Update the transform.
                m_transform.Update(transform);
            }

        private:
            Napi::ObjectReference m_jsTransform{};
            XRRigidTransform& m_transform;

            Napi::Value GetTransform(const Napi::CallbackInfo& /*info*/)
            {
                return m_jsTransform.Value();
            }
        };

        // Implementation of XRRay: https://immersive-web.github.io/hit-test/#xrray-interface
        class XRRay : public Napi::ObjectWrap<XRRay>
        {
            static constexpr auto JS_CLASS_NAME = "XRRay";

        public:
            static void Initialize(Napi::Env env)
            {
                Napi::HandleScope scope{env};

                Napi::Function func = DefineClass(
                    env,
                    JS_CLASS_NAME,
                    {
                        InstanceAccessor("origin", &XRRay::Origin, nullptr),
                        InstanceAccessor("direction", &XRRay::Direction, nullptr),
                        InstanceAccessor("matrix", &XRRay::Matrix, nullptr),
                    });

                env.Global().Set(JS_CLASS_NAME, func);
            }

            static Napi::Object New(const Napi::CallbackInfo& info)
            {
                return info.Env().Global().Get(JS_CLASS_NAME).As<Napi::Function>().New({info[0]});
            }

            XRRay(const Napi::CallbackInfo& info)
                : Napi::ObjectWrap<XRRay>{info}
                , m_origin{Napi::Persistent(Napi::Object::New(info.Env()))}
                , m_direction{Napi::Persistent(Napi::Object::New(info.Env()))}
            {
                auto argLength{info.Length()};
                xr::Ray tempVals{};

                tempVals.Direction.Z = -1.0;

                // Currently the constructor is either sent a BABYLON.Vector3, {}, an XRRigidTransform, or {x,y,z,w},{x,y,z,w}
                if (argLength > 0 && info[0].IsObject())
                {
                    auto argumentObject{info[0].As<Napi::Object>()};

                    // check properties of XRRigidTransform are present
                    if (argumentObject.Has("position") && argumentObject.Has("orientation") && argumentObject.Has("matrix"))
                    {
                        XRRigidTransform* transform{XRRigidTransform::Unwrap(argumentObject)};
                        // The value passed in to the constructor is an XRRigidTransform
                        xr::Pose pose{transform->GetNativePose()};
                        tempVals.Origin = pose.Position;

                        // Grab forward direction from quaternion
                        tempVals.Direction.X = 2 * ((pose.Orientation.X * pose.Orientation.Z) + (pose.Orientation.W * pose.Orientation.Y));
                        tempVals.Direction.Y = 2 * ((pose.Orientation.Y * pose.Orientation.Z) - (pose.Orientation.W * pose.Orientation.X));
                        tempVals.Direction.Z = 1 - (2 * ((pose.Orientation.X * pose.Orientation.X) + (pose.Orientation.Y * pose.Orientation.Y)));
                    }
                    else
                    {
                        if (argumentObject.Has("x"))
                        {
                            tempVals.Origin.X = argumentObject.Get("x").ToNumber().FloatValue();
                        }
                        if (argumentObject.Has("y"))
                        {
                            tempVals.Origin.Y = argumentObject.Get("y").ToNumber().FloatValue();
                        }
                        if (argumentObject.Has("z"))
                        {
                            tempVals.Origin.Z = argumentObject.Get("z").ToNumber().FloatValue();
                        }
                        if (argumentObject.Has("w") && argumentObject.Get("w").ToNumber().FloatValue() != 1.0)
                        {
                            throw Napi::Error::New(info.Env(), "TypeError: w-axis provided for XRRay's Origin is not 1");
                        }
                    }
                }
                if (argLength >= 2 && info[1].IsObject())
                {
                    auto argumentObject{info[1].As<Napi::Object>()};

                    if (argumentObject.Has("x"))
                    {
                        tempVals.Direction.X = argumentObject.Get("x").ToNumber().FloatValue();
                    }
                    if (argumentObject.Has("y"))
                    {
                        tempVals.Direction.Y = argumentObject.Get("y").ToNumber().FloatValue();
                    }
                    if (argumentObject.Has("z"))
                    {
                        tempVals.Direction.Z = argumentObject.Get("z").ToNumber().FloatValue();
                    }
                    if (argumentObject.Has("w") && argumentObject.Get("w").ToNumber().FloatValue() != 0.0)
                    {
                        throw Napi::Error::New(info.Env(), "TypeError: w-axis provided for XRRay's Direction is not 0");
                    }
                }

                // Normalize the direction
                auto norm{bx::normalize(bx::Vec3(tempVals.Direction.X, tempVals.Direction.Y, tempVals.Direction.Z))};
                tempVals.Direction = {norm.x, norm.y, norm.z};

                m_origin.Set("x", Napi::Value::From(info.Env(), tempVals.Origin.X));
                m_origin.Set("y", Napi::Value::From(info.Env(), tempVals.Origin.Y));
                m_origin.Set("z", Napi::Value::From(info.Env(), tempVals.Origin.Z));
                m_origin.Set("w", Napi::Value::From(info.Env(), 1.0));
                m_direction.Set("x", Napi::Value::From(info.Env(), tempVals.Direction.X));
                m_direction.Set("y", Napi::Value::From(info.Env(), tempVals.Direction.Y));
                m_direction.Set("z", Napi::Value::From(info.Env(), tempVals.Direction.Z));
                m_direction.Set("w", Napi::Value::From(info.Env(), 0));
            }

            xr::Ray GetNativeRay()
            {
                xr::Ray nativeRay{{0, 0, 0}, {0, 0, -1}};
                auto originObject{m_origin.Value()};
                nativeRay.Origin.X = originObject.Get("x").ToNumber().FloatValue();
                nativeRay.Origin.Y = originObject.Get("y").ToNumber().FloatValue();
                nativeRay.Origin.Z = originObject.Get("z").ToNumber().FloatValue();

                auto directionObject{m_direction.Value()};
                nativeRay.Direction.X = directionObject.Get("x").ToNumber().FloatValue();
                nativeRay.Direction.Y = directionObject.Get("y").ToNumber().FloatValue();
                nativeRay.Direction.Z = directionObject.Get("z").ToNumber().FloatValue();

                return nativeRay;
            }

        private:
            Napi::ObjectReference m_origin{};
            Napi::ObjectReference m_direction{};

            Napi::Value Origin(const Napi::CallbackInfo&)
            {
                return m_origin.Value();
            }

            Napi::Value Direction(const Napi::CallbackInfo&)
            {
                return m_direction.Value();
            }

            Napi::Value Matrix(const Napi::CallbackInfo& info)
            {
                throw Napi::Error::New(info.Env(), "XRRay.matrix is not implemented");
            }
        };

        // Implementation of the XRReferenceSpace interface: https://immersive-web.github.io/webxr/#xrreferencespace-interface
        class XRReferenceSpace : public Napi::ObjectWrap<XRReferenceSpace>
        {
            static constexpr auto JS_CLASS_NAME = "XRReferenceSpace";

        public:
            static void Initialize(Napi::Env env)
            {
                Napi::HandleScope scope{env};

                Napi::Function func = DefineClass(
                    env,
                    JS_CLASS_NAME,
                    {
                        InstanceMethod("getOffsetReferenceSpace", &XRReferenceSpace::GetOffsetReferenceSpace),
                    });

                env.Global().Set(JS_CLASS_NAME, func);
            }

            static Napi::Object New(const Napi::CallbackInfo& info)
            {
                return info.Env().Global().Get(JS_CLASS_NAME).As<Napi::Function>().New({info[0]});
            }

            static Napi::Object New(const Napi::Env env, Napi::Object napiTransform)
            {
                return env.Global().Get(JS_CLASS_NAME).As<Napi::Function>().New({napiTransform});
            }

            XRReferenceSpace(const Napi::CallbackInfo& info)
                : Napi::ObjectWrap<XRReferenceSpace>{info}
            {
                if (info.Length() > 0)
                {
                    if (info[0].IsString())
                    {
                        // TODO: Actually support the different types of reference spaces.
                        const auto referenceSpaceType = info[0].As<Napi::String>().Utf8Value();
                        assert(referenceSpaceType == XRReferenceSpaceType::UNBOUNDED ||
                            referenceSpaceType == XRReferenceSpaceType::VIEWER);
                        (void)XRReferenceSpaceType::UNBOUNDED;
                        (void)XRReferenceSpaceType::VIEWER;
                    }
                    else
                    {
                        m_jsTransform = Napi::Persistent(info[0].As<Napi::Object>());
                    }
                }
            }

            void SetTransform(Napi::Object transformObj)
            {
                m_jsTransform = Napi::Persistent(transformObj);
            }

            XRRigidTransform* GetTransform()
            {
                return XRRigidTransform::Unwrap(m_jsTransform.Value());
            }

        private:
            Napi::Value GetOffsetReferenceSpace(const Napi::CallbackInfo& info)
            {
                // TODO: Handle XRBoundedReferenceSpace case
                // https://immersive-web.github.io/webxr/#dom-xrreferencespace-getoffsetreferencespace

                return XRReferenceSpace::New(info);
            }

            Napi::ObjectReference m_jsTransform{};
        };

        // Implementation of the XRAnchor interface: https://immersive-web.github.io/anchors/#xr-anchor
        class XRAnchor : public Napi::ObjectWrap<XRAnchor>
        {
            static constexpr auto JS_CLASS_NAME = "XRAnchor";

        public:
            static void Initialize(Napi::Env env)
            {
                Napi::HandleScope scope{env};

                Napi::Function func = DefineClass(
                    env,
                    JS_CLASS_NAME,
                    {
                        InstanceMethod("delete", &XRAnchor::Delete),
                    });

                env.Global().Set(JS_CLASS_NAME, func);
            }

            static Napi::Object New(const Napi::Env env)
            {
                return env.Global().Get(JS_CLASS_NAME).As<Napi::Function>().New({});
            }

            XRAnchor(const Napi::CallbackInfo& info)
                : Napi::ObjectWrap<XRAnchor>{info}
                , m_jsAnchorSpace{Napi::External<xr::Space>::New(info.Env(), &m_nativeAnchor.Space)}
            {
                auto jsThis = info.This().As<Napi::Object>();
                jsThis.Set("anchorSpace", m_jsAnchorSpace);
            }

            xr::Anchor& GetNativeAnchor()
            {
                return m_nativeAnchor;
            }

            void SetAnchor(xr::Anchor& nativeAnchor)
            {
                m_nativeAnchor = nativeAnchor;
            }

        private:
            // Marks the anchor as no longer valid, and should be deleted on the next pass.
            void Delete(const Napi::CallbackInfo&)
            {
                m_nativeAnchor.IsValid = false;
            }

            // The native anchor which holds the current position of the anchor, and the native ref to the anchor.
            xr::Anchor m_nativeAnchor{};
            Napi::External<xr::Space> m_jsAnchorSpace{};
        };

        // Implementation of the XRHitTestSource interface: https://immersive-web.github.io/hit-test/#hit-test-source-interface
        class XRHitTestSource : public Napi::ObjectWrap<XRHitTestSource>
        {
            static constexpr auto JS_CLASS_NAME = "XRHitTestSource";

        public:
            static void Initialize(Napi::Env env)
            {
                Napi::HandleScope scope{env};

                Napi::Function func = DefineClass(
                    env,
                    JS_CLASS_NAME,
                    {
                        InstanceMethod("cancel", &XRHitTestSource::Cancel),
                    });

                env.Global().Set(JS_CLASS_NAME, func);
            }

            static Napi::Object New(const Napi::CallbackInfo& info)
            {
                return info.Env().Global().Get(JS_CLASS_NAME).As<Napi::Function>().New({info[0]});
            }

            XRHitTestSource(const Napi::CallbackInfo& info)
                : Napi::ObjectWrap<XRHitTestSource>{info}
            {
                auto options = info[0].As<Napi::Object>();

                if (options.Has("space"))
                {
                    auto spaceValue = options.Get("space");

                    if (spaceValue.IsObject())
                    {
                        m_space = Napi::Persistent(spaceValue.As<Napi::Object>());
                        hasSpace = true;
                    }
                }

                if (options.Has("offsetRay"))
                {
                    m_offsetRay = Napi::Persistent(options.Get("offsetRay").As<Napi::Object>());
                    hasOffsetRay = true;
                }

                if (options.Has("entityTypes"))
                {
                    const auto entityTypeArray = options.Get("entityTypes").As<Napi::Array>();
                    for (uint32_t i = 0; i < entityTypeArray.Length(); i++)
                    {
                        const auto entityType = entityTypeArray.Get(i).As<Napi::String>().Utf8Value();
                        if (entityType == XRHitTestTrackableType::POINT)
                        {
                            m_entityTypes |= xr::HitTestTrackableType::POINT;
                        }
                        else if (entityType == XRHitTestTrackableType::PLANE)
                        {
                            m_entityTypes |= xr::HitTestTrackableType::PLANE;
                        }
                        else if (entityType == XRHitTestTrackableType::MESH)
                        {
                            m_entityTypes |= xr::HitTestTrackableType::MESH;
                        }
                    }
                }

                // Default to MESH if unspecified.
                if (m_entityTypes == xr::HitTestTrackableType::NONE)
                {
                    m_entityTypes = xr::HitTestTrackableType::MESH;
                }
            }

            XRRay* OffsetRay()
            {
                return hasOffsetRay ? XRRay::Unwrap(m_offsetRay.Value()) : nullptr;
            }

            XRReferenceSpace* Space()
            {
                return hasSpace ? XRReferenceSpace::Unwrap(m_space.Value()) : nullptr;
            }

            xr::HitTestTrackableType GetEntityTypes()
            {
                return m_entityTypes;
            }

        private:
            void Cancel(const Napi::CallbackInfo& /*info*/)
            {
                // no-op we don't keep a persistent list of active XRHitTestSources..
            }

            bool hasSpace = false;
            Napi::ObjectReference m_space;

            bool hasOffsetRay = false;
            Napi::ObjectReference m_offsetRay;

            xr::HitTestTrackableType m_entityTypes{xr::HitTestTrackableType::NONE};
        };

        // Implementation of the XRHitTestResult interface: https://immersive-web.github.io/hit-test/#xr-hit-test-result-interface
        class XRHitTestResult : public Napi::ObjectWrap<XRHitTestResult>
        {
            static constexpr auto JS_CLASS_NAME = "XRHitTestResult";

        public:
            static void Initialize(Napi::Env env)
            {
                Napi::HandleScope scope{env};

                Napi::Function func = DefineClass(
                    env,
                    JS_CLASS_NAME,
                    {
                        InstanceMethod("getPose", &XRHitTestResult::GetPose),
                        InstanceMethod("createAnchor", &XRHitTestResult::CreateAnchor),
                    });

                env.Global().Set(JS_CLASS_NAME, func);
            }

            static Napi::Object New(const Napi::CallbackInfo& info)
            {
                return info.Env().Global().Get(JS_CLASS_NAME).As<Napi::Function>().New({});
            }

            XRHitTestResult(const Napi::CallbackInfo& info)
                : Napi::ObjectWrap<XRHitTestResult>{info}
            {
            }

            // Sets the value of the hit pose and native entity via struct copy.
            void SetHitResult(const xr::HitResult& hitResult)
            {
                m_hitResult = hitResult;
            }

            void SetXRFrame(XRFrame* frame)
            {
                m_frame = frame;
            }

        private:
            // The hit hit result, which contains the pose in default AR Space, as well as the native entity.
            xr::HitResult m_hitResult{};
            XRFrame* m_frame{};

            Napi::Value GetPose(const Napi::CallbackInfo& info)
            {
                // TODO: Once multiple reference views are supported, we need to convert the values into the passed in reference space.
                Napi::Object napiPose = XRPose::New(info);
                XRPose* pose = XRPose::Unwrap(napiPose);
                pose->Update(info, m_hitResult.Pose);

                return std::move(napiPose);
            }

            Napi::Value CreateAnchor(const Napi::CallbackInfo& info);
        };

        // Implementation of the XRPlane interface: https://github.com/immersive-web/real-world-geometry/blob/master/plane-detection-explainer.md
        class XRPlane : public Napi::ObjectWrap<XRPlane>
        {
            static constexpr auto JS_CLASS_NAME = "XRPlane";

        public:
            static void Initialize(Napi::Env env)
            {
                Napi::HandleScope scope{env};

                Napi::Function func = DefineClass(
                    env,
                    JS_CLASS_NAME,
                    {
                        InstanceAccessor("polygon", &XRPlane::GetPolygon, nullptr),
                        InstanceAccessor("lastChangedTime", &XRPlane::GetLastChangedTime, nullptr),
                        InstanceAccessor("parentSceneObject", &XRPlane::GetParentSceneObject, nullptr)
                    });

                env.Global().Set(JS_CLASS_NAME, func);
            }

            static Napi::Object New(const Napi::Env& env)
            {
                return env.Global().Get(JS_CLASS_NAME).As<Napi::Function>().New({});
            }

            XRPlane(const Napi::CallbackInfo& info)
                : Napi::ObjectWrap<XRPlane>{info}
                , m_jsThis{Napi::Persistent(info.This().As<Napi::Object>())}
                , m_jsPlaneSpace{Napi::External<xr::Space>::New(info.Env(), &m_planeSpace)}
            {
                m_jsThis.Set("planeSpace", m_jsPlaneSpace);
            }

            void SetNativePlaneId(xr::System::Session::Frame::Plane::Identifier planeID)
            {
                m_nativePlaneID = planeID;
            }

            void SetXRFrame(XRFrame* frame)
            {
                m_frame = frame;
            }

            void Update(uint32_t timestamp)
            {
                m_planeSpace.Pose = GetPlane().Center;
                m_lastUpdatedTimestamp = timestamp;
            }

        private:
            xr::System::Session::Frame::Plane& GetPlane();

            Napi::Value GetPolygon(const Napi::CallbackInfo& info)
            {
                // Translate the polygon from a native array to a JS array.
                auto& nativePlane = GetPlane();
                auto polygonArray = Napi::Array::New(info.Env(), nativePlane.PolygonSize);
                for (size_t i = 0; i < nativePlane.PolygonSize; i++)
                {
                    auto polygonPoint = Napi::Object::New(info.Env());
                    if (nativePlane.PolygonFormat == xr::PolygonFormat::XZ)
                    {
                        size_t polygonIndex = 2 * i;
                        polygonPoint.Set("x", nativePlane.Polygon[polygonIndex]);
                        polygonPoint.Set("y", 0);
                        polygonPoint.Set("z", nativePlane.Polygon[polygonIndex + 1]);
                    }
                    else
                    {
                        size_t polygonIndex = 3 * i;
                        polygonPoint.Set("x", nativePlane.Polygon[polygonIndex]);
                        polygonPoint.Set("y", nativePlane.Polygon[polygonIndex + 1]);
                        polygonPoint.Set("z", nativePlane.Polygon[polygonIndex + 2]);
                    }

                    polygonArray.Set((int)i, polygonPoint);
                }

                return std::move(polygonArray);
            }

            Napi::Value GetLastChangedTime(const Napi::CallbackInfo& info)
            {
                return Napi::Value::From(info.Env(), m_lastUpdatedTimestamp);
            }

            Napi::Value GetParentSceneObject(const Napi::CallbackInfo& info);

            Napi::ObjectReference m_jsThis;
            xr::Space m_planeSpace{};
            const Napi::External<xr::Space> m_jsPlaneSpace;

            // The last timestamp when this frame was updated (Pulled in from RequestAnimationFrame).
            uint32_t m_lastUpdatedTimestamp{0};

            // The underlying native plane.
            xr::System::Session::Frame::Plane::Identifier m_nativePlaneID{};

            // Pointer to the XRFrame object.
            XRFrame* m_frame{};
        };

        class XRMesh : public Napi::ObjectWrap<XRMesh>
        {
            static constexpr auto JS_CLASS_NAME = "XRMesh";

        public:
            static void Initialize(Napi::Env env)
            {
                Napi::HandleScope scope{env};

                Napi::Function func = DefineClass(
                    env,
                    JS_CLASS_NAME,
                    {
                        InstanceAccessor("positions", &XRMesh::GetPositions, nullptr),
                        InstanceAccessor("indices", &XRMesh::GetIndices, nullptr),
                        InstanceAccessor("normals", &XRMesh::GetNormals, nullptr),
                        InstanceAccessor("lastChangedTime", &XRMesh::GetLastChangedTime, nullptr),
                        InstanceAccessor("parentSceneObject", &XRMesh::GetParentSceneObject, nullptr)
                    });

                env.Global().Set(JS_CLASS_NAME, func);
            }

            static Napi::Object New(const Napi::Env& env)
            {
                return env.Global().Get(JS_CLASS_NAME).As<Napi::Function>().New({});
            }

            XRMesh(const Napi::CallbackInfo& info)
                : Napi::ObjectWrap<XRMesh>{info}
                , m_jsThis{Napi::Persistent(info.This().As<Napi::Object>())}
                , m_jsMeshSpace{Napi::External<xr::Space>::New(info.Env(), &m_meshSpace)}
            {
                // OpenXR positions vertices within reference space, so "meshSpace" is identity with respect to WebXR's
                // interpretation and our current implementation.
                m_jsThis.Set("meshSpace", m_jsMeshSpace);
            }

            ~XRMesh()
            {
                m_jsPositions.Reset();
                m_jsIndices.Reset();
                m_jsNormals.Reset();
            }

            void SetLastUpdatedTime(uint32_t timestamp)
            {
                m_lastUpdatedTimestamp = timestamp;
            }

            void SetNativeMeshId(xr::System::Session::Frame::Mesh::Identifier meshID)
            {
                m_nativeMeshID = meshID;
            }

            void SetXRFrame(XRFrame* frame)
            {
                m_frame = frame;
            }

        private:
            xr::System::Session::Frame::Mesh& GetMesh();

            Napi::Value GetPositions(const Napi::CallbackInfo& info)
            {
                // NOTE: WebXR reports positions as right-handed coordinates
                const auto& mesh = GetMesh();
                constexpr uint8_t VECTOR3_NUM_FLOATS = 3;
                bool updateValues = false;
                if (!m_jsPositions ||
                    m_numJsPositions != VECTOR3_NUM_FLOATS * mesh.Positions.size())
                {
                    m_numJsPositions = VECTOR3_NUM_FLOATS * mesh.Positions.size();
                    m_jsPositions.Reset();
                    m_jsPositions = Napi::Persistent(Napi::Float32Array::New(info.Env(), m_numJsPositions));
                    updateValues = true;
                }
                else if (m_lastPositionsUpdatedTimestamp != m_lastUpdatedTimestamp)
                {
                    m_lastPositionsUpdatedTimestamp = m_lastUpdatedTimestamp;
                    updateValues = true;
                }

                if (updateValues)
                {
                    for (size_t n = 0; n < mesh.Positions.size(); n++)
                    {
                        m_jsPositions.Value()[VECTOR3_NUM_FLOATS * n] = mesh.Positions.at(n).X;
                        m_jsPositions.Value()[VECTOR3_NUM_FLOATS * n + 1] = mesh.Positions.at(n).Y;
                        m_jsPositions.Value()[VECTOR3_NUM_FLOATS * n + 2] = mesh.Positions.at(n).Z;
                    }
                }

                return m_jsPositions.Value();
            }

            Napi::Value GetIndices(const Napi::CallbackInfo& info)
            {
                // NOTE: WebXR reports indices in a counterclockwise winding order
                assert(sizeof(xr::System::Session::Frame::Mesh::IndexType) == sizeof(uint32_t));
                const auto& mesh = GetMesh();
                if (!m_jsIndices ||
                    m_numJsIndices != mesh.Indices.size())
                {
                    m_numJsIndices = mesh.Indices.size();
                    m_jsIndices.Reset();
                    m_jsIndices = Napi::Persistent(Napi::Uint32Array::New(info.Env(), m_numJsIndices));
                    memcpy(m_jsIndices.Value().Data(), mesh.Indices.data(), mesh.Indices.size() * sizeof(xr::System::Session::Frame::Mesh::IndexType));
                    m_lastIndicesUpdatedTimestamp = m_lastUpdatedTimestamp;
                }
                else if (m_lastIndicesUpdatedTimestamp != m_lastUpdatedTimestamp)
                {
                    memcpy(m_jsIndices.Value().Data(), mesh.Indices.data(), mesh.Indices.size() * sizeof(xr::System::Session::Frame::Mesh::IndexType));
                    m_lastIndicesUpdatedTimestamp = m_lastUpdatedTimestamp;
                }

                return m_jsIndices.Value();
            }

            Napi::Value GetNormals(const Napi::CallbackInfo& info)
            {
                // NOTE: WebXR reports normals as right-handed vectors
                const auto& mesh = GetMesh();
                if (!mesh.HasNormals)
                {
                    return info.Env().Undefined();
                }

                constexpr uint8_t VECTOR3_NUM_FLOATS = 3;
                if (!m_jsNormals ||
                    m_numJsNormals != VECTOR3_NUM_FLOATS * mesh.Normals.size())
                {
                    m_numJsNormals = VECTOR3_NUM_FLOATS * mesh.Normals.size();
                    m_jsNormals.Reset();
                    m_jsNormals = Napi::Persistent(Napi::Float32Array::New(info.Env(), m_numJsNormals));
                    for (size_t n = 0; n < mesh.Normals.size(); n++)
                    {
                        m_jsNormals.Value()[VECTOR3_NUM_FLOATS * n] = mesh.Normals.at(n).X;
                        m_jsNormals.Value()[VECTOR3_NUM_FLOATS * n + 1] = mesh.Normals.at(n).Y;
                        m_jsNormals.Value()[VECTOR3_NUM_FLOATS * n + 2] = mesh.Normals.at(n).Z;
                    }
                    m_lastNormalsUpdatedTimestamp = m_lastUpdatedTimestamp;
                }
                else if (m_lastNormalsUpdatedTimestamp != m_lastUpdatedTimestamp)
                {
                    for (size_t n = 0; n < mesh.Normals.size(); n++)
                    {
                        m_jsNormals.Value()[VECTOR3_NUM_FLOATS * n] = mesh.Normals.at(n).X;
                        m_jsNormals.Value()[VECTOR3_NUM_FLOATS * n + 1] = mesh.Normals.at(n).Y;
                        m_jsNormals.Value()[VECTOR3_NUM_FLOATS * n + 2] = mesh.Normals.at(n).Z;
                    }
                    m_lastNormalsUpdatedTimestamp = m_lastUpdatedTimestamp;
                }

                return m_jsNormals.Value();
            }

            Napi::Value GetLastChangedTime(const Napi::CallbackInfo& info)
            {
                return Napi::Value::From(info.Env(), m_lastUpdatedTimestamp);
            }

            Napi::Value GetParentSceneObject(const Napi::CallbackInfo& info);

            Napi::ObjectReference m_jsThis;
            xr::Space m_meshSpace{};
            const Napi::External<xr::Space> m_jsMeshSpace;

            // The last timestamp when this frame was updated (Pulled in from RequestAnimationFrame).
            uint32_t m_lastUpdatedTimestamp{0};
            uint32_t m_lastPositionsUpdatedTimestamp{0};
            uint32_t m_lastIndicesUpdatedTimestamp{0};
            uint32_t m_lastNormalsUpdatedTimestamp{0};

            size_t m_numJsPositions{0};
            Napi::Reference<Napi::Float32Array> m_jsPositions{};
            size_t m_numJsIndices{0};
            Napi::Reference<Napi::Uint32Array> m_jsIndices{};
            size_t m_numJsNormals{0};
            Napi::Reference<Napi::Float32Array> m_jsNormals{};

            // The underlying native mesh.
            xr::System::Session::Frame::Mesh::Identifier m_nativeMeshID{};

            // Pointer to the XRFrame object.
            XRFrame* m_frame{};
        };

        class XRHand : public Napi::ObjectWrap<XRHand>
        {
            static constexpr auto JS_CLASS_NAME = "XRHand";

        public:
            static void Initialize(Napi::Env env)
            {
                Napi::HandleScope scope{env};

                std::vector<XRHand::PropertyDescriptor> initList{};
                initList.reserve(HAND_JOINT_NAMES.size() + 1);

                for (size_t idx = 0; idx < HAND_JOINT_NAMES.size(); idx++)
                {
                    initList.push_back(StaticValue(HAND_JOINT_NAMES[idx], Napi::Value::From(env, idx)));
                }

                initList.push_back(StaticAccessor("size", &XRHand::GetSize, nullptr));

                Napi::Function func = DefineClass(
                    env,
                    JS_CLASS_NAME,
                    initList);

                env.Global().Set(JS_CLASS_NAME, func);
            }

            static Napi::Object New(const Napi::CallbackInfo& info)
            {
                return info.Env().Global().Get(JS_CLASS_NAME).As<Napi::Function>().New({});
            }

            XRHand(const Napi::CallbackInfo& info)
                : Napi::ObjectWrap<XRHand>{info}
            {
            }

        private:
            static Napi::Value GetSize(const Napi::CallbackInfo& info)
            {
                return Napi::Value::From(info.Env(), HAND_JOINT_NAMES.size());
            }
        };

        class XRFrame : public Napi::ObjectWrap<XRFrame>
        {
            static constexpr auto JS_CLASS_NAME = "XRFrame";

        public:
            static void Initialize(Napi::Env env)
            {
                Napi::HandleScope scope{env};

                Napi::Function func = DefineClass(
                    env,
                    JS_CLASS_NAME,
                    {
                        InstanceMethod("getViewerPose", &XRFrame::GetViewerPose),
                        InstanceMethod("getPoseData", &XRFrame::GetPoseData),
                        InstanceMethod("getHitTestResults", &XRFrame::GetHitTestResults),
                        InstanceMethod("createAnchor", &XRFrame::CreateAnchor),
                        InstanceMethod("getJointPose", &XRFrame::GetJointPose),
                        InstanceMethod("fillPoses", &XRFrame::FillPoses),
                        InstanceMethod("fillJointRadii", &XRFrame::FillJointRadii),
                        InstanceMethod("getImageTrackingResults", &XRFrame::GetImageTrackingResults),
                        InstanceAccessor("trackedAnchors", &XRFrame::GetTrackedAnchors, nullptr),
                        InstanceAccessor("worldInformation", &XRFrame::GetWorldInformation, nullptr),
                        InstanceAccessor("featurePointCloud", &XRFrame::GetFeaturePointCloud, nullptr),
                    });

                env.Global().Set(JS_CLASS_NAME, func);
            }

            static Napi::Object New(const Napi::CallbackInfo& info)
            {
                // Instead of creating just a C++ XRFrame object, wrap it in a JS NativeXRFrame object (see nativeXRFrame.ts in Babylon.JS)
                const auto nativeImpl = info.Env().Global().Get(JS_CLASS_NAME).As<Napi::Function>().New({});
                const auto nativeXRFrame = JsRuntime::NativeObject::GetFromJavaScript(info.Env()).Get("NativeXRFrame").As<Napi::Function>().New({nativeImpl}).As<Napi::Object>();
                return nativeXRFrame;
            }

            XRFrame(const Napi::CallbackInfo& info)
                : Napi::ObjectWrap<XRFrame>{info}
                , m_jsXRViewerPose{Napi::Persistent(XRViewerPose::New(info))}
                , m_xrViewerPose{*XRViewerPose::Unwrap(m_jsXRViewerPose.Value())}
                , m_imageTrackingResultsArray{Napi::Persistent(Napi::Array::New(info.Env()))}
                , m_jsTransform{Napi::Persistent(XRRigidTransform::New(info.Env()))}
                , m_transform{*XRRigidTransform::Unwrap(m_jsTransform.Value())}
                , m_jsPose{Napi::Persistent(Napi::Object::New(info.Env()))}
                , m_jsJointPose{Napi::Persistent(Napi::Object::New(info.Env()))}
            {
                info.This().As<Napi::Object>().Set("_imageTrackingResults", m_imageTrackingResultsArray.Value());
                m_jsPose.Set("transform", m_jsTransform.Value());
                m_jsJointPose.Set("transform", m_jsTransform.Value());
            }

            void Update(const Napi::Env& env, const xr::System::Session::Frame& frame, uint32_t timestamp)
            {
                // Store off a pointer to the frame so that the viewer pose can be updated later. We cannot
                // update the viewer pose here because we don't yet know the desired reference space.
                m_frame = &frame;

                // Update anchor positions.
                UpdateAnchors();

                // Update scene objects.
                UpdateSceneObjects(env);

                // Update planes.
                UpdatePlanes(env, timestamp);

                // Update meshes.
                UpdateMeshes(env, timestamp);

                // Update image tracking results.
                UpdateImageTrackingResults(env);
            }

            Napi::Promise CreateNativeAnchor(const Napi::CallbackInfo& info, xr::Pose pose, xr::NativeTrackablePtr nativeTrackable)
            {
                // Create the native anchor.
                auto nativeAnchor = m_frame->CreateAnchor(pose, nativeTrackable);

                // Create the XRAnchor object, and initialize its members.
                auto napiAnchor = Napi::Persistent(XRAnchor::New(info.Env()));
                auto* xrAnchor = XRAnchor::Unwrap(napiAnchor.Value());
                xrAnchor->SetAnchor(nativeAnchor);

                // Add the anchor to the list of tracked anchors.
                m_trackedAnchors.emplace_back(std::move(napiAnchor));

                // Resolve the promise with the newly created anchor.
                auto deferred = Napi::Promise::Deferred::New(info.Env());
                deferred.Resolve(m_trackedAnchors.back().Value());
                return deferred.Promise();
            }

            Napi::Value DeclareNativeAnchor(const Napi::Env& env, xr::NativeAnchorPtr nativeAnchor)
            {
                for (const auto& anchor : m_trackedAnchors)
                {
                    const auto xrAnchor = XRAnchor::Unwrap(anchor.Value());
                    if (xrAnchor->GetNativeAnchor().NativeAnchor == nativeAnchor)
                    {
                        return anchor.Value();
                    }
                }

                // Provide the native anchor to the native frame.
                auto newAnchor = m_frame->DeclareAnchor(nativeAnchor);

                // Create and populate the napi object.
                auto napiAnchor = Napi::Persistent(XRAnchor::New(env));
                auto xrAnchor = XRAnchor::Unwrap(napiAnchor.Value());
                xrAnchor->SetAnchor(newAnchor);

                // Track the napi object.
                m_trackedAnchors.emplace_back(std::move(napiAnchor));

                // Return the napi object.
                return napiAnchor.Value();
            }

            xr::System::Session::Frame::Plane& GetPlaneFromID(xr::System::Session::Frame::Plane::Identifier planeID)
            {
                return m_frame->GetPlaneByID(planeID);
            }

            xr::System::Session::Frame::Mesh& GetMeshFromID(xr::System::Session::Frame::Mesh::Identifier meshID)
            {
                return m_frame->GetMeshByID(meshID);
            }

            Napi::Value GetJSSceneObjectFromID(const Napi::CallbackInfo& info, const xr::System::Session::Frame::SceneObject::Identifier objectID)
            {
                if (objectID == xr::System::Session::Frame::SceneObject::INVALID_ID)
                {
                    return info.Env().Undefined();
                }

                assert(m_sceneObjects.count(objectID) > 0);
                return m_sceneObjects.at(objectID).Value();
            }

        private:
            const xr::System::Session::Frame* m_frame{};
            Napi::ObjectReference m_jsXRViewerPose{};
            XRViewerPose& m_xrViewerPose;
            std::vector<Napi::ObjectReference> m_trackedAnchors{};
            std::unordered_map<xr::System::Session::Frame::Plane::Identifier, Napi::ObjectReference> m_trackedPlanes{};
            std::unordered_map<xr::System::Session::Frame::Mesh::Identifier, Napi::ObjectReference> m_trackedMeshes{};
            std::unordered_map<xr::System::Session::Frame::ImageTrackingResult::Identifier, Napi::ObjectReference> m_trackedImageIDToResultMap{};
            Napi::Reference<Napi::Array> m_imageTrackingResultsArray{};
            Napi::ObjectReference m_meshSet{};
            std::unordered_map<xr::System::Session::Frame::SceneObject::Identifier, Napi::ObjectReference> m_sceneObjects{};

            Napi::ObjectReference m_jsTransform{};
            XRRigidTransform& m_transform;
            Napi::ObjectReference m_jsPose{};
            Napi::ObjectReference m_jsJointPose{};

            bool m_hasBegunTracking{false};

            Napi::Value GetViewerPose(const Napi::CallbackInfo& info)
            {
                // To match the WebXR implementation we should return undefined here until we have gotten
                // initial tracking. After that point we can just continue returning the position
                // as it will be marked as estimated if tracking is lost.
                if (!m_hasBegunTracking && !m_frame->IsTracking)
                {
                    return info.Env().Undefined();
                }
                else
                {
                    // We've received initial tracking, update the flag
                    m_hasBegunTracking = true;
                }

                // TODO: Support reference spaces.
                // auto& space = *XRReferenceSpace::Unwrap(info[0].As<Napi::Object>());

                // Updating the reference space is currently not supported. Until it is, we assume the
                // reference space is unmoving at identity (which is usually true).
                m_xrViewerPose.Update(info, *m_frame);

                return m_jsXRViewerPose.Value();
            }

            Napi::Value GetPoseData(const Napi::CallbackInfo& info)
            {
                assert(XRReferenceSpace::Unwrap(info[1].As<Napi::Object>()) != nullptr);
                const auto& space = *info[0].As<Napi::External<xr::Space>>().Data();
                auto vectorBuffer = info[2].As<Napi::ArrayBuffer>();
                auto matrixBuffer = info[3].As<Napi::ArrayBuffer>();
                m_transform.Update(space, vectorBuffer, matrixBuffer, false);
                return Napi::Boolean::From(info.Env(), true);
            }

            Napi::Value GetJointPose(const Napi::CallbackInfo& info)
            {
                assert(info[0].IsExternal());

                const auto& jointSpace = *info[0].As<Napi::External<xr::System::Session::Frame::JointSpace>>().Data();

                if (jointSpace.PoseTracked)
                {
                    m_transform.Update(jointSpace, false);
                    m_jsJointPose.Set("radius", jointSpace.PoseRadius);
                    return m_jsJointPose.Value();
                }
                else
                {
                    return info.Env().Undefined();
                }
            }

            Napi::Value FillPoses(const Napi::CallbackInfo& info)
            {
                const auto spaces = info[0].As<Napi::Array>();
                auto transforms = info[2].As<Napi::Float32Array>();
                if (spaces.Length() != (transforms.ElementLength() >> 4))
                {
                    throw std::runtime_error{"Number of spaces doesn't match number of transforms * 16."};
                }

                for (uint32_t spaceIdx = 0; spaceIdx < spaces.Length(); spaceIdx++)
                {
                    const auto& jointSpace = *spaces[spaceIdx].As<Napi::External<xr::System::Session::Frame::JointSpace>>().Data();
                    const auto transformMatrix = CreateTransformMatrix(jointSpace, false);
                    std::memcpy(transforms.Data() + (spaceIdx << 4), transformMatrix.data(), sizeof(float) << 4);
                }

                return Napi::Value::From(info.Env(), true);
            }

            Napi::Value FillJointRadii(const Napi::CallbackInfo& info)
            {
                const auto spaces = info[0].As<Napi::Array>();
                auto radii = info[1].As<Napi::Float32Array>();
                if (spaces.Length() != radii.ElementLength())
                {
                    throw std::runtime_error{"Number of spaces doesn't match number of radii."};
                }

                for (uint32_t spaceIdx = 0; spaceIdx < spaces.Length(); spaceIdx++)
                {
                    const auto& jointSpace = *spaces[spaceIdx].As<Napi::External<xr::System::Session::Frame::JointSpace>>().Data();
                    const auto jointRadius = jointSpace.PoseRadius;
                    radii.Data()[spaceIdx] = jointRadius;
                }

                return Napi::Value::From(info.Env(), true);
            }

            // NativeXRFrame on the JS side expects getImageTrackingResults to be defined at XR initialization time.
            // This dummy implementation is a placeholder until WebXR Image Tracking support is completed: https://github.com/BabylonJS/BabylonNative/issues/619
            Napi::Value GetImageTrackingResults (const Napi::CallbackInfo& info)
            {
                return info.Env().Undefined();
            }

            Napi::Value GetHitTestResults(const Napi::CallbackInfo& info)
            {
                XRHitTestSource* hitTestSource = XRHitTestSource::Unwrap(info[0].As<Napi::Object>());
                XRRay* offsetRay = hitTestSource->OffsetRay();
                xr::Ray nativeRay{};
                if (offsetRay != nullptr)
                {
                    nativeRay = offsetRay->GetNativeRay();
                }
                else
                {
                    nativeRay = {{0, 0, 0}, {0, 0, -1}};
                }

                // Get the native results
                std::vector<xr::HitResult> nativeHitResults{};
                m_frame->GetHitTestResults(nativeHitResults, nativeRay, hitTestSource->GetEntityTypes());

                // Translate those results into a napi array.
                auto results = Napi::Array::New(info.Env(), nativeHitResults.size());
                uint32_t i{0};
                for (std::vector<xr::HitResult>::iterator it = nativeHitResults.begin(); it != nativeHitResults.end(); ++it)
                {
                    Napi::Object currentResult = XRHitTestResult::New(info);
                    XRHitTestResult* xrResult = XRHitTestResult::Unwrap(currentResult);
                    xrResult->SetHitResult(*it);
                    xrResult->SetXRFrame(this);

                    results[i++] = currentResult;
                }

                return std::move(results);
            }

            Napi::Value CreateAnchor(const Napi::CallbackInfo& info)
            {
                XRRigidTransform* transform = XRRigidTransform::Unwrap(info[0].As<Napi::Object>());
                return CreateNativeAnchor(info, transform->GetNativePose(), nullptr);
            }

            Napi::Value GetTrackedAnchors(const Napi::CallbackInfo& info)
            {
                // Create a JavaScript set to store all currently tracked anchors.
                Napi::Object anchorSet = info.Env().Global().Get("Set").As<Napi::Function>().New({});

                // Loop over the list of tracked anchors, and add them to the set.
                for (const Napi::ObjectReference& napiAnchorRef : m_trackedAnchors)
                {
                    anchorSet.Get("add").As<Napi::Function>().Call(anchorSet, {napiAnchorRef.Value()});
                }

                return std::move(anchorSet);
            }

            void UpdateAnchors()
            {
                // Loop over all anchors and update their state.
                std::vector<Napi::ObjectReference>::iterator anchorIter = m_trackedAnchors.begin();
                while (anchorIter != m_trackedAnchors.end())
                {
                    XRAnchor* xrAnchor = XRAnchor::Unwrap((*anchorIter).Value());
                    xr::Anchor& nativeAnchor = xrAnchor->GetNativeAnchor();

                    // Update the anchor if it has not been marked for deletion.
                    if (nativeAnchor.IsValid)
                    {
                        m_frame->UpdateAnchor(nativeAnchor);
                    }

                    // If the anchor has been marked for deletion, delete the anchor from the session
                    // and remove it from the list of tracked anchors.
                    if (!nativeAnchor.IsValid)
                    {
                        m_frame->DeleteAnchor(nativeAnchor);
                        anchorIter = m_trackedAnchors.erase(anchorIter);
                    }
                    else
                    {
                        ++anchorIter;
                    }
                }
            }

            Napi::Value GetWorldInformation(const Napi::CallbackInfo& info)
            {
                // Create a JavaScript object that stores all world information.
                Napi::Object worldInformationObj = Napi::Object::New(info.Env());

                // Create a set to contain all of the currently tracked planes.
                Napi::Object planeSet = info.Env().Global().Get("Set").As<Napi::Function>().New({});

                // Loop over the list of tracked planes, and add them to the set.
                for (const auto& [plane, planeNapiValue] : m_trackedPlanes)
                {
                    planeSet.Get("add").As<Napi::Function>().Call(planeSet, {planeNapiValue.Value()});
                }

                // Pass the world information object back to the caller.
                worldInformationObj.Set("detectedPlanes", planeSet);

                if (m_meshSet)
                {
                    worldInformationObj.Set("detectedMeshes", m_meshSet.Value());
                }

                return std::move(worldInformationObj);
            }

            Napi::Value GetFeaturePointCloud(const Napi::CallbackInfo& info)
            {
                // Get feature points from native.
                std::vector<xr::FeaturePoint>& pointCloud = m_frame->FeaturePointCloud;
                auto featurePointArray = Napi::Array::New(info.Env(), pointCloud.size() * 5);
                for (size_t i = 0; i < pointCloud.size(); i++)
                {
                    int pointIndex = (int)i * 5;
                    auto& featurePoint = pointCloud[i];
                    featurePointArray.Set(pointIndex, Napi::Value::From(info.Env(), featurePoint.X));
                    featurePointArray.Set(pointIndex + 1, Napi::Value::From(info.Env(), featurePoint.Y));
                    featurePointArray.Set(pointIndex + 2, Napi::Value::From(info.Env(), featurePoint.Z));
                    featurePointArray.Set(pointIndex + 3, Napi::Value::From(info.Env(), featurePoint.ConfidenceValue));
                    featurePointArray.Set(pointIndex + 4, Napi::Value::From(info.Env(), featurePoint.ID));
                }

                return std::move(featurePointArray);
            }

            void UpdateSceneObjects(const Napi::Env& env)
            {
                for (const auto& sceneObjectID : m_frame->UpdatedSceneObjects)
                {
                    if (m_sceneObjects.count(sceneObjectID) == 0)
                    {
                        m_sceneObjects[sceneObjectID] = Napi::Persistent(Napi::Object::New(env));
                    }

                    const auto& sceneObject = m_frame->GetSceneObjectByID(sceneObjectID);
                    m_sceneObjects.at(sceneObjectID).Value().Set("type", xr::SceneObjectTypeNames.at(sceneObject.Type));
                }

                for (const auto& removedObjectID : m_frame->RemovedSceneObjects)
                {
                    m_sceneObjects.erase(removedObjectID);
                }
            }

            void UpdatePlanes(const Napi::Env& env, uint32_t timestamp)
            {
                // First loop over the list of updated planes, check if they exist in our map if not create them otherwise update them.
                for (auto planeID : m_frame->UpdatedPlanes)
                {
                    XRPlane* xrPlane{};
                    auto trackedPlaneIterator = m_trackedPlanes.find(planeID);

                    // Plane does not yet exist create the JS object and insert it into the map.
                    if (trackedPlaneIterator == m_trackedPlanes.end())
                    {
                        auto napiPlane = Napi::Persistent(XRPlane::New(env));
                        xrPlane = XRPlane::Unwrap(napiPlane.Value());
                        xrPlane->SetNativePlaneId(planeID);
                        xrPlane->SetXRFrame(this);
                        m_trackedPlanes.insert({planeID, std::move(napiPlane)});
                    }
                    else
                    {
                        xrPlane = XRPlane::Unwrap(trackedPlaneIterator->second.Value());
                    }

                    xrPlane->Update(timestamp);
                }

                // Next go over removed planes and remove them from our mapping.
                for (auto planeID : m_frame->RemovedPlanes)
                {
                    auto trackedPlaneIterator = m_trackedPlanes.find(planeID);
                    assert(trackedPlaneIterator != m_trackedPlanes.end());
                    m_trackedPlanes.erase(trackedPlaneIterator);
                }
            }

            void UpdateMeshes(const Napi::Env& env, uint32_t timestamp)
            {
                for (auto meshID : m_frame->UpdatedMeshes)
                {
                    XRMesh* xrMesh{};
                    auto trackedMeshIterator = m_trackedMeshes.find(meshID);

                    if (trackedMeshIterator == m_trackedMeshes.end())
                    {
                        auto napiMesh = Napi::Persistent(XRMesh::New(env));
                        xrMesh = XRMesh::Unwrap(napiMesh.Value());
                        xrMesh->SetNativeMeshId(meshID);
                        xrMesh->SetXRFrame(this);
                        m_trackedMeshes.insert({meshID, std::move(napiMesh)});
                    }
                    else
                    {
                        xrMesh = XRMesh::Unwrap(trackedMeshIterator->second.Value());
                    }

                    xrMesh->SetLastUpdatedTime(timestamp);
                }

                for (auto meshID : m_frame->RemovedMeshes)
                {
                    m_trackedMeshes.erase(meshID);
                }

                // Create a new mesh set every frame, detected meshes are assumed immutable
                m_meshSet = Napi::Persistent(env.Global().Get("Set").As<Napi::Function>().New({}));
                for (const auto& [meshID, meshNapiValue] : m_trackedMeshes)
                {
                    m_meshSet.Value().Get("add").As<Napi::Function>().Call(m_meshSet.Value(), {meshNapiValue.Value()});
                }
            }

            void UpdateImageTrackingResults(const Napi::Env& env)
            {
                // Loop over the list of updated image tracking results, check if they exist in our map if not create them otherwise update them.
                for (auto imageTrackingResultID : m_frame->UpdatedImageTrackingResults)
                {
                    const auto trackedImageTrackingResultIterator{m_trackedImageIDToResultMap.find(imageTrackingResultID)};

                    // Get the matching native result
                    xr::System::Session::Frame::ImageTrackingResult& nativeResult{m_frame->GetImageTrackingResultByID(imageTrackingResultID)};

                    // Result does not yet exist, create the JS object and insert it into the map.
                    if (trackedImageTrackingResultIterator == m_trackedImageIDToResultMap.end())
                    {
                        // Don't add untracked images.
                        if (nativeResult.TrackingState == xr::System::Session::Frame::ImageTrackingState::UNTRACKED)
                        {
                            continue;
                        }

                        auto napiResult{Napi::Object::New(env)};
                        napiResult.Set("index", Napi::Value::From(env, nativeResult.Index));
                        napiResult.Set("trackingState", Napi::Value::From(env, nativeResult.TrackingState));
                        napiResult.Set("measuredWidthInMeters", Napi::Value::From(env, nativeResult.MeasuredWidthInMeters));
                        napiResult.Set("imageSpace", Napi::External<xr::Space>::New(env, &nativeResult.ImageSpace));

                        auto napiResultRef{Napi::Weak(napiResult)};
                        auto imageTrackingArray{m_imageTrackingResultsArray.Value()};
                        imageTrackingArray.Set(imageTrackingArray.Length(), napiResultRef.Value());
                        m_trackedImageIDToResultMap.insert({imageTrackingResultID, std::move(napiResultRef)});
                    }
                    else
                    {
                        // Update the tracked image.
                        auto napiResult{trackedImageTrackingResultIterator->second.Value().As<Napi::Object>()};
                        napiResult.Set("trackingState", Napi::Value::From(env, nativeResult.TrackingState));
                        napiResult.Set("measuredWidthInMeters", Napi::Value::From(env, nativeResult.MeasuredWidthInMeters));
                    }
                }
            }
        };

        // Creates an anchor from a hit result.
        Napi::Value XRHitTestResult::CreateAnchor(const Napi::CallbackInfo& info)
        {
            return m_frame->CreateNativeAnchor(info, m_hitResult.Pose, m_hitResult.NativeTrackable);
        }

        xr::System::Session::Frame::Plane& XRPlane::GetPlane()
        {
            return m_frame->GetPlaneFromID(m_nativePlaneID);
        }

        Napi::Value XRPlane::GetParentSceneObject(const Napi::CallbackInfo& info)
        {
            const auto& plane = GetPlane();
            return m_frame->GetJSSceneObjectFromID(info, plane.ParentSceneObjectID);
        }

        xr::System::Session::Frame::Mesh& XRMesh::GetMesh()
        {
            return m_frame->GetMeshFromID(m_nativeMeshID);
        }

        Napi::Value XRMesh::GetParentSceneObject(const Napi::CallbackInfo& info)
        {
            const auto& mesh = GetMesh();
            return m_frame->GetJSSceneObjectFromID(info, mesh.ParentSceneObjectID);
        }

        // Implementation of the XRSession interface: https://immersive-web.github.io/webxr/#xrsession-interface
        class XRSession : public Napi::ObjectWrap<XRSession>
        {
            static constexpr auto JS_CLASS_NAME = "XRSession";
            static constexpr auto JS_EVENT_NAME_END = "end";
            static constexpr auto JS_EVENT_NAME_INPUT_SOURCES_CHANGE = "inputsourceschange";
            static constexpr auto JS_EVENT_NAME_SELECT = "select";
            static constexpr auto JS_EVENT_NAME_SELECT_START = "selectstart";
            static constexpr auto JS_EVENT_NAME_SELECT_END = "selectend";
            static constexpr auto JS_EVENT_NAME_SQUEEZE = "squeeze";
            static constexpr auto JS_EVENT_NAME_SQUEEZE_START = "squeezestart";
            static constexpr auto JS_EVENT_NAME_SQUEEZE_END = "squeezeend";
            static constexpr auto JS_EVENT_NAME_EYE_TRACKING_START = "eyetrackingstart";
            static constexpr auto JS_EVENT_NAME_EYE_TRACKING_END = "eyetrackingend";

        public:
            static void Initialize(Napi::Env env)
            {
                Napi::Function func = DefineClass(
                    env,
                    JS_CLASS_NAME,
                    {
                        InstanceAccessor("inputSources", &XRSession::GetInputSources, nullptr),
                        InstanceMethod("addEventListener", &XRSession::AddEventListener),
                        InstanceMethod("removeEventListener", &XRSession::RemoveEventListener),
                        InstanceMethod("requestReferenceSpace", &XRSession::RequestReferenceSpace),
                        InstanceMethod("updateRenderState", &XRSession::UpdateRenderState),
                        InstanceMethod("requestAnimationFrame", &XRSession::RequestAnimationFrame),
                        InstanceMethod("end", &XRSession::End),
                        InstanceMethod("requestHitTestSource", &XRSession::RequestHitTestSource),
                        InstanceMethod("updateWorldTrackingState", &XRSession::UpdateWorldTrackingState),
                        InstanceMethod("trySetFeaturePointCloudEnabled", &XRSession::TrySetFeaturePointCloudEnabled),
                        InstanceMethod("trySetPreferredPlaneDetectorOptions", &XRSession::TrySetPreferredPlaneDetectorOptions),
                        InstanceMethod("trySetMeshDetectorEnabled", &XRSession::TrySetMeshDetectorEnabled),
                        InstanceMethod("trySetPreferredMeshDetectorOptions", &XRSession::TrySetPreferredMeshDetectorOptions),
                        InstanceMethod("getTrackedImageScores", &XRSession::GetTrackedImageScores),
                    });

                env.Global().Set(JS_CLASS_NAME, func);
            }

            static Napi::Promise CreateAsync(const Napi::CallbackInfo& info, std::shared_ptr<Plugins::NativeXr::Impl> nativeXr)
            {
                auto jsSession{Napi::Persistent(info.Env().Global().Get(JS_CLASS_NAME).As<Napi::Function>().New({info[0]}))};
                auto& session{*XRSession::Unwrap(jsSession.Value())};
                session.m_xr = std::move(nativeXr);

                auto featureObject = info[1].As<Napi::Object>();
                if (featureObject.Has("trackedImages"))
                {
                    const auto napiTrackedImages{featureObject.Get("trackedImages").As<Napi::Array>()};
                    session.m_imageTrackingRequests.resize(napiTrackedImages.Length());

                    // Create the tracked image buffer.
                    for (uint32_t idx = 0; idx < napiTrackedImages.Length(); idx++)
                    {
                        // Pull out native values from the JS object.
                        const auto napiImageRequest{napiTrackedImages.Get(idx).As<Napi::Object>()};
                        const auto napiImage{napiImageRequest.Get("image").As<Napi::Object>()};
                        const auto napiBuffer{napiImage.Get("data").As<Napi::Uint8Array>()};
                        const uint32_t bufferSize{(uint32_t) napiBuffer.ByteLength()};
                        const uint32_t imageHeight{napiImage.Get("height").ToNumber().Uint32Value()};
                        const uint32_t imageWidth{napiImage.Get("width").ToNumber().Uint32Value()};
                        const uint32_t imageDepth{napiImage.Get("depth").ToNumber().Uint32Value()};
                        const uint32_t stride{bufferSize / imageHeight};
                        const float estimatedWidth{napiImageRequest.Get("widthInMeters").ToNumber().FloatValue()};

                        // Construct the image tracking request object.
                        session.m_imageTrackingRequests[idx] =
                        {
                            napiBuffer.Data(),
                            imageWidth,
                            imageHeight,
                            imageDepth,
                            stride,
                            estimatedWidth
                        };
                    }
                }

                auto deferred{Napi::Promise::Deferred::New(info.Env())};
                session.m_xr->BeginSessionAsync()
                    .then(session.m_runtimeScheduler, arcana::cancellation::none(),
                        [deferred, jsSession{std::move(jsSession)}, env{info.Env()}](const arcana::expected<void, std::exception_ptr>& result) {
                            if (result.has_error())
                            {
                                deferred.Reject(Napi::Error::New(env, result.error()).Value());
                            }
                            else
                            {
                                deferred.Resolve(jsSession.Value());
                            }
                        });
                return deferred.Promise();
            }

            XRSession(const Napi::CallbackInfo& info)
                : Napi::ObjectWrap<XRSession>{info}
                , m_runtimeScheduler{JsRuntime::GetFromJavaScript(info.Env())}
                , m_jsXRFrame{Napi::Persistent(XRFrame::New(info))}
                , m_xrFrame{*XRFrame::Unwrap(m_jsXRFrame.Get("_nativeImpl").As<Napi::Object>())}
                , m_jsInputSources{Napi::Persistent(Napi::Array::New(info.Env()))}
            {
                // Currently only immersive VR and immersive AR are supported.
                assert(info[0].As<Napi::String>().Utf8Value() == XRSessionType::IMMERSIVE_VR ||
                    info[0].As<Napi::String>().Utf8Value() == XRSessionType::IMMERSIVE_AR);
            }

            void InitializeXrLayer(Napi::Object layer)
            {
                // NOTE: We currently only support rendering to the entire frame. Because the following values
                // are only used in the context of each other, width and hight as used here don't need to have
                // anything to do with actual pixel widths. This behavior is permitted by the draft WebXR spec,
                // which states that the, "exact interpretation of the viewport values depends on the conventions
                // of the graphics API the viewport is associated with." Since Babylon.js is here doing the
                // the interpretation for our graphics API, we are able to provide Babylon.js with simple values
                // that will communicate the correct behavior. In theory, for partial texture rendering, the
                // only part of this that will need to be fixed is the viewport (the layer will need one for
                // each view, not just the one that currently exists).
                // Spec reference: https://immersive-web.github.io/webxr/#dom-xrviewport-width
                constexpr size_t WIDTH = 1;
                constexpr size_t HEIGHT = 1;

                auto env = layer.Env();
                auto viewport = Napi::Object::New(env);
                viewport.Set("x", Napi::Value::From(env, 0));
                viewport.Set("y", Napi::Value::From(env, 0));
                viewport.Set("width", Napi::Value::From(env, WIDTH));
                viewport.Set("height", Napi::Value::From(env, HEIGHT));
                layer.Set("viewport", viewport);

                layer.Set("framebufferWidth", Napi::Value::From(env, WIDTH));
                layer.Set("framebufferHeight", Napi::Value::From(env, HEIGHT));
            }

            Napi::Value GetRenderTargetForEye(const std::string& eye) const
            {
                return m_xr->GetRenderTargetForViewIndex(XREye::EyeToIndex(eye));
            }

            void SetRenderTextureFunctions(const Napi::Function& createFunction, const Napi::Function& destroyFunction)
            {
                return m_xr->SetRenderTextureFunctions(createFunction, destroyFunction);
            }

            Napi::Value DeclareNativeAnchor(const Napi::Env& env, xr::NativeAnchorPtr nativeAnchor)
            {
                return m_xrFrame.DeclareNativeAnchor(env, nativeAnchor);
            }

        private:
            JsRuntimeScheduler m_runtimeScheduler;
            std::shared_ptr<Plugins::NativeXr::Impl> m_xr;
            Napi::ObjectReference m_jsXRFrame{};
            XRFrame& m_xrFrame;
            uint32_t m_timestamp{0};

            std::vector<std::pair<std::string, Napi::FunctionReference>> m_eventNamesAndCallbacks{};

            Napi::Reference<Napi::Array> m_jsInputSources{};
            std::map<xr::System::Session::Frame::InputSource::Identifier, Napi::ObjectReference> m_idToInputSource{};
            Napi::ObjectReference m_jsEyeTrackedSource{};
            std::vector<xr::System::Session::Frame::InputSource::Identifier> m_activeSelects{};
            std::vector<xr::System::Session::Frame::InputSource::Identifier> m_activeSqueezes{};

            std::vector<xr::System::Session::ImageTrackingRequest> m_imageTrackingRequests{};

            Napi::Value GetInputSources(const Napi::CallbackInfo& /*info*/)
            {
                return m_jsInputSources.Value();
            }

            void AddEventListener(const Napi::CallbackInfo& info)
            {
                m_eventNamesAndCallbacks.emplace_back(
                    info[0].As<Napi::String>().Utf8Value(),
                    Napi::Persistent(info[1].As<Napi::Function>()));
            }

            void RemoveEventListener(const Napi::CallbackInfo& info)
            {
                auto name = info[0].As<Napi::String>().Utf8Value();
                auto callback = info[1].As<Napi::Function>();
                m_eventNamesAndCallbacks.erase(
                    std::remove_if(
                        m_eventNamesAndCallbacks.begin(),
                        m_eventNamesAndCallbacks.end(),
                        [&name, &callback](const std::pair<std::string, Napi::FunctionReference>& listener) {
                            return listener.first == name && listener.second.Value() == callback;
                        }),
                    m_eventNamesAndCallbacks.end());
            }

            Napi::Value RequestReferenceSpace(const Napi::CallbackInfo& info)
            {
                auto deferred = Napi::Promise::Deferred::New(info.Env());
                deferred.Resolve(XRReferenceSpace::New(info));
                return deferred.Promise();
            }

            Napi::Value UpdateRenderState(const Napi::CallbackInfo& info)
            {
                auto renderState = info[0].As<Napi::Object>();
                info.This().As<Napi::Object>().Set("renderState", renderState);

                float depthNear = renderState.Get("depthNear").As<Napi::Number>().FloatValue();
                float depthFar = renderState.Get("depthFar").As<Napi::Number>().FloatValue();
                m_xr->SetDepthsNarFar(depthNear, depthFar);

                auto deferred = Napi::Promise::Deferred::New(info.Env());
                deferred.Resolve(info.Env().Undefined());
                return deferred.Promise();
            }

            void ProcessEyeInputSource(const xr::System::Session::Frame& frame, Napi::Env env)
            {
                if (frame.EyeTrackerSpace.has_value() && m_jsEyeTrackedSource.IsEmpty())
                {
                    m_jsEyeTrackedSource = Napi::Persistent(Napi::Object::New(env));
                    m_jsEyeTrackedSource.Set("gazeSpace", Napi::External<xr::Space>::New(env, &frame.EyeTrackerSpace.value()));

                    for (const auto& [name, callback] : m_eventNamesAndCallbacks)
                    {
                        if (name == JS_EVENT_NAME_EYE_TRACKING_START)
                        {
                            Napi::Object obj = m_jsEyeTrackedSource.Value();
                            callback.Call({obj});
                        }
                    }
                }
                else if (!frame.EyeTrackerSpace.has_value() && !m_jsEyeTrackedSource.IsEmpty())
                {
                    for (const auto& [name, callback] : m_eventNamesAndCallbacks)
                    {
                        if (name == JS_EVENT_NAME_EYE_TRACKING_END)
                        {
                            callback.Call({});
                        }
                    }

                    m_jsEyeTrackedSource.Reset();
                }
            }

            void ProcessControllerInputSources(const xr::System::Session::Frame& frame, Napi::Env env)
            {
                // Figure out the new state.
                std::set<xr::System::Session::Frame::InputSource::Identifier> added{};
                std::set<xr::System::Session::Frame::InputSource::Identifier> current{};
                std::set<xr::System::Session::Frame::InputSource::Identifier> removed{};

                std::vector<xr::System::Session::Frame::InputSource::Identifier> selectStarts{};
                std::vector<xr::System::Session::Frame::InputSource::Identifier> selectEnds{};
                std::vector<xr::System::Session::Frame::InputSource::Identifier> squeezeStarts{};
                std::vector<xr::System::Session::Frame::InputSource::Identifier> squeezeEnds{};

                // Process the controller-based input sources
                for (auto& inputSource : frame.InputSources)
                {
                    if (!inputSource.TrackedThisFrame)
                    {
                        continue;
                    }

                    current.insert(inputSource.ID);

                    auto inputSourceFound = m_idToInputSource.find(inputSource.ID);
                    if (inputSourceFound == m_idToInputSource.end())
                    {
                        // Create the new input source, which will have the correct spaces associated with it.
                        m_idToInputSource.insert({inputSource.ID, CreateXRInputSource(inputSource, env)});

                        // Now that input Source is created, create a gamepad object if enabled for the input source. Hand data also uses the gamepad component.
                        inputSourceFound = m_idToInputSource.find(inputSource.ID);
                        if (inputSource.GamepadTrackedThisFrame || inputSource.HandTrackedThisFrame)
                        {
                            auto inputSourceVal = inputSourceFound->second.Value();
                            CreateXRGamepadObject(inputSourceVal, inputSource);
                        }

                        added.insert(inputSource.ID);
                    }
                    else
                    {
                        // Ensure the correct spaces are associated with the existing input source.
                        auto inputSourceVal = inputSourceFound->second.Value();
                        SetXRInputSourceData(inputSourceVal, inputSource);

                        // inputSource already exists, find the corresponding gamepad object if enabled and set to correct values
                        if (inputSourceVal.Has("gamepad"))
                        {
                            auto gamepadObject = inputSourceVal.Get("gamepad").As<Napi::Object>();
                            SetXRGamepadObjectData(inputSourceVal, gamepadObject, inputSource);
                        }
                    }

                    // Handle gestures. Sources that do not support a gesture will always return false
                    const bool isSelected = inputSource.GamepadObject.Buttons[0].Pressed;
                    const bool isSqueezed = inputSource.GamepadObject.Buttons[1].Pressed;
                    const bool wasSelected = std::find(m_activeSelects.begin(), m_activeSelects.end(), inputSource.ID) != m_activeSelects.end();
                    const bool wasSqueezed = std::find(m_activeSqueezes.begin(), m_activeSqueezes.end(), inputSource.ID) != m_activeSqueezes.end();

                    if (isSelected && !wasSelected)
                    {
                        selectStarts.push_back(inputSource.ID);
                    }
                    else if (!isSelected && wasSelected)
                    {
                        selectEnds.push_back(inputSource.ID);
                    }

                    if (isSqueezed && !wasSqueezed)
                    {
                        squeezeStarts.push_back(inputSource.ID);
                    }
                    else if (!isSqueezed && wasSqueezed)
                    {
                        squeezeEnds.push_back(inputSource.ID);
                    }
                }
                for (const auto& [id, ref] : m_idToInputSource)
                {
                    if (current.find(id) == current.end())
                    {
                        // Process select and squeeze for lost sources before we send the source lost event
                        auto inputSourceVal = ref.Value();
                        Napi::Object inputSourceEvent = GenerateXRInputSourceEvent(inputSourceVal, env);
                        const auto& activeSelectIter = std::find(m_activeSelects.begin(), m_activeSelects.end(), id);
                        const auto& activeSqueezeIter = std::find(m_activeSqueezes.begin(), m_activeSqueezes.end(), id);

                        if (activeSelectIter != m_activeSelects.end())
                        {
                            FireInputSourceEvent(inputSourceEvent, JS_EVENT_NAME_SELECT_END);
                            m_activeSelects.erase(activeSelectIter);
                        }

                        if (activeSqueezeIter != m_activeSqueezes.end())
                        {
                            FireInputSourceEvent(inputSourceEvent, JS_EVENT_NAME_SQUEEZE_END);
                            m_activeSqueezes.erase(activeSqueezeIter);
                        }
                        // Do not update space association since said spaces no longer exist.
                        removed.insert(id);
                    }
                }

                // Only need to do more if there's been a change. Note that this block of code assumes
                // that ALL known input sources -- including ones added AND REMOVED this frame -- are
                // currently up-to-date and accessible though m_idToInputSource.
                if (added.size() > 0 || removed.size() > 0)
                {
                    // Update the input sources array.
                    auto jsCurrent = Napi::Array::New(env);
                    for (const auto id : current)
                    {
                        jsCurrent.Set(jsCurrent.Length(), m_idToInputSource[id].Value());
                    }
                    m_jsInputSources = Napi::Persistent(jsCurrent);

                    // Create and send the sources changed event.
                    Napi::Array jsAdded = Napi::Array::New(env);
                    for (const auto id : added)
                    {
                        jsAdded.Set(jsAdded.Length(), m_idToInputSource[id].Value());
                    }
                    Napi::Array jsRemoved = Napi::Array::New(env);
                    for (const auto id : removed)
                    {
                        jsRemoved.Set(jsRemoved.Length(), m_idToInputSource[id].Value());
                    }
                    auto sourcesChangeEvent = Napi::Object::New(env);
                    sourcesChangeEvent.Set("added", jsAdded);
                    sourcesChangeEvent.Set("removed", jsRemoved);
                    for (const auto& [name, callback] : m_eventNamesAndCallbacks)
                    {
                        if (name == JS_EVENT_NAME_INPUT_SOURCES_CHANGE)
                        {
                            callback.Call({sourcesChangeEvent});
                        }
                    }

                    // Finally, remove the removed.
                    for (const auto id : removed)
                    {
                        m_idToInputSource.erase(id);
                    }
                }

                // Process active selects after firing off any new source added events
                UpdateInputSourceEventValues(selectStarts, selectEnds, squeezeStarts, squeezeEnds, env);
            }

            Napi::Value RequestAnimationFrame(const Napi::CallbackInfo& info)
            {
                Napi::Function callback{info[0].As<Napi::Function>()};

                m_xr->ScheduleFrame([this, callbackPtr{std::make_shared<Napi::FunctionReference>(Napi::Persistent(callback))}](const auto& frame) {
                    ProcessEyeInputSource(frame, Env());
                    ProcessControllerInputSources(frame, Env());

                    m_xrFrame.Update(Env(), frame, m_timestamp);

                    if (m_imageTrackingRequests.size() > 0) {
<<<<<<< HEAD
                        // Create the image database
=======
                        // Kick off creation of the augmented image database.
>>>>>>> a0a44125
                        m_xr->CreateAugmentedImageDatabase(m_imageTrackingRequests);

                        // Clean up image tracking requests
                        m_imageTrackingRequests.clear();
                    }

                    callbackPtr->Value().Call({Napi::Value::From(Env(), m_timestamp), m_jsXRFrame.Value()});
                });

                // The return value should be a request ID to allow for requesting cancellation, this is unused in Babylon.js currently.
                // For now just pass our "timestamp" as that uniquely identifies the frame.
                return Napi::Value::From(info.Env(), m_timestamp++);
            }

            void UpdateWorldTrackingState(const Napi::CallbackInfo& info)
            {
                auto optionsObj = info[0].As<Napi::Object>();
                if (optionsObj.Has("planeDetectionState"))
                {
                    bool planeDetectionEnabled = optionsObj.Get("planeDetectionState").As<Napi::Object>().Get("enabled").ToBoolean();
                    m_xr->SetPlaneDetectionEnabled(planeDetectionEnabled);
                }
            }

            Napi::Object GenerateXRInputSourceEvent(Napi::Object& inputSource, Napi::Env env)
            {
                auto inputSourceEvent = Napi::Object::New(env);
                inputSourceEvent.Set("frame", m_jsXRFrame.Value());
                inputSourceEvent.Set("inputSource", inputSource);

                return inputSourceEvent;
            }

            void FireInputSourceEvent(Napi::Object& inputSourceEvent, std::string eventName)
            {
                for (const auto& [name, callback] : m_eventNamesAndCallbacks)
                {
                    if (name == eventName)
                    {
                        callback.Call({inputSourceEvent});
                    }
                }
            }

            void UpdateInputSourceEventValues(
                const std::vector<xr::System::Session::Frame::InputSource::Identifier>& selectStarts,
                const std::vector<xr::System::Session::Frame::InputSource::Identifier>& selectEnds,
                const std::vector<xr::System::Session::Frame::InputSource::Identifier>& squeezeStarts,
                const std::vector<xr::System::Session::Frame::InputSource::Identifier>& squeezeEnds,
                Napi::Env env)
            {
                for (const auto& id : selectStarts)
                {
                    auto inputSourceIter = m_idToInputSource.find(id);
                    if (inputSourceIter != m_idToInputSource.end())
                    {
                        auto inputSourceVal = inputSourceIter->second.Value();
                        Napi::Object inputSourceEvent = GenerateXRInputSourceEvent(inputSourceVal, env);
                        FireInputSourceEvent(inputSourceEvent, JS_EVENT_NAME_SELECT_START);

                        m_activeSelects.push_back(id);
                    }
                }

                for (const auto& id : squeezeStarts)
                {
                    auto inputSourceIter = m_idToInputSource.find(id);
                    if (inputSourceIter != m_idToInputSource.end())
                    {
                        auto inputSourceVal = inputSourceIter->second.Value();
                        Napi::Object inputSourceEvent = GenerateXRInputSourceEvent(inputSourceVal, env);
                        FireInputSourceEvent(inputSourceEvent, JS_EVENT_NAME_SQUEEZE_START);

                        m_activeSqueezes.push_back(id);
                    }
                }

                for (const auto& id : selectEnds)
                {
                    auto inputSourceIter = m_idToInputSource.find(id);
                    if (inputSourceIter != m_idToInputSource.end())
                    {
                        auto inputSourceVal = inputSourceIter->second.Value();
                        Napi::Object inputSourceEvent = GenerateXRInputSourceEvent(inputSourceVal, env);

                        // WebXR API dictates the select event fires before the select end
                        FireInputSourceEvent(inputSourceEvent, JS_EVENT_NAME_SELECT);
                        FireInputSourceEvent(inputSourceEvent, JS_EVENT_NAME_SELECT_END);

                        m_activeSelects.erase(std::find(m_activeSelects.begin(), m_activeSelects.end(), id));
                    }
                }

                for (const auto& id : squeezeEnds)
                {
                    auto inputSourceIter = m_idToInputSource.find(id);
                    if (inputSourceIter != m_idToInputSource.end())
                    {
                        auto inputSourceVal = inputSourceIter->second.Value();
                        Napi::Object inputSourceEvent = GenerateXRInputSourceEvent(inputSourceVal, env);

                        // WebXR API dictates the squeeze event fires before the squeeze end
                        FireInputSourceEvent(inputSourceEvent, JS_EVENT_NAME_SQUEEZE);
                        FireInputSourceEvent(inputSourceEvent, JS_EVENT_NAME_SQUEEZE_END);

                        m_activeSqueezes.erase(std::find(m_activeSqueezes.begin(), m_activeSqueezes.end(), id));
                    }
                }
            }

            Napi::Value TrySetFeaturePointCloudEnabled(const Napi::CallbackInfo& info)
            {
                bool featurePointCloudEnabled = info[0].ToBoolean();
                bool enabled = m_xr->TrySetFeaturePointCloudEnabled(featurePointCloudEnabled);

                return Napi::Value::From(info.Env(), enabled);
            }

            Napi::Value End(const Napi::CallbackInfo& info)
            {
                auto deferred{Napi::Promise::Deferred::New(info.Env())};
                m_xr->EndSessionAsync().then(m_runtimeScheduler, arcana::cancellation::none(),
                    [this, deferred](const arcana::expected<void, std::exception_ptr>& result) {
                        if (result.has_error())
                        {
                            deferred.Reject(Napi::Error::New(Env(), result.error()).Value());
                            return;
                        }

                        for (const auto& [name, callback] : m_eventNamesAndCallbacks)
                        {
                            if (name == JS_EVENT_NAME_END)
                            {
                                callback.Call({});
                            }
                        }

                        deferred.Resolve(Env().Undefined());
                    });

                return deferred.Promise();
            }

            Napi::Value RequestHitTestSource(const Napi::CallbackInfo& info)
            {
                auto deferred = Napi::Promise::Deferred::New(info.Env());
                deferred.Resolve(XRHitTestSource::New(info));
                return deferred.Promise();
            }

            Napi::Value TrySetPreferredPlaneDetectorOptions(const Napi::CallbackInfo& info)
            {
                if (info.Length() != 1 ||
                    !info[0].IsObject())
                {
                    throw std::exception(/*invalid arguments*/);
                }

                const auto options = CreateDetectorOptions(info[0].As<Napi::Object>());
                const auto result = m_xr->TrySetPreferredPlaneDetectorOptions(options);
                return Napi::Value::From(info.Env(), result);
            }

            Napi::Value TrySetMeshDetectorEnabled(const Napi::CallbackInfo& info)
            {
                if (info.Length() != 1 ||
                    !info[0].IsBoolean())
                {
                    throw std::exception(/*invalid arguments*/);
                }

                const auto enabled = info[0].As<Napi::Boolean>();
                const auto result = m_xr->TrySetMeshDetectorEnabled(enabled);
                return Napi::Value::From(info.Env(), result);
            }

            Napi::Value TrySetPreferredMeshDetectorOptions(const Napi::CallbackInfo& info)
            {
                if (info.Length() != 1 ||
                    !info[0].IsObject())
                {
                    throw std::exception(/*invalid arguments*/);
                }

                const auto options = CreateDetectorOptions(info[0].As<Napi::Object>());
                const auto result = m_xr->TrySetPreferredMeshDetectorOptions(options);
                return Napi::Value::From(info.Env(), result);
            }

            Napi::Value GetTrackedImageScores(const Napi::CallbackInfo& info)
            {
                std::vector<std::string>* imageTrackingScores{m_xr->GetImageTrackingScores()};
                if (imageTrackingScores == nullptr) {
                    return info.Env().Undefined();
                }
<<<<<<< HEAD
                
=======

>>>>>>> a0a44125
                auto results{Napi::Array::New(info.Env(), imageTrackingScores->size())};
                uint32_t index{0};

                // Loop over the list of tracked image tracking results, and add them to the array.
                for (const auto& score : *imageTrackingScores)
                {
                    results.Set(index++, Napi::Value::From(info.Env(), score));
                }

                return std::move(results);
            }
        };

        class NativeWebXRRenderTarget : public Napi::ObjectWrap<NativeWebXRRenderTarget>
        {
            static constexpr auto JS_CLASS_NAME = "NativeWebXRRenderTarget";

        public:
            static void Initialize(Napi::Env env)
            {
                Napi::HandleScope scope{env};

                Napi::Function func = DefineClass(
                    env,
                    JS_CLASS_NAME,
                    {
                        InstanceMethod("initializeXRLayerAsync", &NativeWebXRRenderTarget::InitializeXRLayerAsync),
                        InstanceMethod("dispose", &NativeWebXRRenderTarget::Dispose),
                    });

                env.Global().Set(JS_CLASS_NAME, func);
            }

            static Napi::Object New(const Napi::CallbackInfo& info)
            {
                return info.Env().Global().Get(JS_CLASS_NAME).As<Napi::Function>().New({info[0]});
            }

            NativeWebXRRenderTarget(const Napi::CallbackInfo& info)
                : Napi::ObjectWrap<NativeWebXRRenderTarget>{info}
                , m_jsEngineReference{Napi::Persistent(info[0].As<Napi::Object>())}
            {
            }

        private:
            // Lifetime control to prevent the cleanup of the NativeEngine while XR is still alive.
            Napi::ObjectReference m_jsEngineReference{};

            Napi::Value InitializeXRLayerAsync(const Napi::CallbackInfo& info)
            {
                auto& session = *XRSession::Unwrap(info[0].As<Napi::Object>());

                auto xrLayer = XRWebGLLayer::New(info);
                session.InitializeXrLayer(xrLayer);
                info.This().As<Napi::Object>().Set("xrLayer", xrLayer);

                auto deferred = Napi::Promise::Deferred::New(info.Env());
                deferred.Resolve(info.Env().Undefined());
                return deferred.Promise();
            }

            Napi::Value Dispose(const Napi::CallbackInfo& info)
            {
                return info.Env().Undefined();
            }
        };

        class NativeRenderTargetProvider : public Napi::ObjectWrap<NativeRenderTargetProvider>
        {
            static constexpr auto JS_CLASS_NAME = "NativeRenderTargetProvider";

        public:
            static void Initialize(Napi::Env env)
            {
                Napi::HandleScope scope{env};

                Napi::Function func = DefineClass(
                    env,
                    JS_CLASS_NAME,
                    {
                        InstanceMethod("getRenderTargetForEye", &NativeRenderTargetProvider::GetRenderTargetForEye),
                    });

                env.Global().Set(JS_CLASS_NAME, func);
            }

            static Napi::Object New(const Napi::CallbackInfo& info)
            {
                return info.Env().Global().Get(JS_CLASS_NAME).As<Napi::Function>().New({info[0], info[1], info[2]});
            }

            NativeRenderTargetProvider(const Napi::CallbackInfo& info)
                : Napi::ObjectWrap<NativeRenderTargetProvider>{info}
                , m_jsSession{Napi::Persistent(info[0].As<Napi::Object>())}
                , m_session{*XRSession::Unwrap(m_jsSession.Value())}
            {
                auto createRenderTexture{info[1].As<Napi::Function>()};
                auto destroyRenderTexture{info[2].As<Napi::Function>()};
                m_session.SetRenderTextureFunctions(createRenderTexture, destroyRenderTexture);
            }

        private:
            Napi::ObjectReference m_jsSession{};
            XRSession& m_session;

            Napi::Value GetRenderTargetForEye(const Napi::CallbackInfo& info)
            {
                const std::string eye{info[0].As<Napi::String>().Utf8Value()};
                return m_session.GetRenderTargetForEye(eye);
            }
        };

        // Implementation of the XR interface: https://immersive-web.github.io/webxr/#xr-interface
        class XR : public Napi::ObjectWrap<XR>
        {
            static constexpr auto JS_CLASS_NAME = "NativeXR";
            static constexpr auto JS_NAVIGATOR_NAME = "navigator";
            static constexpr auto JS_XR_NAME = "xr";
            static constexpr auto JS_NATIVE_NAME = "native";

        public:
            static void Initialize(Napi::Env env, std::shared_ptr<Plugins::NativeXr::Impl> nativeXr)
            {
                Napi::HandleScope scope{env};

                Napi::Function func = DefineClass(
                    env,
                    JS_CLASS_NAME,
                    {
                        InstanceMethod("isSessionSupported", &XR::IsSessionSupported),
                        InstanceMethod("requestSession", &XR::RequestSession),
                        InstanceMethod("getWebXRRenderTarget", &XR::GetWebXRRenderTarget),
                        InstanceMethod("getNativeRenderTargetProvider", &XR::GetNativeRenderTargetProvider),
                        InstanceAccessor("nativeXrContext", &XR::GetNativeXrContext, nullptr),
                        InstanceAccessor("nativeXrContextType", &XR::GetNativeXrContextType, nullptr),
                        InstanceMethod("getNativeAnchor", &XR::GetNativeAnchor),
                        InstanceMethod("declareNativeAnchor", &XR::DeclareNativeAnchor),
                        InstanceValue(JS_NATIVE_NAME, Napi::Value::From(env, true)),
                    });

                Napi::Object global = env.Global();
                Napi::Object navigator;
                if (global.Has(JS_NAVIGATOR_NAME))
                {
                    navigator = global.Get(JS_NAVIGATOR_NAME).As<Napi::Object>();
                }
                else
                {
                    navigator = Napi::Object::New(env);
                    global.Set(JS_NAVIGATOR_NAME, navigator);
                }

                auto xr = func.New({});
                XR::Unwrap(xr)->m_xr = std::move(nativeXr);
                navigator.Set(JS_XR_NAME, xr);
            }

            XR(const Napi::CallbackInfo& info)
                : Napi::ObjectWrap<XR>{info}
                , m_runtimeScheduler{JsRuntime::GetFromJavaScript(info.Env())}
            {
            }

        private:
            JsRuntimeScheduler m_runtimeScheduler;
            std::shared_ptr<Plugins::NativeXr::Impl> m_xr{};

            Napi::Value IsSessionSupported(const Napi::CallbackInfo& info)
            {
                std::string sessionTypeString = info[0].As<Napi::String>().Utf8Value();
                xr::SessionType sessionType{xr::SessionType::INVALID};

                if (sessionTypeString == XRSessionType::IMMERSIVE_VR)
                {
                    sessionType = xr::SessionType::IMMERSIVE_VR;
                }
                else if (sessionTypeString == XRSessionType::IMMERSIVE_AR)
                {
                    sessionType = xr::SessionType::IMMERSIVE_AR;
                }
                else if (sessionTypeString == XRSessionType::INLINE)
                {
                    sessionType = xr::SessionType::INLINE;
                }

                auto deferred = Napi::Promise::Deferred::New(info.Env());

                // Fire off the IsSessionSupported task.
                xr::System::IsSessionSupportedAsync(sessionType)
                    .then(m_runtimeScheduler,
                        arcana::cancellation::none(),
                        [deferred, env = info.Env()](bool result) {
                            deferred.Resolve(Napi::Boolean::New(env, result));
                        });

                return deferred.Promise();
            }

            Napi::Value RequestSession(const Napi::CallbackInfo& info)
            {
                return XRSession::CreateAsync(info, m_xr);
            }

            Napi::Value GetWebXRRenderTarget(const Napi::CallbackInfo& info)
            {
                return NativeWebXRRenderTarget::New(info);
            }

            Napi::Value GetNativeRenderTargetProvider(const Napi::CallbackInfo& info)
            {
                return NativeRenderTargetProvider::New(info);
            }

            Napi::Value GetNativeXrContext(const Napi::CallbackInfo& info)
            {
                const auto nativeExtension = m_xr->GetNativeXrContext();
                if (nativeExtension)
                {
                    return Napi::Number::From(info.Env(), nativeExtension);
                }

                return info.Env().Undefined();
            }

            Napi::Value GetNativeXrContextType(const Napi::CallbackInfo& info)
            {
                const auto nativeExtensionType = m_xr->GetNativeXrContextType();
                if (!nativeExtensionType.empty())
                {
                    return Napi::String::From(info.Env(), nativeExtensionType);
                }

                return info.Env().Undefined();
            }

            Napi::Value GetNativeAnchor(const Napi::CallbackInfo& info)
            {
                if (info.Length() != 1 ||
                    !info[0].IsObject())
                {
                    throw std::runtime_error{"A single object argument is required."};
                }

                const auto xrAnchor{ XRAnchor::Unwrap(info[0].ToObject()) };
                const auto anchor{ xrAnchor->GetNativeAnchor() };
                if (anchor.NativeAnchor != nullptr)
                {
                    return Napi::Number::From(info.Env(), reinterpret_cast<uintptr_t>(anchor.NativeAnchor));
                }

                return info.Env().Undefined();
            }

            Napi::Value DeclareNativeAnchor(const Napi::CallbackInfo& info)
            {
                if (info.Length() != 2 ||
                    !info[0].IsObject() /*XRSession*/ ||
                    !info[1].IsNumber() /*NativeAnchorPtr*/)
                {
                    throw std::runtime_error{"Invalid argument provided."};
                }

                const auto session = XRSession::Unwrap(info[0].As<Napi::Object>());
                const auto anchorPtr = reinterpret_cast<void*>(static_cast<uintptr_t>(info[1].As<Napi::Number>().DoubleValue()));
                return session->DeclareNativeAnchor(info.Env(), anchorPtr);
            }
        };
    }

    namespace Plugins
    {
        NativeXr::NativeXr(std::shared_ptr<Impl> impl)
            : m_impl{std::move(impl)}
        {
        }

        NativeXr::~NativeXr()
        {
        }

        NativeXr NativeXr::Initialize(Napi::Env env)
        {
            auto impl{std::make_shared<Impl>(env)};

            PointerEvent::Initialize(env);

            XRWebGLBinding::Initialize(env);
            XRWebGLLayer::Initialize(env);
            XRRigidTransform::Initialize(env);
            XRView::Initialize(env);
            XRViewerPose::Initialize(env);
            XRPose::Initialize(env);
            XRReferenceSpace::Initialize(env);
            XRFrame::Initialize(env);
            XRHand::Initialize(env);
            XRPlane::Initialize(env);
            XRMesh::Initialize(env);
            XRAnchor::Initialize(env);
            XRHitTestSource::Initialize(env);
            XRHitTestResult::Initialize(env);
            XRRay::Initialize(env);
            XRSession::Initialize(env);
            NativeWebXRRenderTarget::Initialize(env);
            NativeRenderTargetProvider::Initialize(env);
            XR::Initialize(env, impl);

            return {impl};
        }

        void NativeXr::UpdateWindow(void* windowPtr)
        {
            m_impl->UpdateWindow(windowPtr);
        }

        void NativeXr::SetSessionStateChangedCallback(std::function<void(bool)> callback)
        {
            m_impl->SetSessionStateChangedCallback(std::move(callback));
        }
    }
}<|MERGE_RESOLUTION|>--- conflicted
+++ resolved
@@ -392,14 +392,6 @@
                 return m_sessionState->Session->TrySetPreferredMeshDetectorOptions(options);
             }
             
-            std::vector<std::string>* GetImageTrackingScores() {
-                return m_sessionState->Session->GetImageTrackingScores();
-            }
-            
-            void CreateAugmentedImageDatabase(const std::vector<xr::System::Session::ImageTrackingRequest>& requests) {
-                return m_sessionState->Session->CreateAugmentedImageDatabase(requests);
-            }
-
             std::vector<std::string>* GetImageTrackingScores() {
                 return m_sessionState->Session->GetImageTrackingScores();
             }
@@ -3033,11 +3025,7 @@
                     m_xrFrame.Update(Env(), frame, m_timestamp);
 
                     if (m_imageTrackingRequests.size() > 0) {
-<<<<<<< HEAD
-                        // Create the image database
-=======
                         // Kick off creation of the augmented image database.
->>>>>>> a0a44125
                         m_xr->CreateAugmentedImageDatabase(m_imageTrackingRequests);
 
                         // Clean up image tracking requests
@@ -3233,11 +3221,6 @@
                 if (imageTrackingScores == nullptr) {
                     return info.Env().Undefined();
                 }
-<<<<<<< HEAD
-                
-=======
-
->>>>>>> a0a44125
                 auto results{Napi::Array::New(info.Env(), imageTrackingScores->size())};
                 uint32_t index{0};
 
