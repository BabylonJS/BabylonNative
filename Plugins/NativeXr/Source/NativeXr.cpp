#include <Babylon/Plugins/NativeXr.h>

#include <Babylon/JsRuntimeScheduler.h>

#include <XR.h>

#include <bx/bx.h>
#include <bx/math.h>
#include <bgfx/bgfx.h>

#include <FrameBuffer.h>
#include <GraphicsImpl.h>

#include <algorithm>
#include <set>
#include <memory>
#include <napi/napi.h>
#include <napi/napi_pointer.h>
#include <arcana/threading/task.h>
#include <arcana/tracing/trace_region.h>

#include <bimg/bimg.h>

namespace
{
    bgfx::TextureFormat::Enum XrTextureFormatToBgfxFormat(xr::TextureFormat format)
    {
        switch (format)
        {
            // Color Formats
            // NOTE: Use linear formats even though XR requests sRGB to match what happens on the web.
            //       WebGL shaders expect sRGB output while native shaders expect linear output.
            case xr::TextureFormat::BGRA8_SRGB:
                return bgfx::TextureFormat::BGRA8;
            case xr::TextureFormat::RGBA8_SRGB:
                return bgfx::TextureFormat::RGBA8;

            // Depth Formats
            case xr::TextureFormat::D24S8:
                return bgfx::TextureFormat::D24S8;
            case xr::TextureFormat::D16:
                return bgfx::TextureFormat::D16;

            default:
                throw std::runtime_error{"Unsupported texture format"};
        }
    }

    // clang-format off
    constexpr std::array<float, 16> IDENTITY_MATRIX{
        1.f, 0.f, 0.f, 0.f,
        0.f, 1.f, 0.f, 0.f,
        0.f, 0.f, 1.f, 0.f,
        0.f, 0.f, 0.f, 1.f
    };
    // clang-format on

    std::array<float, 16> CreateTransformMatrix(const xr::Space& space, bool viewSpace = true)
    {
        auto& quat = space.Pose.Orientation;
        auto& pos = space.Pose.Position;

        // Quaternion to matrix from https://github.com/BabylonJS/Babylon.js/blob/v4.0.0/src/Maths/math.ts#L6245-L6283
        const float xx{quat.X * quat.X};
        const float yy{quat.Y * quat.Y};
        const float zz{quat.Z * quat.Z};
        const float xy{quat.X * quat.Y};
        const float zw{quat.Z * quat.W};
        const float zx{quat.Z * quat.X};
        const float yw{quat.Y * quat.W};
        const float yz{quat.Y * quat.Z};
        const float xw{quat.X * quat.W};

        auto worldSpaceTransform{IDENTITY_MATRIX};

        worldSpaceTransform[0] = 1.f - (2.f * (yy + zz));
        worldSpaceTransform[1] = 2.f * (xy + zw);
        worldSpaceTransform[2] = 2.f * (zx - yw);
        worldSpaceTransform[3] = 0.f;

        worldSpaceTransform[4] = 2.f * (xy - zw);
        worldSpaceTransform[5] = 1.f - (2.f * (zz + xx));
        worldSpaceTransform[6] = 2.f * (yz + xw);
        worldSpaceTransform[7] = 0.f;

        worldSpaceTransform[8] = 2.f * (zx + yw);
        worldSpaceTransform[9] = 2.f * (yz - xw);
        worldSpaceTransform[10] = 1.f - (2.f * (yy + xx));
        worldSpaceTransform[11] = 0.f;

        // Insert position into rotation matrix.
        worldSpaceTransform[12] = pos.X;
        worldSpaceTransform[13] = pos.Y;
        worldSpaceTransform[14] = pos.Z;
        worldSpaceTransform[15] = 1.f;

        if (viewSpace)
        {
            // Invert to get the view space transform.
            std::array<float, 16> viewSpaceTransform{};
            bx::mtxInverse(viewSpaceTransform.data(), worldSpaceTransform.data());

            return viewSpaceTransform;
        }
        else
        {
            return worldSpaceTransform;
        }
    }

    constexpr std::array<const char*, 25> HAND_JOINT_NAMES
    {
        "wrist",

        "thumb-metacarpal",
        "thumb-phalanx-proximal",
        "thumb-phalanx-distal",
        "thumb-tip",

        "index-finger-metacarpal",
        "index-finger-phalanx-proximal",
        "index-finger-phalanx-intermediate",
        "index-finger-phalanx-distal",
        "index-finger-tip",

        "middle-finger-metacarpal",
        "middle-finger-phalanx-proximal",
        "middle-finger-phalanx-intermediate",
        "middle-finger-phalanx-distal",
        "middle-finger-tip",

        "ring-finger-metacarpal",
        "ring-finger-phalanx-proximal",
        "ring-finger-phalanx-intermediate",
        "ring-finger-phalanx-distal",
        "ring-finger-tip",

        "pinky-finger-metacarpal",
        "pinky-finger-phalanx-proximal",
        "pinky-finger-phalanx-intermediate",
        "pinky-finger-phalanx-distal",
        "pinky-finger-tip"
    };

    void SetXRInputSourceData(Napi::Object& jsInputSource, xr::System::Session::Frame::InputSource& inputSource)
    {
        auto env = jsInputSource.Env();
        jsInputSource.Set("targetRaySpace", Napi::External<xr::Space>::New(env, &inputSource.AimSpace));
        jsInputSource.Set("gripSpace", Napi::External<xr::Space>::New(env, &inputSource.GripSpace));

        // Don't set hands up unless hand data is supported/available
        if (inputSource.HandTrackedThisFrame || inputSource.JointsTrackedThisFrame)
        {
            auto profiles = Napi::Array::New(env, 2);
            profiles.Set(uint32_t{0}, Napi::String::New(env, "generic-hand-select-grasp"));
            profiles.Set(uint32_t{1}, Napi::String::New(env, "generic-hand-select"));
            jsInputSource.Set("profiles", profiles);

            if (inputSource.JointsTrackedThisFrame)
            {
                const auto shouldInitHand = !jsInputSource.Has("hand");
                auto handJointCollection = shouldInitHand ? Napi::Array::New(env, HAND_JOINT_NAMES.size()) : jsInputSource.Get("hand").As<Napi::Array>();
                if (shouldInitHand)
                {
                    auto jointGetter = [handJointCollection](const Napi::CallbackInfo& info) -> Napi::Value {
                        return handJointCollection.Get(info[0].As<Napi::String>());
                    };

                    handJointCollection.Set("get", Napi::Function::New(env, jointGetter, "get"));
                    handJointCollection.Set("size", static_cast<int>(HAND_JOINT_NAMES.size()));

                    jsInputSource.Set("hand", handJointCollection);
                }

                for (size_t i = 0; i < HAND_JOINT_NAMES.size(); i++)
                {
                    auto napiJoint = Napi::External<xr::System::Session::Frame::JointSpace>::New(env, &inputSource.HandJoints[i]);
                    handJointCollection.Set(HAND_JOINT_NAMES[i], napiJoint);
                }
            }
            else
            {
                // If hand joints aren't available on a hand input, send a null hand object
                jsInputSource.Set("hand", env.Null());
            }
        }
    }

    void SetXRGamepadObjectData(Napi::Object& jsInputSource, Napi::Object& jsGamepadObject, xr::System::Session::Frame::InputSource& inputSource)
    {
        auto env = jsInputSource.Env();
        //Set Gamepad Object
        auto gamepadButtons = Napi::Array::New(env, inputSource.GamepadObject.Buttons.size());
        for (size_t i = 0; i < inputSource.GamepadObject.Buttons.size(); i++)
        {
            auto gamepadButton = Napi::Object::New(env);
            auto napiGamepadPressed = Napi::Boolean::New(env, inputSource.GamepadObject.Buttons[i].Pressed);
            auto napiGamepadTouched = Napi::Boolean::New(env, inputSource.GamepadObject.Buttons[i].Touched);
            auto napiGamepadValue = Napi::Number::New(env, inputSource.GamepadObject.Buttons[i].Value);
            gamepadButton.Set("pressed", napiGamepadPressed);
            gamepadButton.Set("touched", napiGamepadTouched);
            gamepadButton.Set("value", napiGamepadValue);
            gamepadButtons.Set(static_cast<int>(i), gamepadButton);
        }
        jsGamepadObject.Set("buttons", gamepadButtons);

        auto gamepadAxes = Napi::Array::New(env, inputSource.GamepadObject.Axes.size());
        for (size_t i = 0; i < inputSource.GamepadObject.Axes.size(); i++)
        {
            auto napiGamepadAxesValue = Napi::Number::New(env, inputSource.GamepadObject.Axes[i]);
            gamepadAxes.Set(static_cast<int>(i), napiGamepadAxesValue);
        }
        jsGamepadObject.Set("axes", gamepadAxes);
        jsInputSource.Set("gamepad", jsGamepadObject);
    }

    Napi::ObjectReference CreateXRInputSource(xr::System::Session::Frame::InputSource& inputSource, Napi::Env& env)
    {
        constexpr std::array<const char*, 2> HANDEDNESS_STRINGS{
            "left",
            "right"};
        constexpr const char* TARGET_RAY_MODE{"tracked-pointer"};

        auto jsInputSource = Napi::Object::New(env);

        jsInputSource.Set("handedness", Napi::String::New(env, HANDEDNESS_STRINGS[static_cast<size_t>(inputSource.Handedness)]));
        jsInputSource.Set("targetRayMode", TARGET_RAY_MODE);

        auto profiles = Napi::Array::New(env, 1);
        Napi::Value string = Napi::String::New(env, "generic-trigger-squeeze-touchpad-thumbstick");
        profiles.Set(uint32_t{0}, string);
        jsInputSource.Set("profiles", profiles);

        SetXRInputSourceData(jsInputSource, inputSource);

        return Napi::Persistent(jsInputSource);
    }

    void PopulateDetectionBoundary(const Napi::Object& object, xr::DetectionBoundary& detectionBoundary)
    {
        if (object.Has("type"))
        {
            const std::map<std::string, xr::DetectionBoundaryType> detectionBoundaryTypeMap
            {
                {"box", xr::DetectionBoundaryType::Box},
                {"frustum", xr::DetectionBoundaryType::Frustum},
                {"sphere", xr::DetectionBoundaryType::Sphere}
            };
            detectionBoundary.Type = detectionBoundaryTypeMap.at(object.Get("type").As<Napi::String>());
        }

        switch (detectionBoundary.Type)
        {
            case xr::DetectionBoundaryType::Box:
                if (object.Has("extent"))
                {
                    const auto& vector = object.Get("extent").As<Napi::Object>();
                    xr::Vector3f boxDimensions{};
                    boxDimensions.X = vector.Get("x").As<Napi::Number>();
                    boxDimensions.Y = vector.Get("y").As<Napi::Number>();
                    boxDimensions.Z = vector.Get("z").As<Napi::Number>();
                    detectionBoundary.Data = boxDimensions;
                }
                break;
            case xr::DetectionBoundaryType::Frustum:
                if (object.Has("frustum"))
                {
                    const auto& frustum = object.Get("frustum").As<Napi::Object>();
                    xr::Frustum frustumData{};
                    frustumData.FarDistance = frustum.Get("farDistance").As<Napi::Number>();

                    const auto& vector = frustum.Get("position").As<Napi::Object>();
                    frustumData.Pose.Position.X = vector.Get("x").As<Napi::Number>();
                    frustumData.Pose.Position.Y = vector.Get("y").As<Napi::Number>();
                    frustumData.Pose.Position.Z = vector.Get("z").As<Napi::Number>();

                    const auto& quaternion = frustum.Get("orientation").As<Napi::Object>();
                    frustumData.Pose.Orientation.X = quaternion.Get("x").As<Napi::Number>();
                    frustumData.Pose.Orientation.Y = quaternion.Get("y").As<Napi::Number>();
                    frustumData.Pose.Orientation.Z = quaternion.Get("z").As<Napi::Number>();
                    frustumData.Pose.Orientation.W = quaternion.Get("w").As<Napi::Number>();

                    const auto& fov = frustum.Get("fieldOfView").As<Napi::Object>();
                    frustumData.FOV.AngleLeft = fov.Get("angleLeft").As<Napi::Number>();
                    frustumData.FOV.AngleRight = fov.Get("angleRight").As<Napi::Number>();
                    frustumData.FOV.AngleUp = fov.Get("angleUp").As<Napi::Number>();
                    frustumData.FOV.AngleDown = fov.Get("angleDown").As<Napi::Number>();

                    frustumData.FarDistance = frustum.Get("farDistance").As<Napi::Number>();

                    detectionBoundary.Data = frustumData;
                }
                break;
            case xr::DetectionBoundaryType::Sphere:
                if (object.Has("radius"))
                {
                    detectionBoundary.Data = object.Get("radius").As<Napi::Number>();
                }
                break;
        }
    }

    xr::GeometryDetectorOptions CreateDetectorOptions(const Napi::Object& object)
    {
        xr::GeometryDetectorOptions options{};
        if (object.Has("updateInterval"))
        {
            options.UpdateInterval = object.Get("updateInterval").As<Napi::Number>();
        }

        if (object.Has("detectionBoundary"))
        {
            const auto& detectionBoundary = object.Get("detectionBoundary").As<Napi::Object>();
            PopulateDetectionBoundary(detectionBoundary, options.DetectionBoundary);
        }

        return options;
    }

    void CreateXRGamepadObject(Napi::Object& jsInputSource, xr::System::Session::Frame::InputSource& inputSource)
    {
        auto env = jsInputSource.Env();
        auto jsGamepadObject = Napi::Object::New(env);
        SetXRGamepadObjectData(jsInputSource, jsGamepadObject, inputSource);
    }
}

// NativeXr implementation proper.
namespace Babylon
{
    namespace Plugins
    {
        class NativeXr::Impl final : public std::enable_shared_from_this<NativeXr::Impl>
        {
        public:
            explicit Impl(Napi::Env);

            void UpdateWindow(void* windowPtr);
            void SetSessionStateChangedCallback(std::function<void(bool)> callback);

            arcana::task<void, std::exception_ptr> BeginSessionAsync();
            arcana::task<void, std::exception_ptr> EndSessionAsync();

            void ScheduleFrame(std::function<void(const xr::System::Session::Frame&)>&& callback);

            void SetRenderTextureFunctions(const Napi::Function& createFunction, const Napi::Function& destroyFunction)
            {
                m_sessionState->CreateRenderTexture = Napi::Persistent(createFunction);
                m_sessionState->DestroyRenderTexture = Napi::Persistent(destroyFunction);
            }

            Napi::Value GetRenderTargetForViewIndex(uint32_t viewIndex) const
            {
                const auto& activeViewConfigs = m_sessionState->ActiveViewConfigurations;
                if (activeViewConfigs.size() <= viewIndex ||
                    activeViewConfigs[viewIndex] == nullptr ||
                    !activeViewConfigs[viewIndex]->Initialized)
                {
                    return m_env.Null();
                }
                
                const auto viewConfig = activeViewConfigs[viewIndex];
                const auto startViewIdx = m_sessionState->ViewConfigurationStartViewIdx[viewConfig];
                return viewConfig->JsTextures[viewConfig->FrameBuffers[viewIndex - startViewIdx]].Value();
            }

            void SetDepthsNarFar(float depthNear, float depthFar)
            {
                m_sessionState->Session->SetDepthsNearFar(depthNear, depthFar);
            }

            void SetPlaneDetectionEnabled(bool enabled)
            {
                m_sessionState->Session->SetPlaneDetectionEnabled(enabled);
            }

            bool TrySetFeaturePointCloudEnabled(bool enabled)
            {
                return m_sessionState->Session->TrySetFeaturePointCloudEnabled(enabled);
            }

            bool TrySetPreferredPlaneDetectorOptions(const xr::GeometryDetectorOptions& options)
            {
                return m_sessionState->Session->TrySetPreferredPlaneDetectorOptions(options);
            }

            bool TrySetMeshDetectorEnabled(const bool enabled)
            {
                return m_sessionState->Session->TrySetMeshDetectorEnabled(enabled);
            }

            bool TrySetPreferredMeshDetectorOptions(const xr::GeometryDetectorOptions& options)
            {
                return m_sessionState->Session->TrySetPreferredMeshDetectorOptions(options);
            }

            uintptr_t GetNativeXrContext()
            {
                return m_system.GetNativeXrContext();
            }

            std::string GetNativeXrContextType()
            {
                return m_system.GetNativeXrContextType();
            }

        private:
            Napi::Env m_env;
            JsRuntimeScheduler m_runtimeScheduler;
            std::mutex m_sessionStateChangedCallbackMutex{};
            std::function<void(bool)> m_sessionStateChangedCallback{};
            void* m_windowPtr{};
            std::optional<arcana::task<void, std::exception_ptr>> m_beginTask{};
            arcana::task<void, std::exception_ptr> m_endTask{arcana::task_from_result<std::exception_ptr>()};

            struct ViewConfiguration final
            {
                void* ColorTexturePointer{nullptr};
                void* DepthTexturePointer{nullptr};
                xr::Size ViewTextureSize{};
                std::vector<FrameBuffer*> FrameBuffers{};
                std::map<FrameBuffer*, Napi::ObjectReference> JsTextures{};
                bool Initialized{false};
            };

            struct SessionState final
            {
                explicit SessionState(GraphicsImpl& graphicsImpl)
                    : GraphicsImpl{graphicsImpl}
                    , Update{GraphicsImpl.GetUpdate("update")}
                {
                }

                GraphicsImpl& GraphicsImpl;
                GraphicsImpl::Update Update;
                Napi::FunctionReference CreateRenderTexture{};
                Napi::FunctionReference DestroyRenderTexture{};
                std::vector<ViewConfiguration*> ActiveViewConfigurations{};
                std::unordered_map<ViewConfiguration*, uint32_t> ViewConfigurationStartViewIdx{};
                std::unordered_map<void*, ViewConfiguration> TextureToViewConfigurationMap{};
                std::shared_ptr<xr::System::Session> Session{};
                std::unique_ptr<xr::System::Session::Frame> Frame{};
                arcana::cancellation_source CancellationSource{};
                bool FrameScheduled{false};
                std::vector<std::function<void(const xr::System::Session::Frame&)>> ScheduleFrameCallbacks{};
                arcana::task<void, std::exception_ptr> FrameTask{arcana::task_from_result<std::exception_ptr>()};
            };

            std::unique_ptr<SessionState> m_sessionState{};
            xr::System m_system{};

            void BeginFrame();
            void BeginUpdate();
            void EndUpdate();
            void EndFrame();

            void NotifySessionStateChanged(bool isSessionActive);
        };

        NativeXr::Impl::Impl(Napi::Env env)
            : m_env{env}
            , m_runtimeScheduler{Babylon::JsRuntime::GetFromJavaScript(env)}
        {
        }

        void NativeXr::Impl::UpdateWindow(void* windowPtr)
        {
            m_windowPtr = windowPtr;
        }

        void NativeXr::Impl::SetSessionStateChangedCallback(std::function<void(bool)> callback)
        {
            {
                std::lock_guard<std::mutex> lock{m_sessionStateChangedCallbackMutex};
                m_sessionStateChangedCallback = std::move(callback);
            }
            NotifySessionStateChanged(m_sessionState != nullptr);
        }

        void NativeXr::Impl::NotifySessionStateChanged(bool isSessionActive)
        {
            std::unique_lock<std::mutex> lock{m_sessionStateChangedCallbackMutex};
            auto sessionStateChangedCallback{m_sessionStateChangedCallback};
            lock.unlock();

            if (sessionStateChangedCallback)
            {
                sessionStateChangedCallback(isSessionActive);
            }
        }

        arcana::task<void, std::exception_ptr> NativeXr::Impl::BeginSessionAsync()
        {
            if (m_beginTask)
            {
                return arcana::task_from_error<void>(std::make_exception_ptr(std::runtime_error{"There is already an immersive XR session either currently active or in the process of being set up. There can only be one immersive XR session at a time."}));
            }

            GraphicsImpl& graphicsImpl{GraphicsImpl::GetFromJavaScript(m_env)};

            // Don't try to start a session while it is still ending.
            m_beginTask.emplace(m_endTask.then(graphicsImpl.AfterRenderScheduler(), arcana::cancellation::none(),
                [this, thisRef{shared_from_this()}, &graphicsImpl]() {
                    assert(m_sessionState == nullptr);

                    m_sessionState = std::make_unique<SessionState>(graphicsImpl);

                    if (!m_system.IsInitialized() &&
                        !m_system.TryInitialize())
                    {
                        throw std::runtime_error{"Failed to initialize xr system."};
                    }

                    return xr::System::Session::CreateAsync(m_system, bgfx::getInternalData()->context, bgfx::getInternalData()->commandQueue, [this, thisRef{shared_from_this()}] { return m_windowPtr; })
                        .then(m_sessionState->GraphicsImpl.AfterRenderScheduler(), arcana::cancellation::none(), [this, thisRef{shared_from_this()}](std::shared_ptr<xr::System::Session> session) {
                            m_sessionState->Session = std::move(session);
                            NotifySessionStateChanged(true);
                        });
                }));

            return m_beginTask.value();
        }

        arcana::task<void, std::exception_ptr> NativeXr::Impl::EndSessionAsync()
        {
            assert(m_beginTask);
            assert(m_sessionState != nullptr);

            m_sessionState->CancellationSource.cancel();

            m_sessionState->ActiveViewConfigurations.clear();
            m_sessionState->ViewConfigurationStartViewIdx.clear();
            m_sessionState->TextureToViewConfigurationMap.clear();
            m_sessionState->ScheduleFrameCallbacks.clear();
            m_sessionState->CreateRenderTexture.Reset();

            // Don't try to end the session while it is still starting.
            m_endTask = m_beginTask->then(arcana::inline_scheduler, arcana::cancellation::none(), [this, thisRef{shared_from_this()}] {
                // Also don't try to end the session while a frame is in progress.
                return m_sessionState->FrameTask;
            }).then(m_sessionState->GraphicsImpl.AfterRenderScheduler(), arcana::cancellation::none(), [this, thisRef{shared_from_this()}](const arcana::expected<void, std::exception_ptr>&) {
                assert(m_sessionState != nullptr);
                assert(m_sessionState->Session != nullptr);
                assert(m_sessionState->Frame == nullptr);

                m_sessionState->Session->RequestEndSession();

                bool shouldEndSession{};
                bool shouldRestartSession{};
                do
                {
                    // Block and burn frames until XR successfully shuts down.
                    m_sessionState->Frame = m_sessionState->Session->GetNextFrame(shouldEndSession, shouldRestartSession);
                    m_sessionState->Frame.reset();
                } while (!shouldEndSession);

                m_sessionState.reset();
                m_beginTask.reset();
                NotifySessionStateChanged(false);
            });

            return m_endTask;
        }

        void NativeXr::Impl::ScheduleFrame(std::function<void(const xr::System::Session::Frame&)>&& callback)
        {
            if (m_sessionState->FrameScheduled)
            {
                return;
            }

            m_sessionState->FrameScheduled = true;

            // REVIEW: This should technically be before the check for m_frameScheduled, but for some
            // reason requestAnimationFrame is being called twice when starting XR.
            m_sessionState->ScheduleFrameCallbacks.emplace_back(callback);

            m_sessionState->FrameTask = arcana::make_task(m_sessionState->Update.Scheduler(), m_sessionState->CancellationSource, [this, thisRef{shared_from_this()}] {
                BeginFrame();

                return arcana::make_task(m_runtimeScheduler, m_sessionState->CancellationSource, [this, updateToken{m_sessionState->Update.GetUpdateToken()}, thisRef{shared_from_this()}]()
                    {
                    m_sessionState->FrameScheduled = false;

                    BeginUpdate();

                    {
                        arcana::trace_region scheduleRegion{"NativeXR::ScheduleFrame invoke JS callbacks"};
                        auto callbacks{std::move(m_sessionState->ScheduleFrameCallbacks)};
                        for (auto& callback : callbacks)
                        {
                            callback(*m_sessionState->Frame);
                        }
                    }

                    EndUpdate();
                }).then(arcana::inline_scheduler, m_sessionState->CancellationSource, [this, thisRef{shared_from_this()}](const arcana::expected<void, std::exception_ptr>& result) {
                    if (!m_sessionState->CancellationSource.cancelled() && result.has_error())
                    {
                        Napi::Error::New(m_env, result.error()).ThrowAsJavaScriptException();
                    }
                }).then(m_sessionState->GraphicsImpl.AfterRenderScheduler(), arcana::cancellation::none(), [this, thisRef{shared_from_this()}](const arcana::expected<void, std::exception_ptr>&) {
                    EndFrame();
                });
            });
        }

        void NativeXr::Impl::BeginFrame()
        {
            assert(m_sessionState != nullptr);
            assert(m_sessionState->Session != nullptr);
            assert(m_sessionState->Frame == nullptr);

            arcana::trace_region beginFrameRegion{"NativeXR::BeginFrame"};

            bool shouldEndSession{};
            bool shouldRestartSession{};
            m_sessionState->Frame = m_sessionState->Session->GetNextFrame(shouldEndSession, shouldRestartSession, [this](void* texturePointer) {
                return arcana::make_task(m_runtimeScheduler, arcana::cancellation::none(), [this, texturePointer]() {
                    const auto itViewConfig{m_sessionState->TextureToViewConfigurationMap.find(texturePointer)};
                    if (itViewConfig != m_sessionState->TextureToViewConfigurationMap.end())
                    {
                        auto& viewConfig = itViewConfig->second;
                        auto& frameBuffers = viewConfig.FrameBuffers;
                        for (const auto& frameBuffer : frameBuffers)
                        {
                            auto& jsTexture = viewConfig.JsTextures[frameBuffer];
                            m_sessionState->DestroyRenderTexture.Call({jsTexture.Value()});
                        }

                        m_sessionState->TextureToViewConfigurationMap.erase(texturePointer);
                    }
                }).then(m_sessionState->GraphicsImpl.AfterRenderScheduler(), arcana::cancellation::none(), []{}); // Ensure continuations run on the render thread if they use inline_scheduler.
            });

            // Ending a session outside of calls to EndSessionAsync() is currently not supported.
            assert(!shouldEndSession);
            assert(m_sessionState->Frame != nullptr);
        }

        void NativeXr::Impl::BeginUpdate()
        {
            arcana::trace_region beginUpdateRegion{"NativeXR::BeginUpdate"};

            m_sessionState->ActiveViewConfigurations.resize(m_sessionState->Frame->Views.size());
            for (uint32_t viewIdx = 0; viewIdx < m_sessionState->Frame->Views.size(); viewIdx++)
            {
                const auto& view = m_sessionState->Frame->Views[viewIdx];
                const auto& it{m_sessionState->TextureToViewConfigurationMap.find(view.ColorTexturePointer)};

                if (it == m_sessionState->TextureToViewConfigurationMap.end() || 
                    it->second.ViewTextureSize.Width != view.ColorTextureSize.Width || 
                    it->second.ViewTextureSize.Height != view.ColorTextureSize.Height ||
                    it->second.ViewTextureSize.Depth != view.ColorTextureSize.Depth)
                {
                    auto& viewConfig = m_sessionState->TextureToViewConfigurationMap[view.ColorTexturePointer] = {};
                    m_sessionState->ActiveViewConfigurations[viewIdx] = &viewConfig;
                    m_sessionState->ViewConfigurationStartViewIdx[&viewConfig] = viewIdx;

                    viewConfig.ColorTexturePointer = view.ColorTexturePointer;
                    viewConfig.DepthTexturePointer = view.DepthTexturePointer;
                    viewConfig.ViewTextureSize = view.ColorTextureSize;

                    // If a texture width or height is 0, bgfx will assert (can't create 0 sized texture). Asserting here instead of deeper in bgfx rendering.
                    // Depth (numLayers) can be 0, bgfx will just reinterpret it as max(numLayers, 1).
                    assert(view.ColorTextureSize.Width != 0);
                    assert(view.ColorTextureSize.Height != 0);
                    assert(view.ColorTextureSize.Width == view.DepthTextureSize.Width);
                    assert(view.ColorTextureSize.Height == view.DepthTextureSize.Height);
                    assert(view.ColorTextureSize.Depth == view.DepthTextureSize.Depth);

                    const auto textureWidth = static_cast<uint16_t>(view.ColorTextureSize.Width);
                    const auto textureHeight = static_cast<uint16_t>(view.ColorTextureSize.Height);
                    const auto textureLayers = std::max(static_cast<uint16_t>(1), static_cast<uint16_t>(view.ColorTextureSize.Depth));

                    // Create textures with the desired size. It will be freed and replaced with overrideInternal call
                    // This is mandatory as overrideInternal do not update texture size.
                    // And size is used for determining viewport when rendering to texture.
                    auto colorTextureFormat = XrTextureFormatToBgfxFormat(view.ColorTextureFormat);
                    auto colorTexture = bgfx::createTexture2D(textureWidth, textureHeight, false, textureLayers, colorTextureFormat, BGFX_TEXTURE_RT);
                    m_sessionState->GraphicsImpl.AddTexture(colorTexture, textureWidth, textureHeight, false, textureLayers, colorTextureFormat);

                    auto depthTextureFormat = XrTextureFormatToBgfxFormat(view.DepthTextureFormat);
                    auto depthTexture = bgfx::createTexture2D(textureWidth, textureHeight, false, textureLayers, depthTextureFormat, BGFX_TEXTURE_RT);
                    m_sessionState->GraphicsImpl.AddTexture(depthTexture, textureWidth, textureHeight, false, textureLayers, depthTextureFormat);

                    auto requiresAppClear = view.RequiresAppClear;

                    arcana::make_task(m_sessionState->GraphicsImpl.AfterRenderScheduler(), arcana::cancellation::none(), [colorTexture, depthTexture, &viewConfig]() {
                        bgfx::overrideInternal(colorTexture, reinterpret_cast<uintptr_t>(viewConfig.ColorTexturePointer));
                        bgfx::overrideInternal(depthTexture, reinterpret_cast<uintptr_t>(viewConfig.DepthTexturePointer));
                    }).then(m_runtimeScheduler, m_sessionState->CancellationSource, [this, thisRef{shared_from_this()}, colorTexture, depthTexture, requiresAppClear, &viewConfig]() {
                        const auto eyeCount = std::max(static_cast<uint16_t>(1), static_cast<uint16_t>(viewConfig.ViewTextureSize.Depth));
                        // TODO (rgerd): Remove old framebuffers from resource table?
                        viewConfig.FrameBuffers.resize(eyeCount);
                        for (uint16_t eyeIdx = 0; eyeIdx < eyeCount; eyeIdx++)
                        {
                            std::array<bgfx::Attachment, 2> attachments{};
                            attachments[0].init(colorTexture, bgfx::Access::Write, eyeIdx);
                            attachments[1].init(depthTexture, bgfx::Access::Write, eyeIdx);
                            
                            auto frameBufferHandle = bgfx::createFrameBuffer(static_cast<uint8_t>(attachments.size()), attachments.data(), false);

                            const auto frameBufferPtr = new FrameBuffer(
                                m_sessionState->GraphicsImpl,
                                frameBufferHandle,
                                static_cast<uint16_t>(viewConfig.ViewTextureSize.Width),
                                static_cast<uint16_t>(viewConfig.ViewTextureSize.Height),
                                true,
                                true,
                                true);

                            auto& frameBuffer = *frameBufferPtr;

                            // WebXR, at least in its current implementation, specifies an implicit default clear to black.
                            // https://immersive-web.github.io/webxr/#xrwebgllayer-interface
                            frameBuffer.Clear(*m_sessionState->Update.GetUpdateToken().GetEncoder(), BGFX_CLEAR_COLOR | BGFX_CLEAR_DEPTH | BGFX_CLEAR_STENCIL, 0, 1.0f, 0); 

                            viewConfig.FrameBuffers[eyeIdx] = frameBufferPtr;

                            auto jsWidth{Napi::Value::From(m_env, viewConfig.ViewTextureSize.Width)};
                            auto jsHeight{Napi::Value::From(m_env, viewConfig.ViewTextureSize.Height)};
                            auto jsFrameBuffer{Napi::Pointer<FrameBuffer>::Create(m_env, frameBufferPtr, Napi::NapiPointerDeleter(frameBufferPtr))};
                            viewConfig.JsTextures[frameBufferPtr] = Napi::Persistent(m_sessionState->CreateRenderTexture.Call({jsWidth, jsHeight, jsFrameBuffer}).As<Napi::Object>());
                            // OpenXR doesn't pre-clear textures, and so we need to make sure the render target gets cleared before rendering the scene.
                            // ARCore and ARKit effectively pre-clear by pre-compositing the camera feed.
                            if (requiresAppClear)
                            {
                                viewConfig.JsTextures[frameBufferPtr].Set("skipInitialClear", false);
                            }
                        }
                        viewConfig.Initialized = true;
                    }).then(arcana::inline_scheduler, m_sessionState->CancellationSource, [env{m_env}](const arcana::expected<void, std::exception_ptr>& result) {
                        if (result.has_error())
                        {
                            Napi::Error::New(env, result.error()).ThrowAsJavaScriptException();
                        }
                    });
                }
                else
                {
                    auto& viewConfig = it->second;
                    m_sessionState->ActiveViewConfigurations[viewIdx] = &viewConfig;
                    m_sessionState->ViewConfigurationStartViewIdx.try_emplace(&viewConfig, viewIdx);
                }
            }
        }

        void NativeXr::Impl::EndUpdate()
        {
            arcana::trace_region endUpdateRegion{"NativeXR::EndUpdate"};
            m_sessionState->ActiveViewConfigurations.clear();
            m_sessionState->ViewConfigurationStartViewIdx.clear();
        }

        void NativeXr::Impl::EndFrame()
        {
            assert(m_sessionState != nullptr);
            assert(m_sessionState->Session != nullptr);
            assert(m_sessionState->Frame != nullptr);

            arcana::trace_region endFrameRegion{"NativeXR::EndFrame"};

            m_sessionState->Frame.reset();
        }
    }

    namespace
    {
        class XRFrame;

        struct XRSessionType
        {
            static constexpr auto IMMERSIVE_VR{"immersive-vr"};
            static constexpr auto IMMERSIVE_AR{"immersive-ar"};
            static constexpr auto INLINE{"inline"};
        };

        struct XRReferenceSpaceType
        {
            static constexpr auto VIEWER{"viewer"};
            // static constexpr auto LOCAL{"local"};
            // static constexpr auto LOCAL_FLOOR{"local-floor"};
            // static constexpr auto BOUNDED_FLOOR{"bounded-floor"};
            static constexpr auto UNBOUNDED{"unbounded"};
        };

        struct XRHitTestTrackableType
        {
            static constexpr auto POINT{"point"};
            static constexpr auto PLANE{"plane"};
            static constexpr auto MESH{"mesh"};
        };

        struct XREye
        {
            static constexpr auto NONE{"none"};
            static constexpr auto LEFT{"left"};
            static constexpr auto RIGHT{"right"};

            static auto IndexToEye(size_t idx)
            {
                switch (idx)
                {
                    case 0:
                        return LEFT;
                    case 1:
                        return RIGHT;
                    case 2:
                        return NONE;
                    default:
                        throw std::runtime_error{"Unsupported index"};
                }
            }

            static uint32_t EyeToIndex(const std::string& eye)
            {
                if (eye == LEFT)
                {
                    return 0;
                }
                else if (eye == RIGHT)
                {
                    return 1;
                }
                else if (eye == NONE)
                {
                    return 2;
                }
                else
                {
                    throw std::runtime_error{"Unsupported eye"};
                }
            }
        };

        class PointerEvent : public Napi::ObjectWrap<PointerEvent>
        {
            static constexpr auto JS_CLASS_NAME = "PointerEvent";

        public:
            static void Initialize(Napi::Env& env)
            {
                Napi::Function func = DefineClass(
                    env,
                    JS_CLASS_NAME,
                    {});

                env.Global().Set(JS_CLASS_NAME, func);
            }

            static Napi::Object New(const Napi::CallbackInfo& info)
            {
                return info.Env().Global().Get(JS_CLASS_NAME).As<Napi::Function>().New({});
            }

            PointerEvent(const Napi::CallbackInfo& info)
                : Napi::ObjectWrap<PointerEvent>{info}
            {
                auto thisObject = info.This().As<Napi::Object>();
                Napi::Object params = info[1].As<Napi::Object>();
                thisObject.Set("pointerId", params.Get("pointerId"));
                thisObject.Set("pointerType", params.Get("pointerType"));
            }
        };

        class XRWebGLBinding : public Napi::ObjectWrap<XRWebGLBinding>
        {
            static constexpr auto JS_CLASS_NAME = "XRWebGLBinding";

        public:
            static void Initialize(Napi::Env env)
            {
                Napi::HandleScope scope{env};

                Napi::Function func = DefineClass(
                    env,
                    JS_CLASS_NAME,
                    {
                    });

                env.Global().Set(JS_CLASS_NAME, func);
            }

            static Napi::Object New(const Napi::CallbackInfo& info)
            {
                return info.Env().Global().Get(JS_CLASS_NAME).As<Napi::Function>().New({});
            }

            XRWebGLBinding(const Napi::CallbackInfo& info)
                : Napi::ObjectWrap<XRWebGLBinding>{info}
            {
            }
        };

        class XRWebGLLayer : public Napi::ObjectWrap<XRWebGLLayer>
        {
            static constexpr auto JS_CLASS_NAME = "XRWebGLLayer";

        public:
            static void Initialize(Napi::Env env)
            {
                Napi::HandleScope scope{env};

                Napi::Function func = DefineClass(
                    env,
                    JS_CLASS_NAME,
                    {
                        InstanceMethod("getViewport", &XRWebGLLayer::GetViewport),
                    });

                env.Global().Set(JS_CLASS_NAME, func);
            }

            static Napi::Object New(const Napi::CallbackInfo& info)
            {
                return info.Env().Global().Get(JS_CLASS_NAME).As<Napi::Function>().New({});
            }

            XRWebGLLayer(const Napi::CallbackInfo& info)
                : Napi::ObjectWrap<XRWebGLLayer>{info}
            {
            }

        private:
            Napi::Value GetViewport(const Napi::CallbackInfo& info)
            {
                return info.This().As<Napi::Object>().Get("viewport");
            }
        };

        class XRRigidTransform : public Napi::ObjectWrap<XRRigidTransform>
        {
            static constexpr auto JS_CLASS_NAME = "XRRigidTransform";
            // static constexpr size_t VECTOR_SIZE = 4;
            static constexpr size_t MATRIX_SIZE = 16;

        public:
            static void Initialize(Napi::Env env)
            {
                Napi::HandleScope scope{env};

                Napi::Function func = DefineClass(
                    env,
                    JS_CLASS_NAME,
                    {
                        InstanceAccessor("position", &XRRigidTransform::Position, nullptr),
                        InstanceAccessor("orientation", &XRRigidTransform::Orientation, nullptr),
                        InstanceAccessor("matrix", &XRRigidTransform::Matrix, nullptr),
                    });

                env.Global().Set(JS_CLASS_NAME, func);
            }

            static Napi::Object New(const Napi::Env& env)
            {
                return env.Global().Get(JS_CLASS_NAME).As<Napi::Function>().New({});
            }

            XRRigidTransform(const Napi::CallbackInfo& info)
                : Napi::ObjectWrap<XRRigidTransform>{info}
                , m_matrix{Napi::Persistent(Napi::Float32Array::New(info.Env(), MATRIX_SIZE))}
            {
                if (info.Length() == 2)
                {
                    m_position = Napi::Persistent(info[0].As<Napi::Object>());
                    m_orientation = Napi::Persistent(info[1].As<Napi::Object>());
                }
                else
                {
                    auto position{Napi::Object::New(info.Env())};
                    position.Set("x", 0.f);
                    position.Set("y", 0.f);
                    position.Set("z", 0.f);
                    position.Set("w", 1.f);
                    m_position = Napi::Persistent(position);

                    auto orientation{Napi::Object::New(info.Env())};
                    orientation.Set("x", 0.f);
                    orientation.Set("y", 0.f);
                    orientation.Set("z", 0.f);
                    orientation.Set("w", 1.f);
                    m_orientation = Napi::Persistent(orientation);
                }
            }

            void Update(XRRigidTransform* transform)
            {
                Update({transform->GetNativePose()}, false);
            }

            void Update(const xr::Space& space, bool isViewSpace)
            {
                auto position = m_position.Value();
                position.Set("x", space.Pose.Position.X);
                position.Set("y", space.Pose.Position.Y);
                position.Set("z", space.Pose.Position.Z);
                position.Set("w", 1.f);

                auto orientation = m_orientation.Value();
                orientation.Set("x", space.Pose.Orientation.X);
                orientation.Set("y", space.Pose.Orientation.Y);
                orientation.Set("z", space.Pose.Orientation.Z);
                orientation.Set("w", space.Pose.Orientation.W);

                std::memcpy(m_matrix.Value().Data(), CreateTransformMatrix(space, isViewSpace).data(), m_matrix.Value().ByteLength());
            }

            void Update(const xr::Space& space, Napi::ArrayBuffer& outVectorData, Napi::ArrayBuffer& outMatrixData, bool isViewSpace)
            {
                float posAndOrientationData[8];
                posAndOrientationData[0] = space.Pose.Position.X;
                posAndOrientationData[1] = space.Pose.Position.Y;
                posAndOrientationData[2] = space.Pose.Position.Z;
                posAndOrientationData[3] = 1.f;
                posAndOrientationData[4] = space.Pose.Orientation.X;
                posAndOrientationData[5] = space.Pose.Orientation.Y;
                posAndOrientationData[6] = space.Pose.Orientation.Z;
                posAndOrientationData[7] = space.Pose.Orientation.W;

                std::memcpy(outVectorData.Data(), posAndOrientationData, sizeof(float) * 8);
                std::memcpy(outMatrixData.Data(), CreateTransformMatrix(space, isViewSpace).data(), sizeof(float) * 16);
            }

            void Update(const xr::Pose& pose)
            {
                xr::Space space{{pose}};
                Update(space, true);
            }

            xr::Pose GetNativePose()
            {
                auto position = m_position.Value();
                auto orientation = m_orientation.Value();
                return {
                    {position.Get("x").ToNumber().FloatValue(), position.Get("y").ToNumber().FloatValue(), position.Get("z").ToNumber().FloatValue()},
                    {orientation.Get("x").ToNumber().FloatValue(), orientation.Get("y").ToNumber().FloatValue(), orientation.Get("z").ToNumber().FloatValue(), orientation.Get("w").ToNumber().FloatValue()}};
            }

        private:
            Napi::ObjectReference m_position{};
            Napi::ObjectReference m_orientation{};
            Napi::Reference<Napi::Float32Array> m_matrix{};

            Napi::Value Position(const Napi::CallbackInfo&)
            {
                return m_position.Value();
            }

            Napi::Value Orientation(const Napi::CallbackInfo&)
            {
                return m_orientation.Value();
            }

            Napi::Value Matrix(const Napi::CallbackInfo&)
            {
                return m_matrix.Value();
            }
        };

        class XRView : public Napi::ObjectWrap<XRView>
        {
            static constexpr auto JS_CLASS_NAME = "XRView";
            static constexpr size_t MATRIX_SIZE = 16;

        public:
            static void Initialize(Napi::Env env)
            {
                Napi::HandleScope scope{env};

                Napi::Function func = DefineClass(
                    env,
                    JS_CLASS_NAME,
                    {
                        InstanceAccessor("eye", &XRView::GetEye, nullptr),
                        InstanceAccessor("projectionMatrix", &XRView::GetProjectionMatrix, nullptr),
                        InstanceAccessor("transform", &XRView::GetTransform, nullptr),
                        InstanceAccessor("isFirstPersonObserver", &XRView::IsFirstPersonObserver, nullptr)
                    });

                env.Global().Set(JS_CLASS_NAME, func);
            }

            static Napi::Object New(const Napi::CallbackInfo& info)
            {
                return info.Env().Global().Get(JS_CLASS_NAME).As<Napi::Function>().New({});
            }

            XRView(const Napi::CallbackInfo& info)
                : Napi::ObjectWrap<XRView>{info}
                , m_eyeIdx{0}
                , m_eye{XREye::IndexToEye(m_eyeIdx)}
                , m_projectionMatrix{Napi::Persistent(Napi::Float32Array::New(info.Env(), MATRIX_SIZE))}
                , m_rigidTransform{Napi::Persistent(XRRigidTransform::New(info.Env()))}
                , m_isFirstPersonObserver{false}
            {
            }

            void Update(size_t eyeIdx, gsl::span<const float, 16> projectionMatrix, const xr::Space& space, bool isFirstPersonObserver)
            {
                if (eyeIdx != m_eyeIdx)
                {
                    m_eyeIdx = eyeIdx;
                    m_eye = XREye::IndexToEye(m_eyeIdx);
                }

                std::memcpy(m_projectionMatrix.Value().Data(), projectionMatrix.data(), m_projectionMatrix.Value().ByteLength());

                XRRigidTransform::Unwrap(m_rigidTransform.Value())->Update(space, false);

                m_isFirstPersonObserver = isFirstPersonObserver;
            }

        private:
            size_t m_eyeIdx{};
            gsl::czstring<> m_eye{};
            Napi::Reference<Napi::Float32Array> m_projectionMatrix{};
            Napi::ObjectReference m_rigidTransform{};
            bool m_isFirstPersonObserver{};

            Napi::Value GetEye(const Napi::CallbackInfo& info)
            {
                return Napi::String::From(info.Env(), m_eye);
            }

            Napi::Value GetProjectionMatrix(const Napi::CallbackInfo&)
            {
                return m_projectionMatrix.Value();
            }

            Napi::Value GetTransform(const Napi::CallbackInfo&)
            {
                return m_rigidTransform.Value();
            }

            Napi::Value IsFirstPersonObserver(const Napi::CallbackInfo& info)
            {
                return Napi::Boolean::From(info.Env(), m_isFirstPersonObserver);
            }
        };

        class XRViewerPose : public Napi::ObjectWrap<XRViewerPose>
        {
            static constexpr auto JS_CLASS_NAME = "XRViewerPose";

        public:
            static void Initialize(Napi::Env env)
            {
                Napi::HandleScope scope{env};

                Napi::Function func = DefineClass(
                    env,
                    JS_CLASS_NAME,
                    {
                        InstanceAccessor("transform", &XRViewerPose::GetTransform, nullptr),
                        InstanceAccessor("views", &XRViewerPose::GetViews, nullptr),
                        InstanceAccessor("emulatedPosition", &XRViewerPose::GetEmulatedPosition, nullptr),
                    });

                env.Global().Set(JS_CLASS_NAME, func);
            }

            static Napi::Object New(const Napi::CallbackInfo& info)
            {
                return info.Env().Global().Get(JS_CLASS_NAME).As<Napi::Function>().New({});
            }

            XRViewerPose(const Napi::CallbackInfo& info)
                : Napi::ObjectWrap<XRViewerPose>{info}
                , m_jsTransform{Napi::Persistent(XRRigidTransform::New(info.Env()))}
                , m_jsViews{Napi::Persistent(Napi::Array::New(info.Env(), 0))}
                , m_transform{*XRRigidTransform::Unwrap(m_jsTransform.Value())}
                , m_isEmulatedPosition{true}
            {
            }

            void Update(const Napi::CallbackInfo& info, const xr::System::Session::Frame& frame)
            {
                // Update the transform, for now assume that the pose of the first view if it exists represents the viewer transform.
                // This is correct for devices with a single view, but is likely incorrect for devices with multiple views (eg. VR/AR headsets with binocular views).
                if (frame.Views.size() > 0)
                {
                    m_transform.Update(frame.Views[0].Space, true);
                }

                // Update the views array if necessary.
                const auto oldSize = static_cast<uint32_t>(m_views.size());
                const auto newSize = static_cast<uint32_t>(frame.Views.size());
                if (oldSize != newSize)
                {
                    auto newViews = Napi::Array::New(m_jsViews.Env(), newSize);
                    m_views.resize(newSize);

                    for (uint32_t idx = 0; idx < newSize; ++idx)
                    {
                        if (idx < oldSize)
                        {
                            newViews.Set(idx, m_jsViews.Value().Get(idx));
                        }
                        else
                        {
                            newViews.Set(idx, XRView::New(info));
                        }

                        m_views[idx] = XRView::Unwrap(newViews.Get(idx).As<Napi::Object>());
                    }

                    m_jsViews = Napi::Persistent(newViews);
                }

                // Update the individual views.
                for (uint32_t idx = 0; idx < static_cast<uint32_t>(frame.Views.size()); ++idx)
                {
                    const auto& view = frame.Views[idx];
                    m_views[idx]->Update(idx, view.ProjectionMatrix, view.Space, view.IsFirstPersonObserver);
                }

                // Check the frame to see if it has valid tracking, if it does not then the position should
                // be flagged as being emulated.
                m_isEmulatedPosition = !frame.IsTracking;
            }

        private:
            Napi::ObjectReference m_jsTransform{};
            Napi::Reference<Napi::Array> m_jsViews{};

            XRRigidTransform& m_transform;
            std::vector<XRView*> m_views{};
            bool m_isEmulatedPosition;

            Napi::Value GetTransform(const Napi::CallbackInfo& /*info*/)
            {
                return m_jsTransform.Value();
            }

            Napi::Value GetViews(const Napi::CallbackInfo& /*info*/)
            {
                return m_jsViews.Value();
            }

            Napi::Value GetEmulatedPosition(const Napi::CallbackInfo& info)
            {
                return Napi::Boolean::New(info.Env(), m_isEmulatedPosition);
            }
        };

        // Implementation of vanilla XRPose: https://immersive-web.github.io/webxr/#xrpose-interface
        class XRPose : public Napi::ObjectWrap<XRPose>
        {
            static constexpr auto JS_CLASS_NAME = "XRPose";

        public:
            static void Initialize(Napi::Env env)
            {
                Napi::HandleScope scope{env};

                Napi::Function func = DefineClass(
                    env,
                    JS_CLASS_NAME,
                    {
                        InstanceAccessor("transform", &XRPose::GetTransform, nullptr),
                    });

                env.Global().Set(JS_CLASS_NAME, func);
            }

            static Napi::Object New(const Napi::CallbackInfo& info)
            {
                return info.Env().Global().Get(JS_CLASS_NAME).As<Napi::Function>().New({});
            }

            XRPose(const Napi::CallbackInfo& info)
                : Napi::ObjectWrap<XRPose>{info}
                , m_jsTransform{Napi::Persistent(XRRigidTransform::New(info.Env()))}
                , m_transform{*XRRigidTransform::Unwrap(m_jsTransform.Value())}
            {
            }

            void Update(const Napi::CallbackInfo& /*info*/, const xr::Pose& pose)
            {
                // Update the transform.
                m_transform.Update(pose);
            }

            void Update(XRRigidTransform* transform)
            {
                // Update the transform.
                m_transform.Update(transform);
            }

        private:
            Napi::ObjectReference m_jsTransform{};
            XRRigidTransform& m_transform;

            Napi::Value GetTransform(const Napi::CallbackInfo& /*info*/)
            {
                return m_jsTransform.Value();
            }
        };

        // Implementation of XRRay: https://immersive-web.github.io/hit-test/#xrray-interface
        class XRRay : public Napi::ObjectWrap<XRRay>
        {
            static constexpr auto JS_CLASS_NAME = "XRRay";

        public:
            static void Initialize(Napi::Env env)
            {
                Napi::HandleScope scope{env};

                Napi::Function func = DefineClass(
                    env,
                    JS_CLASS_NAME,
                    {
                        InstanceAccessor("origin", &XRRay::Origin, nullptr),
                        InstanceAccessor("direction", &XRRay::Direction, nullptr),
                        InstanceAccessor("matrix", &XRRay::Matrix, nullptr),
                    });

                env.Global().Set(JS_CLASS_NAME, func);
            }

            static Napi::Object New(const Napi::CallbackInfo& info)
            {
                return info.Env().Global().Get(JS_CLASS_NAME).As<Napi::Function>().New({info[0]});
            }

            XRRay(const Napi::CallbackInfo& info)
                : Napi::ObjectWrap<XRRay>{info}
                , m_origin{Napi::Persistent(Napi::Object::New(info.Env()))}
                , m_direction{Napi::Persistent(Napi::Object::New(info.Env()))}
            {
                auto argLength{info.Length()};
                xr::Ray tempVals{};

                tempVals.Direction.Z = -1.0;

                // Currently the constructor is either sent a BABYLON.Vector3, {}, an XRRigidTransform, or {x,y,z,w},{x,y,z,w}
                if (argLength > 0 && info[0].IsObject())
                {
                    auto argumentObject{info[0].As<Napi::Object>()};

                    XRRigidTransform* transform{XRRigidTransform::Unwrap(argumentObject)};
                    if (transform != nullptr)
                    {
                        // The value passed in to the constructor is an XRRigidTransform
                        xr::Pose pose{transform->GetNativePose()};
                        tempVals.Origin = pose.Position;

                        // Grab forward direction from quaternion
                        tempVals.Direction.X = 2 * ((pose.Orientation.X * pose.Orientation.Z) + (pose.Orientation.W * pose.Orientation.Y));
                        tempVals.Direction.Y = 2 * ((pose.Orientation.Y * pose.Orientation.Z) - (pose.Orientation.W * pose.Orientation.X));
                        tempVals.Direction.Z = 1 - (2 * ((pose.Orientation.X * pose.Orientation.X) + (pose.Orientation.Y * pose.Orientation.Y)));
                    }
                    else
                    {
                        if (argumentObject.Has("x"))
                        {
                            tempVals.Origin.X = argumentObject.Get("x").ToNumber().FloatValue();
                        }
                        if (argumentObject.Has("y"))
                        {
                            tempVals.Origin.Y = argumentObject.Get("y").ToNumber().FloatValue();
                        }
                        if (argumentObject.Has("z"))
                        {
                            tempVals.Origin.Z = argumentObject.Get("z").ToNumber().FloatValue();
                        }
                        if (argumentObject.Has("w") && argumentObject.Get("w").ToNumber().FloatValue() != 1.0)
                        {
                            throw Napi::Error::New(info.Env(), "TypeError: w-axis provided for XRRay's Origin is not 1");
                        }
                    }
                }
                if (argLength >= 2 && info[1].IsObject())
                {
                    auto argumentObject{info[1].As<Napi::Object>()};

                    if (argumentObject.Has("x"))
                    {
                        tempVals.Direction.X = argumentObject.Get("x").ToNumber().FloatValue();
                    }
                    if (argumentObject.Has("y"))
                    {
                        tempVals.Direction.Y = argumentObject.Get("y").ToNumber().FloatValue();
                    }
                    if (argumentObject.Has("z"))
                    {
                        tempVals.Direction.Z = argumentObject.Get("z").ToNumber().FloatValue();
                    }
                    if (argumentObject.Has("w") && argumentObject.Get("w").ToNumber().FloatValue() != 0.0)
                    {
                        throw Napi::Error::New(info.Env(), "TypeError: w-axis provided for XRRay's Direction is not 0");
                    }
                }

                // Normalize the direction
                auto norm{bx::normalize(bx::Vec3(tempVals.Direction.X, tempVals.Direction.Y, tempVals.Direction.Z))};
                tempVals.Direction = {norm.x, norm.y, norm.z};

                m_origin.Set("x", Napi::Value::From(info.Env(), tempVals.Origin.X));
                m_origin.Set("y", Napi::Value::From(info.Env(), tempVals.Origin.Y));
                m_origin.Set("z", Napi::Value::From(info.Env(), tempVals.Origin.Z));
                m_origin.Set("w", Napi::Value::From(info.Env(), 1.0));
                m_direction.Set("x", Napi::Value::From(info.Env(), tempVals.Direction.X));
                m_direction.Set("y", Napi::Value::From(info.Env(), tempVals.Direction.Y));
                m_direction.Set("z", Napi::Value::From(info.Env(), tempVals.Direction.Z));
                m_direction.Set("w", Napi::Value::From(info.Env(), 0));
            }

            xr::Ray GetNativeRay()
            {
                xr::Ray nativeRay{{0, 0, 0}, {0, 0, -1}};
                auto originObject{m_origin.Value()};
                nativeRay.Origin.X = originObject.Get("x").ToNumber().FloatValue();
                nativeRay.Origin.Y = originObject.Get("y").ToNumber().FloatValue();
                nativeRay.Origin.Z = originObject.Get("z").ToNumber().FloatValue();

                auto directionObject{m_direction.Value()};
                nativeRay.Direction.X = directionObject.Get("x").ToNumber().FloatValue();
                nativeRay.Direction.Y = directionObject.Get("y").ToNumber().FloatValue();
                nativeRay.Direction.Z = directionObject.Get("z").ToNumber().FloatValue();

                return nativeRay;
            }

        private:
            Napi::ObjectReference m_origin{};
            Napi::ObjectReference m_direction{};

            Napi::Value Origin(const Napi::CallbackInfo&)
            {
                return m_origin.Value();
            }

            Napi::Value Direction(const Napi::CallbackInfo&)
            {
                return m_direction.Value();
            }

            Napi::Value Matrix(const Napi::CallbackInfo& info)
            {
                throw Napi::Error::New(info.Env(), "XRRay.matrix is not implemented");
            }
        };

        // Implementation of the XRReferenceSpace interface: https://immersive-web.github.io/webxr/#xrreferencespace-interface
        class XRReferenceSpace : public Napi::ObjectWrap<XRReferenceSpace>
        {
            static constexpr auto JS_CLASS_NAME = "XRReferenceSpace";

        public:
            static void Initialize(Napi::Env env)
            {
                Napi::HandleScope scope{env};

                Napi::Function func = DefineClass(
                    env,
                    JS_CLASS_NAME,
                    {
                        InstanceMethod("getOffsetReferenceSpace", &XRReferenceSpace::GetOffsetReferenceSpace),
                    });

                env.Global().Set(JS_CLASS_NAME, func);
            }

            static Napi::Object New(const Napi::CallbackInfo& info)
            {
                return info.Env().Global().Get(JS_CLASS_NAME).As<Napi::Function>().New({info[0]});
            }

            static Napi::Object New(const Napi::Env env, Napi::Object napiTransform)
            {
                return env.Global().Get(JS_CLASS_NAME).As<Napi::Function>().New({napiTransform});
            }

            XRReferenceSpace(const Napi::CallbackInfo& info)
                : Napi::ObjectWrap<XRReferenceSpace>{info}
            {
                if (info.Length() > 0)
                {
                    if (info[0].IsString())
                    {
                        // TODO: Actually support the different types of reference spaces.
                        const auto referenceSpaceType = info[0].As<Napi::String>().Utf8Value();
                        assert(referenceSpaceType == XRReferenceSpaceType::UNBOUNDED ||
                            referenceSpaceType == XRReferenceSpaceType::VIEWER);
                        (void)XRReferenceSpaceType::UNBOUNDED;
                        (void)XRReferenceSpaceType::VIEWER;
                    }
                    else
                    {
                        m_jsTransform = Napi::Persistent(info[0].As<Napi::Object>());
                    }
                }
            }

            void SetTransform(Napi::Object transformObj)
            {
                m_jsTransform = Napi::Persistent(transformObj);
            }

            XRRigidTransform* GetTransform()
            {
                return XRRigidTransform::Unwrap(m_jsTransform.Value());
            }

        private:
            Napi::Value GetOffsetReferenceSpace(const Napi::CallbackInfo& info)
            {
                // TODO: Handle XRBoundedReferenceSpace case
                // https://immersive-web.github.io/webxr/#dom-xrreferencespace-getoffsetreferencespace

                return XRReferenceSpace::New(info);
            }

            Napi::ObjectReference m_jsTransform{};
        };

        // Implementation of the XRAnchor interface: https://immersive-web.github.io/anchors/#xr-anchor
        class XRAnchor : public Napi::ObjectWrap<XRAnchor>
        {
            static constexpr auto JS_CLASS_NAME = "XRAnchor";

        public:
            static void Initialize(Napi::Env env)
            {
                Napi::HandleScope scope{env};

                Napi::Function func = DefineClass(
                    env,
                    JS_CLASS_NAME,
                    {
                        InstanceMethod("delete", &XRAnchor::Delete),
                    });

                env.Global().Set(JS_CLASS_NAME, func);
            }

            static Napi::Object New(const Napi::Env env)
            {
                return env.Global().Get(JS_CLASS_NAME).As<Napi::Function>().New({});
            }

            XRAnchor(const Napi::CallbackInfo& info)
                : Napi::ObjectWrap<XRAnchor>{info}
                , m_jsAnchorSpace{Napi::External<xr::Space>::New(info.Env(), &m_nativeAnchor.Space)}
            {
                auto jsThis = info.This().As<Napi::Object>();
                jsThis.Set("anchorSpace", m_jsAnchorSpace);
            }

            xr::Anchor& GetNativeAnchor()
            {
                return m_nativeAnchor;
            }

            void SetAnchor(xr::Anchor& nativeAnchor)
            {
                m_nativeAnchor = nativeAnchor;
            }

        private:
<<<<<<< HEAD
            Napi::Value GetAnchorSpace(const Napi::CallbackInfo& info)
            {
                Napi::Object napiTransform = XRRigidTransform::New(info.Env());
                XRRigidTransform* rigidTransform = XRRigidTransform::Unwrap(napiTransform);
                rigidTransform->Update(m_nativeAnchor.Pose);

                Napi::Object napiSpace = XRReferenceSpace::New(info.Env(), napiTransform);
                return std::move(napiSpace);
            }

=======
>>>>>>> 10a80326
            // Marks the anchor as no longer valid, and should be deleted on the next pass.
            void Delete(const Napi::CallbackInfo&)
            {
                m_nativeAnchor.IsValid = false;
            }

            // The native anchor which holds the current position of the anchor, and the native ref to the anchor.
            xr::Anchor m_nativeAnchor{};
            Napi::External<xr::Space> m_jsAnchorSpace{};
        };

        // Implementation of the XRHitTestSource interface: https://immersive-web.github.io/hit-test/#hit-test-source-interface
        class XRHitTestSource : public Napi::ObjectWrap<XRHitTestSource>
        {
            static constexpr auto JS_CLASS_NAME = "XRHitTestSource";

        public:
            static void Initialize(Napi::Env env)
            {
                Napi::HandleScope scope{env};

                Napi::Function func = DefineClass(
                    env,
                    JS_CLASS_NAME,
                    {
                        InstanceMethod("cancel", &XRHitTestSource::Cancel),
                    });

                env.Global().Set(JS_CLASS_NAME, func);
            }

            static Napi::Object New(const Napi::CallbackInfo& info)
            {
                return info.Env().Global().Get(JS_CLASS_NAME).As<Napi::Function>().New({info[0]});
            }

            XRHitTestSource(const Napi::CallbackInfo& info)
                : Napi::ObjectWrap<XRHitTestSource>{info}
            {
                auto options = info[0].As<Napi::Object>();

                if (options.Has("space"))
                {
                    auto spaceValue = options.Get("space");

                    if (spaceValue.IsObject())
                    {
                        m_space = Napi::Persistent(spaceValue.As<Napi::Object>());
                        hasSpace = true;
                    }
                }

                if (options.Has("offsetRay"))
                {
                    m_offsetRay = Napi::Persistent(options.Get("offsetRay").As<Napi::Object>());
                    hasOffsetRay = true;
                }

                if (options.Has("entityTypes"))
                {
                    const auto entityTypeArray = options.Get("entityTypes").As<Napi::Array>();
                    for (uint32_t i = 0; i < entityTypeArray.Length(); i++)
                    {
                        const auto entityType = entityTypeArray.Get(i).As<Napi::String>().Utf8Value();
                        if (entityType == XRHitTestTrackableType::POINT)
                        {
                            m_entityTypes |= xr::HitTestTrackableType::POINT;
                        }
                        else if (entityType == XRHitTestTrackableType::PLANE)
                        {
                            m_entityTypes |= xr::HitTestTrackableType::PLANE;
                        }
                        else if (entityType == XRHitTestTrackableType::MESH)
                        {
                            m_entityTypes |= xr::HitTestTrackableType::MESH;
                        }
                    }
                }

                // Default to MESH if unspecified.
                if (m_entityTypes == xr::HitTestTrackableType::NONE)
                {
                    m_entityTypes = xr::HitTestTrackableType::MESH;
                }
            }

            XRRay* OffsetRay()
            {
                return hasOffsetRay ? XRRay::Unwrap(m_offsetRay.Value()) : nullptr;
            }

            XRReferenceSpace* Space()
            {
                return hasSpace ? XRReferenceSpace::Unwrap(m_space.Value()) : nullptr;
            }

            xr::HitTestTrackableType GetEntityTypes()
            {
                return m_entityTypes;
            }

        private:
            void Cancel(const Napi::CallbackInfo& /*info*/)
            {
                // no-op we don't keep a persistent list of active XRHitTestSources..
            }

            bool hasSpace = false;
            Napi::ObjectReference m_space;

            bool hasOffsetRay = false;
            Napi::ObjectReference m_offsetRay;

            xr::HitTestTrackableType m_entityTypes{xr::HitTestTrackableType::NONE};
        };

        // Implementation of the XRHitTestResult interface: https://immersive-web.github.io/hit-test/#xr-hit-test-result-interface
        class XRHitTestResult : public Napi::ObjectWrap<XRHitTestResult>
        {
            static constexpr auto JS_CLASS_NAME = "XRHitTestResult";

        public:
            static void Initialize(Napi::Env env)
            {
                Napi::HandleScope scope{env};

                Napi::Function func = DefineClass(
                    env,
                    JS_CLASS_NAME,
                    {
                        InstanceMethod("getPose", &XRHitTestResult::GetPose),
                        InstanceMethod("createAnchor", &XRHitTestResult::CreateAnchor),
                    });

                env.Global().Set(JS_CLASS_NAME, func);
            }

            static Napi::Object New(const Napi::CallbackInfo& info)
            {
                return info.Env().Global().Get(JS_CLASS_NAME).As<Napi::Function>().New({});
            }

            XRHitTestResult(const Napi::CallbackInfo& info)
                : Napi::ObjectWrap<XRHitTestResult>{info}
            {
            }

            // Sets the value of the hit pose and native entity via struct copy.
            void SetHitResult(const xr::HitResult& hitResult)
            {
                m_hitResult = hitResult;
            }

            void SetXRFrame(XRFrame* frame)
            {
                m_frame = frame;
            }

        private:
            // The hit hit result, which contains the pose in default AR Space, as well as the native entity.
            xr::HitResult m_hitResult{};
            XRFrame* m_frame{};

            Napi::Value GetPose(const Napi::CallbackInfo& info)
            {
                // TODO: Once multiple reference views are supported, we need to convert the values into the passed in reference space.
                Napi::Object napiPose = XRPose::New(info);
                XRPose* pose = XRPose::Unwrap(napiPose);
                pose->Update(info, m_hitResult.Pose);

                return std::move(napiPose);
            }

            Napi::Value CreateAnchor(const Napi::CallbackInfo& info);
        };

        struct XRImageTrackingState
        {
            static constexpr auto TRACKED{"tracked"};
            static constexpr auto EMULATED{"emulated"};
        };

        struct XRImageTrackingScore
        {
            static constexpr auto UNTRACKABLE{"untrackable"};
            static constexpr auto TRACKABLE{"trackable"};
        };

        // Implementation of the XRTrackedImageInit: https://immersive-web.github.io/marker-tracking/#dictdef-xrtrackedimageinit
        class XRTrackedImageInit : public Napi::ObjectWrap<XRTrackedImageInit>
        {
            static constexpr auto JS_CLASS_NAME = "XRTrackedImageInit";

        public:
            static void Initialize(Napi::Env env)
            {
                Napi::HandleScope scope{env};

                Napi::Function func = DefineClass(
                    env,
                    JS_CLASS_NAME,
                    {
                    });

                env.Global().Set(JS_CLASS_NAME, func);
            }

            static Napi::Object New(const Napi::CallbackInfo& info)
            {
                return info.Env().Global().Get(JS_CLASS_NAME).As<Napi::Function>().New({});
            }

            XRTrackedImageInit(const Napi::CallbackInfo& info)
                : Napi::ObjectWrap<XRTrackedImageInit>{info}
            {
            }

            void SetXRFrame(XRFrame* frame)
            {
                m_frame = frame;
            }

        private:
            // Pointer to the XRFrame object.
            XRFrame* m_frame{};
        };

        // Implementation of the XRImageTrackingResult: https://immersive-web.github.io/marker-tracking/#xrimagetrackingresult
        class XRImageTrackingResult : public Napi::ObjectWrap<XRImageTrackingResult>
        {
            static constexpr auto JS_CLASS_NAME = "XRImageTrackingResult";

        public:
            static void Initialize(Napi::Env env)
            {
                Napi::HandleScope scope{env};

                Napi::Function func = DefineClass(
                    env,
                    JS_CLASS_NAME,
                    {
                    });

                env.Global().Set(JS_CLASS_NAME, func);
            }

            static Napi::Object New(const Napi::Env& env)
            {
                return env.Global().Get(JS_CLASS_NAME).As<Napi::Function>().New({});
            }

            XRImageTrackingResult(const Napi::CallbackInfo& info)
                : Napi::ObjectWrap<XRImageTrackingResult>{info}
            {
            }
        };

        // Implementation of the XRPlane interface: https://github.com/immersive-web/real-world-geometry/blob/master/plane-detection-explainer.md
        class XRPlane : public Napi::ObjectWrap<XRPlane>
        {
            static constexpr auto JS_CLASS_NAME = "XRPlane";

        public:
            static void Initialize(Napi::Env env)
            {
                Napi::HandleScope scope{env};

                Napi::Function func = DefineClass(
                    env,
                    JS_CLASS_NAME,
                    {
                        InstanceAccessor("polygon", &XRPlane::GetPolygon, nullptr),
                        InstanceAccessor("lastChangedTime", &XRPlane::GetLastChangedTime, nullptr),
                        InstanceAccessor("parentSceneObject", &XRPlane::GetParentSceneObject, nullptr)
                    });

                env.Global().Set(JS_CLASS_NAME, func);
            }

            static Napi::Object New(const Napi::Env& env)
            {
                return env.Global().Get(JS_CLASS_NAME).As<Napi::Function>().New({});
            }

            XRPlane(const Napi::CallbackInfo& info)
                : Napi::ObjectWrap<XRPlane>{info}
                , m_jsThis{Napi::Persistent(info.This().As<Napi::Object>())}
                , m_jsPlaneSpace{Napi::External<xr::Space>::New(info.Env(), &m_planeSpace)}
            {
                m_jsThis.Set("planeSpace", m_jsPlaneSpace);
            }

            void SetNativePlaneId(xr::System::Session::Frame::Plane::Identifier planeID)
            {
                m_nativePlaneID = planeID;
            }

            void SetXRFrame(XRFrame* frame)
            {
                m_frame = frame;
            }

            void Update(uint32_t timestamp)
            {
<<<<<<< HEAD
                Napi::Object napiTransform = XRRigidTransform::New(info.Env());
                XRRigidTransform* rigidTransform = XRRigidTransform::Unwrap(napiTransform);
                rigidTransform->Update(GetPlane().Center);

                Napi::Object napiSpace = XRReferenceSpace::New(info.Env(), napiTransform);
                return std::move(napiSpace);
=======
                m_planeSpace.Pose = GetPlane().Center;
                m_lastUpdatedTimestamp = timestamp;
>>>>>>> 10a80326
            }

        private:
            xr::System::Session::Frame::Plane& GetPlane();

            Napi::Value GetPolygon(const Napi::CallbackInfo& info)
            {
                // Translate the polygon from a native array to a JS array.
                auto& nativePlane = GetPlane();
                auto polygonArray = Napi::Array::New(info.Env(), nativePlane.PolygonSize);
                for (size_t i = 0; i < nativePlane.PolygonSize; i++)
                {
                    auto polygonPoint = Napi::Object::New(info.Env());
                    if (nativePlane.PolygonFormat == xr::PolygonFormat::XZ)
                    {
                        size_t polygonIndex = 2 * i;
                        polygonPoint.Set("x", nativePlane.Polygon[polygonIndex]);
                        polygonPoint.Set("y", 0);
                        polygonPoint.Set("z", nativePlane.Polygon[polygonIndex + 1]);
                    }
                    else
                    {
                        size_t polygonIndex = 3 * i;
                        polygonPoint.Set("x", nativePlane.Polygon[polygonIndex]);
                        polygonPoint.Set("y", nativePlane.Polygon[polygonIndex + 1]);
                        polygonPoint.Set("z", nativePlane.Polygon[polygonIndex + 2]);
                    }

                    polygonArray.Set((int)i, polygonPoint);
                }

                return std::move(polygonArray);
            }

            Napi::Value GetLastChangedTime(const Napi::CallbackInfo& info)
            {
                return Napi::Value::From(info.Env(), m_lastUpdatedTimestamp);
            }

            Napi::Value GetParentSceneObject(const Napi::CallbackInfo& info);

            Napi::ObjectReference m_jsThis;
            xr::Space m_planeSpace{};
            const Napi::External<xr::Space> m_jsPlaneSpace;

            // The last timestamp when this frame was updated (Pulled in from RequestAnimationFrame).
            uint32_t m_lastUpdatedTimestamp{0};

            // The underlying native plane.
            xr::System::Session::Frame::Plane::Identifier m_nativePlaneID{};

            // Pointer to the XRFrame object.
            XRFrame* m_frame{};
        };

        class XRMesh : public Napi::ObjectWrap<XRMesh>
        {
            static constexpr auto JS_CLASS_NAME = "XRMesh";

        public:
            static void Initialize(Napi::Env env)
            {
                Napi::HandleScope scope{env};

                Napi::Function func = DefineClass(
                    env,
                    JS_CLASS_NAME,
                    {
                        InstanceAccessor("positions", &XRMesh::GetPositions, nullptr),
                        InstanceAccessor("indices", &XRMesh::GetIndices, nullptr),
                        InstanceAccessor("normals", &XRMesh::GetNormals, nullptr),
                        InstanceAccessor("lastChangedTime", &XRMesh::GetLastChangedTime, nullptr),
                        InstanceAccessor("parentSceneObject", &XRMesh::GetParentSceneObject, nullptr)
                    });

                env.Global().Set(JS_CLASS_NAME, func);
            }

            static Napi::Object New(const Napi::Env& env)
            {
                return env.Global().Get(JS_CLASS_NAME).As<Napi::Function>().New({});
            }

            XRMesh(const Napi::CallbackInfo& info)
                : Napi::ObjectWrap<XRMesh>{info}
                , m_jsThis{Napi::Persistent(info.This().As<Napi::Object>())}
                , m_jsMeshSpace{Napi::External<xr::Space>::New(info.Env(), &m_meshSpace)}
            {
                // OpenXR positions vertices within reference space, so "meshSpace" is identity with respect to WebXR's
                // interpretation and our current implementation.
                m_jsThis.Set("meshSpace", m_jsMeshSpace);
            }

            ~XRMesh()
            {
                m_jsPositions.Reset();
                m_jsIndices.Reset();
                m_jsNormals.Reset();
            }

            void SetLastUpdatedTime(uint32_t timestamp)
            {
                m_lastUpdatedTimestamp = timestamp;
            }

            void SetNativeMeshId(xr::System::Session::Frame::Mesh::Identifier meshID)
            {
                m_nativeMeshID = meshID;
            }

            void SetXRFrame(XRFrame* frame)
            {
                m_frame = frame;
            }

        private:
            xr::System::Session::Frame::Mesh& GetMesh();

<<<<<<< HEAD
            Napi::Value GetMeshSpace(const Napi::CallbackInfo& info)
            {
                Napi::Object napiTransform = XRRigidTransform::New(info.Env());
                XRRigidTransform* rigidTransform = XRRigidTransform::Unwrap(napiTransform);

                // TODO: update to not use identity pose as needed
                rigidTransform->Update(xr::Pose{});

                Napi::Object napiSpace = XRReferenceSpace::New(info.Env(), napiTransform);
                return std::move(napiSpace);
            }

=======
>>>>>>> 10a80326
            Napi::Value GetPositions(const Napi::CallbackInfo& info)
            {
                // NOTE: WebXR reports positions as right-handed coordinates
                const auto& mesh = GetMesh();
                constexpr uint8_t VECTOR3_NUM_FLOATS = 3;
                bool updateValues = false;
                if (!m_jsPositions ||
                    m_numJsPositions != VECTOR3_NUM_FLOATS * mesh.Positions.size())
                {
                    m_numJsPositions = VECTOR3_NUM_FLOATS * mesh.Positions.size();
                    m_jsPositions.Reset();
                    m_jsPositions = Napi::Persistent(Napi::Float32Array::New(info.Env(), m_numJsPositions));
                    updateValues = true;
                }
                else if (m_lastPositionsUpdatedTimestamp != m_lastUpdatedTimestamp)
                {
                    m_lastPositionsUpdatedTimestamp = m_lastUpdatedTimestamp;
                    updateValues = true;
                }

                if (updateValues)
                {
                    for (size_t n = 0; n < mesh.Positions.size(); n++)
                    {
                        m_jsPositions.Value()[VECTOR3_NUM_FLOATS * n] = mesh.Positions.at(n).X;
                        m_jsPositions.Value()[VECTOR3_NUM_FLOATS * n + 1] = mesh.Positions.at(n).Y;
                        m_jsPositions.Value()[VECTOR3_NUM_FLOATS * n + 2] = mesh.Positions.at(n).Z;
                    }
                }

                return m_jsPositions.Value();
            }

            Napi::Value GetIndices(const Napi::CallbackInfo& info)
            {
                // NOTE: WebXR reports indices in a counterclockwise winding order
                assert(sizeof(xr::System::Session::Frame::Mesh::IndexType) == sizeof(uint32_t));
                const auto& mesh = GetMesh();
                if (!m_jsIndices ||
                    m_numJsIndices != mesh.Indices.size())
                {
                    m_numJsIndices = mesh.Indices.size();
                    m_jsIndices.Reset();
                    m_jsIndices = Napi::Persistent(Napi::Uint32Array::New(info.Env(), m_numJsIndices));
                    memcpy(m_jsIndices.Value().Data(), mesh.Indices.data(), mesh.Indices.size() * sizeof(xr::System::Session::Frame::Mesh::IndexType));
                    m_lastIndicesUpdatedTimestamp = m_lastUpdatedTimestamp;
                }
                else if (m_lastIndicesUpdatedTimestamp != m_lastUpdatedTimestamp)
                {
                    memcpy(m_jsIndices.Value().Data(), mesh.Indices.data(), mesh.Indices.size() * sizeof(xr::System::Session::Frame::Mesh::IndexType));
                    m_lastIndicesUpdatedTimestamp = m_lastUpdatedTimestamp;
                }

                return m_jsIndices.Value();
            }

            Napi::Value GetNormals(const Napi::CallbackInfo& info)
            {
                // NOTE: WebXR reports normals as right-handed vectors
                const auto& mesh = GetMesh();
                if (!mesh.HasNormals)
                {
                    return info.Env().Undefined();
                }

                constexpr uint8_t VECTOR3_NUM_FLOATS = 3;
                if (!m_jsNormals ||
                    m_numJsNormals != VECTOR3_NUM_FLOATS * mesh.Normals.size())
                {
                    m_numJsNormals = VECTOR3_NUM_FLOATS * mesh.Normals.size();
                    m_jsNormals.Reset();
                    m_jsNormals = Napi::Persistent(Napi::Float32Array::New(info.Env(), m_numJsNormals));
                    for (size_t n = 0; n < mesh.Normals.size(); n++)
                    {
                        m_jsNormals.Value()[VECTOR3_NUM_FLOATS * n] = mesh.Normals.at(n).X;
                        m_jsNormals.Value()[VECTOR3_NUM_FLOATS * n + 1] = mesh.Normals.at(n).Y;
                        m_jsNormals.Value()[VECTOR3_NUM_FLOATS * n + 2] = mesh.Normals.at(n).Z;
                    }
                    m_lastNormalsUpdatedTimestamp = m_lastUpdatedTimestamp;
                }
                else if (m_lastNormalsUpdatedTimestamp != m_lastUpdatedTimestamp)
                {
                    for (size_t n = 0; n < mesh.Normals.size(); n++)
                    {
                        m_jsNormals.Value()[VECTOR3_NUM_FLOATS * n] = mesh.Normals.at(n).X;
                        m_jsNormals.Value()[VECTOR3_NUM_FLOATS * n + 1] = mesh.Normals.at(n).Y;
                        m_jsNormals.Value()[VECTOR3_NUM_FLOATS * n + 2] = mesh.Normals.at(n).Z;
                    }
                    m_lastNormalsUpdatedTimestamp = m_lastUpdatedTimestamp;
                }

                return m_jsNormals.Value();
            }

            Napi::Value GetLastChangedTime(const Napi::CallbackInfo& info)
            {
                return Napi::Value::From(info.Env(), m_lastUpdatedTimestamp);
            }

            Napi::Value GetParentSceneObject(const Napi::CallbackInfo& info);

            Napi::ObjectReference m_jsThis;
            xr::Space m_meshSpace{};
            const Napi::External<xr::Space> m_jsMeshSpace;

            // The last timestamp when this frame was updated (Pulled in from RequestAnimationFrame).
            uint32_t m_lastUpdatedTimestamp{0};
            uint32_t m_lastPositionsUpdatedTimestamp{0};
            uint32_t m_lastIndicesUpdatedTimestamp{0};
            uint32_t m_lastNormalsUpdatedTimestamp{0};

            size_t m_numJsPositions{0};
            Napi::Reference<Napi::Float32Array> m_jsPositions{};
            size_t m_numJsIndices{0};
            Napi::Reference<Napi::Uint32Array> m_jsIndices{};
            size_t m_numJsNormals{0};
            Napi::Reference<Napi::Float32Array> m_jsNormals{};

            // The underlying native mesh.
            xr::System::Session::Frame::Mesh::Identifier m_nativeMeshID{};

            // Pointer to the XRFrame object.
            XRFrame* m_frame{};
        };

        class XRHand : public Napi::ObjectWrap<XRHand>
        {
            static constexpr auto JS_CLASS_NAME = "XRHand";

        public:
            static void Initialize(Napi::Env env)
            {
                Napi::HandleScope scope{env};

                std::vector<XRHand::PropertyDescriptor> initList{};
                initList.reserve(HAND_JOINT_NAMES.size() + 1);

                for (size_t idx = 0; idx < HAND_JOINT_NAMES.size(); idx++)
                {
                    initList.push_back(StaticValue(HAND_JOINT_NAMES[idx], Napi::Value::From(env, idx)));
                }

                initList.push_back(StaticAccessor("size", &XRHand::GetSize, nullptr));

                Napi::Function func = DefineClass(
                    env,
                    JS_CLASS_NAME,
                    initList);

                env.Global().Set(JS_CLASS_NAME, func);
            }

            static Napi::Object New(const Napi::CallbackInfo& info)
            {
                return info.Env().Global().Get(JS_CLASS_NAME).As<Napi::Function>().New({});
            }

            XRHand(const Napi::CallbackInfo& info)
                : Napi::ObjectWrap<XRHand>{info}
            {
            }

        private:
            static Napi::Value GetSize(const Napi::CallbackInfo& info)
            {
                return Napi::Value::From(info.Env(), HAND_JOINT_NAMES.size());
            }
        };

        class XRFrame : public Napi::ObjectWrap<XRFrame>
        {
            static constexpr auto JS_CLASS_NAME = "XRFrame";

        public:
            static void Initialize(Napi::Env env)
            {
                Napi::HandleScope scope{env};

                Napi::Function func = DefineClass(
                    env,
                    JS_CLASS_NAME,
                    {
                        InstanceMethod("getViewerPose", &XRFrame::GetViewerPose),
                        InstanceMethod("getPoseData", &XRFrame::GetPoseData),
                        InstanceMethod("getHitTestResults", &XRFrame::GetHitTestResults),
                        InstanceMethod("createAnchor", &XRFrame::CreateAnchor),
                        InstanceMethod("getJointPose", &XRFrame::GetJointPose),
                        InstanceMethod("fillPoses", &XRFrame::FillPoses),
                        InstanceMethod("fillJointRadii", &XRFrame::FillJointRadii),
                        InstanceMethod("getImageTrackingResults", &XRFrame::GetImageTrackingResults),
                        InstanceAccessor("trackedAnchors", &XRFrame::GetTrackedAnchors, nullptr),
                        InstanceAccessor("worldInformation", &XRFrame::GetWorldInformation, nullptr),
                        InstanceAccessor("featurePointCloud", &XRFrame::GetFeaturePointCloud, nullptr),
                    });

                env.Global().Set(JS_CLASS_NAME, func);
            }

            static Napi::Object New(const Napi::CallbackInfo& info)
            {
                // Instead of creating just a C++ XRFrame object, wrap it in a JS NativeXRFrame object (see nativeXRFrame.ts in Babylon.JS)
                const auto nativeImpl = info.Env().Global().Get(JS_CLASS_NAME).As<Napi::Function>().New({});
                const auto nativeXRFrame = JsRuntime::NativeObject::GetFromJavaScript(info.Env()).Get("NativeXRFrame").As<Napi::Function>().New({nativeImpl}).As<Napi::Object>();
                return nativeXRFrame;
            }

            XRFrame(const Napi::CallbackInfo& info)
                : Napi::ObjectWrap<XRFrame>{info}
                , m_jsXRViewerPose{Napi::Persistent(XRViewerPose::New(info))}
                , m_xrViewerPose{*XRViewerPose::Unwrap(m_jsXRViewerPose.Value())}
                , m_jsTransform{Napi::Persistent(XRRigidTransform::New(info.Env()))}
                , m_transform{*XRRigidTransform::Unwrap(m_jsTransform.Value())}
                , m_jsPose{Napi::Persistent(Napi::Object::New(info.Env()))}
                , m_jsJointPose{Napi::Persistent(Napi::Object::New(info.Env()))}
            {
                m_jsPose.Set("transform", m_jsTransform.Value());
                m_jsJointPose.Set("transform", m_jsTransform.Value());
            }

            void Update(const Napi::Env& env, const xr::System::Session::Frame& frame, uint32_t timestamp)
            {
                // Store off a pointer to the frame so that the viewer pose can be updated later. We cannot
                // update the viewer pose here because we don't yet know the desired reference space.
                m_frame = &frame;

                // Update anchor positions.
                UpdateAnchors();

                // Update scene objects.
                UpdateSceneObjects(env);

                // Update planes.
                UpdatePlanes(env, timestamp);

                // Update meshes.
                UpdateMeshes(env, timestamp);

                // Update image tracking results.
                UpdateImageTrackingResults(env, timestamp);
            }

            Napi::Promise CreateNativeAnchor(const Napi::CallbackInfo& info, xr::Pose pose, xr::NativeTrackablePtr nativeTrackable)
            {
                // Create the native anchor.
                auto nativeAnchor = m_frame->CreateAnchor(pose, nativeTrackable);

                // Create the XRAnchor object, and initialize its members.
                auto napiAnchor = Napi::Persistent(XRAnchor::New(info.Env()));
                auto* xrAnchor = XRAnchor::Unwrap(napiAnchor.Value());
                xrAnchor->SetAnchor(nativeAnchor);

                // Add the anchor to the list of tracked anchors.
                m_trackedAnchors.emplace_back(std::move(napiAnchor));

                // Resolve the promise with the newly created anchor.
                auto deferred = Napi::Promise::Deferred::New(info.Env());
                deferred.Resolve(m_trackedAnchors.back().Value());
                return deferred.Promise();
            }

            Napi::Value DeclareNativeAnchor(const Napi::Env& env, xr::NativeAnchorPtr nativeAnchor)
            {
                for (const auto& anchor : m_trackedAnchors)
                {
                    const auto xrAnchor = XRAnchor::Unwrap(anchor.Value());
                    if (xrAnchor->GetNativeAnchor().NativeAnchor == nativeAnchor)
                    {
                        return anchor.Value();
                    }
                }

                // Provide the native anchor to the native frame.
                auto newAnchor = m_frame->DeclareAnchor(nativeAnchor);

                // Create and populate the napi object.
                auto napiAnchor = Napi::Persistent(XRAnchor::New(env));
                auto xrAnchor = XRAnchor::Unwrap(napiAnchor.Value());
                xrAnchor->SetAnchor(newAnchor);

                // Track the napi object.
                m_trackedAnchors.emplace_back(std::move(napiAnchor));

                // Return the napi object.
                return napiAnchor.Value();
            }

            xr::System::Session::Frame::Plane& GetPlaneFromID(xr::System::Session::Frame::Plane::Identifier planeID)
            {
                return m_frame->GetPlaneByID(planeID);
            }

            xr::System::Session::Frame::Mesh& GetMeshFromID(xr::System::Session::Frame::Mesh::Identifier meshID)
            {
                return m_frame->GetMeshByID(meshID);
            }

            Napi::Value GetJSSceneObjectFromID(const Napi::CallbackInfo& info, const xr::System::Session::Frame::SceneObject::Identifier objectID)
            {
                if (objectID == xr::System::Session::Frame::SceneObject::INVALID_ID)
                {
                    return info.Env().Undefined();
                }

                assert(m_sceneObjects.count(objectID) > 0);
                return m_sceneObjects.at(objectID).Value();
            }

            std::vector<char*> CreateAugmentedImageDatabase(std::vector<xr::System::Session::Frame::ImageTrackingBitmap> bitmaps)
            {
                return m_frame->CreateAugmentedImageDatabase(bitmaps);
            }

        private:
            const xr::System::Session::Frame* m_frame{};
            Napi::ObjectReference m_jsXRViewerPose{};
            XRViewerPose& m_xrViewerPose;
            std::vector<Napi::ObjectReference> m_trackedAnchors{};
            std::unordered_map<xr::System::Session::Frame::Plane::Identifier, Napi::ObjectReference> m_trackedPlanes{};
            std::unordered_map<xr::System::Session::Frame::Mesh::Identifier, Napi::ObjectReference> m_trackedMeshes{};
            std::unordered_map<xr::System::Session::Frame::ImageTrackingResult::Identifier, Napi::ObjectReference> m_trackedImageTrackingResults{};
            Napi::ObjectReference m_meshSet{};
            std::unordered_map<xr::System::Session::Frame::SceneObject::Identifier, Napi::ObjectReference> m_sceneObjects{};

            Napi::ObjectReference m_jsTransform{};
            XRRigidTransform& m_transform;
            Napi::ObjectReference m_jsPose{};
            Napi::ObjectReference m_jsJointPose{};

            bool m_hasBegunTracking{false};

            Napi::Value GetViewerPose(const Napi::CallbackInfo& info)
            {
                // To match the WebXR implementation we should return undefined here until we have gotten
                // initial tracking. After that point we can just continue returning the position
                // as it will be marked as estimated if tracking is lost.
                if (!m_hasBegunTracking && !m_frame->IsTracking)
                {
                    return info.Env().Undefined();
                }
                else
                {
                    // We've received initial tracking, update the flag
                    m_hasBegunTracking = true;
                }

                // TODO: Support reference spaces.
                // auto& space = *XRReferenceSpace::Unwrap(info[0].As<Napi::Object>());

                // Updating the reference space is currently not supported. Until it is, we assume the
                // reference space is unmoving at identity (which is usually true).
                m_xrViewerPose.Update(info, *m_frame);

                return m_jsXRViewerPose.Value();
            }

            Napi::Value GetPoseData(const Napi::CallbackInfo& info)
            {
                assert(XRReferenceSpace::Unwrap(info[1].As<Napi::Object>()) != nullptr);
                const auto& space = *info[0].As<Napi::External<xr::Space>>().Data();
                auto vectorBuffer = info[2].As<Napi::ArrayBuffer>();
                auto matrixBuffer = info[3].As<Napi::ArrayBuffer>();
                m_transform.Update(space, vectorBuffer, matrixBuffer, false);
                return Napi::Boolean::From(info.Env(), true);
            }

            Napi::Value GetJointPose(const Napi::CallbackInfo& info)
            {
                assert(info[0].IsExternal());

                const auto& jointSpace = *info[0].As<Napi::External<xr::System::Session::Frame::JointSpace>>().Data();

                if (jointSpace.PoseTracked)
                {
                    m_transform.Update(jointSpace, false);
                    m_jsJointPose.Set("radius", jointSpace.PoseRadius);
                    return m_jsJointPose.Value();
                }
                else
                {
                    return info.Env().Undefined();
                }
            }

            Napi::Value FillPoses(const Napi::CallbackInfo& info)
            {
                const auto spaces = info[0].As<Napi::Array>();
                auto transforms = info[2].As<Napi::Float32Array>();
                if (spaces.Length() != (transforms.ElementLength() >> 4))
                {
                    throw std::runtime_error{"Number of spaces doesn't match number of transforms * 16."};
                }

                for (uint32_t spaceIdx = 0; spaceIdx < spaces.Length(); spaceIdx++)
                {
                    const auto& jointSpace = *spaces[spaceIdx].As<Napi::External<xr::System::Session::Frame::JointSpace>>().Data();
                    const auto transformMatrix = CreateTransformMatrix(jointSpace, false);
                    std::memcpy(transforms.Data() + (spaceIdx << 4), transformMatrix.data(), sizeof(float) << 4);
                }

                return Napi::Value::From(info.Env(), true);
            }

            Napi::Value FillJointRadii(const Napi::CallbackInfo& info) 
            {
                const auto spaces = info[0].As<Napi::Array>();
                auto radii = info[1].As<Napi::Float32Array>();
                if (spaces.Length() != radii.ElementLength()) 
                {
                    throw std::runtime_error{"Number of spaces doesn't match number of radii."};
                }

                for (uint32_t spaceIdx = 0; spaceIdx < spaces.Length(); spaceIdx++)
                {
                    const auto& jointSpace = *spaces[spaceIdx].As<Napi::External<xr::System::Session::Frame::JointSpace>>().Data();
                    const auto jointRadius = jointSpace.PoseRadius;
                    radii.Data()[spaceIdx] = jointRadius;
                }

                return Napi::Value::From(info.Env(), true);
            }

            Napi::Value GetHitTestResults(const Napi::CallbackInfo& info)
            {
                XRHitTestSource* hitTestSource = XRHitTestSource::Unwrap(info[0].As<Napi::Object>());
                XRRay* offsetRay = hitTestSource->OffsetRay();
                xr::Ray nativeRay{};
                if (offsetRay != nullptr)
                {
                    nativeRay = offsetRay->GetNativeRay();
                }
                else
                {
                    nativeRay = {{0, 0, 0}, {0, 0, -1}};
                }

                // Get the native results
                std::vector<xr::HitResult> nativeHitResults{};
                m_frame->GetHitTestResults(nativeHitResults, nativeRay, hitTestSource->GetEntityTypes());

                // Translate those results into a napi array.
                auto results = Napi::Array::New(info.Env(), nativeHitResults.size());
                uint32_t i{0};
                for (std::vector<xr::HitResult>::iterator it = nativeHitResults.begin(); it != nativeHitResults.end(); ++it)
                {
                    Napi::Object currentResult = XRHitTestResult::New(info);
                    XRHitTestResult* xrResult = XRHitTestResult::Unwrap(currentResult);
                    xrResult->SetHitResult(*it);
                    xrResult->SetXRFrame(this);

                    results[i++] = currentResult;
                }

                return std::move(results);
            }

            Napi::Value CreateAnchor(const Napi::CallbackInfo& info)
            {
                XRRigidTransform* transform = XRRigidTransform::Unwrap(info[0].As<Napi::Object>());
                return CreateNativeAnchor(info, transform->GetNativePose(), nullptr);
            }

            Napi::Value GetTrackedAnchors(const Napi::CallbackInfo& info)
            {
                // Create a JavaScript set to store all currently tracked anchors.
                Napi::Object anchorSet = info.Env().Global().Get("Set").As<Napi::Function>().New({});

                // Loop over the list of tracked anchors, and add them to the set.
                for (const Napi::ObjectReference& napiAnchorRef : m_trackedAnchors)
                {
                    anchorSet.Get("add").As<Napi::Function>().Call(anchorSet, {napiAnchorRef.Value()});
                }

                return std::move(anchorSet);
            }

            void UpdateAnchors()
            {
                // Loop over all anchors and update their state.
                std::vector<Napi::ObjectReference>::iterator anchorIter = m_trackedAnchors.begin();
                while (anchorIter != m_trackedAnchors.end())
                {
                    XRAnchor* xrAnchor = XRAnchor::Unwrap((*anchorIter).Value());
                    xr::Anchor& nativeAnchor = xrAnchor->GetNativeAnchor();

                    // Update the anchor if it has not been marked for deletion.
                    if (nativeAnchor.IsValid)
                    {
                        m_frame->UpdateAnchor(nativeAnchor);
                    }

                    // If the anchor has been marked for deletion, delete the anchor from the session
                    // and remove it from the list of tracked anchors.
                    if (!nativeAnchor.IsValid)
                    {
                        m_frame->DeleteAnchor(nativeAnchor);
                        anchorIter = m_trackedAnchors.erase(anchorIter);
                    }
                    else
                    {
                        ++anchorIter;
                    }
                }
            }

            Napi::Value GetWorldInformation(const Napi::CallbackInfo& info)
            {
                // Create a JavaScript object that stores all world information.
                Napi::Object worldInformationObj = Napi::Object::New(info.Env());

                // Create a set to contain all of the currently tracked planes.
                Napi::Object planeSet = info.Env().Global().Get("Set").As<Napi::Function>().New({});

                // Loop over the list of tracked planes, and add them to the set.
                for (const auto& [plane, planeNapiValue] : m_trackedPlanes)
                {
                    planeSet.Get("add").As<Napi::Function>().Call(planeSet, {planeNapiValue.Value()});
                }
                worldInformationObj.Set("detectedPlanes", planeSet);

                // Pass the mesh set that was already converted in UpdateMeshes
                if (m_meshSet)
                {
                    worldInformationObj.Set("detectedMeshes", m_meshSet.Value());
                }

                // Pass the world information object back to the caller.
                return std::move(worldInformationObj);
            }

            Napi::Value GetFeaturePointCloud(const Napi::CallbackInfo& info)
            {
                // Get feature points from native.
                std::vector<xr::FeaturePoint>& pointCloud = m_frame->FeaturePointCloud;
                auto featurePointArray = Napi::Array::New(info.Env(), pointCloud.size() * 5);
                for (size_t i = 0; i < pointCloud.size(); i++)
                {
                    int pointIndex = (int)i * 5;
                    auto& featurePoint = pointCloud[i];
                    featurePointArray.Set(pointIndex, Napi::Value::From(info.Env(), featurePoint.X));
                    featurePointArray.Set(pointIndex + 1, Napi::Value::From(info.Env(), featurePoint.Y));
                    featurePointArray.Set(pointIndex + 2, Napi::Value::From(info.Env(), featurePoint.Z));
                    featurePointArray.Set(pointIndex + 3, Napi::Value::From(info.Env(), featurePoint.ConfidenceValue));
                    featurePointArray.Set(pointIndex + 4, Napi::Value::From(info.Env(), featurePoint.ID));
                }

                return std::move(featurePointArray);
            }

            Napi::Value GetImageTrackingResults(const Napi::CallbackInfo& info)
            {
                // Create a set to contain all of the current image tracking results.
                Napi::Object imageTrackingResultSet = info.Env().Global().Get("Set").As<Napi::Function>().New({});

                // Loop over the list of tracked image tracking results, and add them to the set.
                for (const auto& [imageTrackingResultID, imageTrackingResultValue] : m_trackedImageTrackingResults)
                {
                    imageTrackingResultSet.Get("add").As<Napi::Function>().Call(imageTrackingResultSet, {imageTrackingResultValue.Value()});
                }

                return std::move(imageTrackingResultSet);
            }

            void UpdateSceneObjects(const Napi::Env& env)
            {
                for (const auto& sceneObjectID : m_frame->UpdatedSceneObjects)
                {
                    if (m_sceneObjects.count(sceneObjectID) == 0)
                    {
                        m_sceneObjects[sceneObjectID] = Napi::Persistent(Napi::Object::New(env));
                    }

                    const auto& sceneObject = m_frame->GetSceneObjectByID(sceneObjectID);
                    m_sceneObjects.at(sceneObjectID).Value().Set("type", xr::SceneObjectTypeNames.at(sceneObject.Type));
                }

                for (const auto& removedObjectID : m_frame->RemovedSceneObjects)
                {
                    m_sceneObjects.erase(removedObjectID);
                }
            }

            void UpdatePlanes(const Napi::Env& env, uint32_t timestamp)
            {
                // First loop over the list of updated planes, check if they exist in our map if not create them otherwise update them.
                for (auto planeID : m_frame->UpdatedPlanes)
                {
                    XRPlane* xrPlane{};
                    auto trackedPlaneIterator = m_trackedPlanes.find(planeID);

                    // Plane does not yet exist create the JS object and insert it into the map.
                    if (trackedPlaneIterator == m_trackedPlanes.end())
                    {
                        auto napiPlane = Napi::Persistent(XRPlane::New(env));
                        xrPlane = XRPlane::Unwrap(napiPlane.Value());
                        xrPlane->SetNativePlaneId(planeID);
                        xrPlane->SetXRFrame(this);
                        m_trackedPlanes.insert({planeID, std::move(napiPlane)});
                    }
                    else
                    {
                        xrPlane = XRPlane::Unwrap(trackedPlaneIterator->second.Value());
                    }

                    xrPlane->Update(timestamp);
                }

                // Next go over removed planes and remove them from our mapping.
                for (auto planeID : m_frame->RemovedPlanes)
                {
                    auto trackedPlaneIterator = m_trackedPlanes.find(planeID);
                    assert(trackedPlaneIterator != m_trackedPlanes.end());
                    m_trackedPlanes.erase(trackedPlaneIterator);
                }
            }

            void UpdateMeshes(const Napi::Env& env, uint32_t timestamp)
            {
                for (auto meshID : m_frame->UpdatedMeshes)
                {
                    XRMesh* xrMesh{};
                    auto trackedMeshIterator = m_trackedMeshes.find(meshID);

                    if (trackedMeshIterator == m_trackedMeshes.end())
                    {
                        auto napiMesh = Napi::Persistent(XRMesh::New(env));
                        xrMesh = XRMesh::Unwrap(napiMesh.Value());
                        xrMesh->SetNativeMeshId(meshID);
                        xrMesh->SetXRFrame(this);
                        m_trackedMeshes.insert({meshID, std::move(napiMesh)});
                    }
                    else
                    {
                        xrMesh = XRMesh::Unwrap(trackedMeshIterator->second.Value());
                    }

                    xrMesh->SetLastUpdatedTime(timestamp);
                }

                for (auto meshID : m_frame->RemovedMeshes)
                {
                    m_trackedMeshes.erase(meshID);
                }

                // Create a new mesh set every frame, detected meshes are assumed immutable
                m_meshSet = Napi::Persistent(env.Global().Get("Set").As<Napi::Function>().New({}));
                for (const auto& [meshID, meshNapiValue] : m_trackedMeshes)
                {
                    m_meshSet.Value().Get("add").As<Napi::Function>().Call(m_meshSet.Value(), {meshNapiValue.Value()});
                }
            }

            void UpdateImageTrackingResults(const Napi::Env& env, uint32_t timestamp)
            {
                // Loop over the list of updated image tracking results, check if they exist in our map if not create them otherwise update them.
                for (auto imageTrackingResultID : m_frame->UpdatedImageTrackingResults)
                {
                    XRImageTrackingResult* xrImageTrackingResult{};
                    auto trackedImageTrackingResultIterator = m_trackedImageTrackingResults.find(imageTrackingResultID);

                    // Result does not yet exist, create the JS object and insert it into the map.
                    if (trackedImageTrackingResultIterator == m_trackedImageTrackingResults.end())
                    {
                        // Get the matching native result
                        xr::System::Session::Frame::ImageTrackingResult& nativeResult = m_frame->GetImageTrackingResultByID(imageTrackingResultID);

                        auto napiResult = Napi::Object::New(env);
                        napiResult.Set("index", nativeResult.Index);
                        napiResult.Set("trackingState", nativeResult.TrackingState);
                        napiResult.Set("measuredWidthInMeters", nativeResult.MeasuredWidthInMeters);

                        Napi::Object napiImageTransform = XRRigidTransform::New(env);
                        XRRigidTransform* xrImageTransforn = XRRigidTransform::Unwrap(napiImageTransform);
                        xrImageTransforn->Update(nativeResult.ImageSpace.Pose);

                        Napi::Object napiSpace = XRReferenceSpace::New(env, napiImageTransform);
                        napiResult.Set("imageSpace", napiSpace);

                        // TODO: Is using Persistent the right choice here?
                        auto persistentNapiResult = Napi::Persistent(napiResult);
                        xrImageTrackingResult = XRImageTrackingResult::Unwrap(persistentNapiResult.Value());
                        m_trackedImageTrackingResults.insert({imageTrackingResultID, std::move(persistentNapiResult)});
                    }
                    else
                    {
                        // If result is tracked, unwrap the image tracking result
                        xrImageTrackingResult = XRImageTrackingResult::Unwrap(trackedImageTrackingResultIterator->second.Value());
                    }
                }

                // Next go over removed image tracking results and remove them from our mapping.
                for (auto imageTrackingResultID : m_frame->RemovedImageTrackingResults)
                {
                    auto trackedImageTrackingResultIterator = m_trackedImageTrackingResults.find(imageTrackingResultID);
                    assert(trackedImageTrackingResultIterator != m_trackedImageTrackingResults.end());
                    m_trackedImageTrackingResults.erase(trackedImageTrackingResultIterator);
                }
            }
        };

        // Creates an anchor from a hit result.
        Napi::Value XRHitTestResult::CreateAnchor(const Napi::CallbackInfo& info)
        {
            return m_frame->CreateNativeAnchor(info, m_hitResult.Pose, m_hitResult.NativeTrackable);
        }

        xr::System::Session::Frame::Plane& XRPlane::GetPlane()
        {
            return m_frame->GetPlaneFromID(m_nativePlaneID);
        }

        Napi::Value XRPlane::GetParentSceneObject(const Napi::CallbackInfo& info)
        {
            const auto& plane = GetPlane();
            return m_frame->GetJSSceneObjectFromID(info, plane.ParentSceneObjectID);
        }

        xr::System::Session::Frame::Mesh& XRMesh::GetMesh()
        {
            return m_frame->GetMeshFromID(m_nativeMeshID);
        }

        Napi::Value XRMesh::GetParentSceneObject(const Napi::CallbackInfo& info)
        {
            const auto& mesh = GetMesh();
            return m_frame->GetJSSceneObjectFromID(info, mesh.ParentSceneObjectID);
        }

        // Implementation of the XRSession interface: https://immersive-web.github.io/webxr/#xrsession-interface
        class XRSession : public Napi::ObjectWrap<XRSession>
        {
            static constexpr auto JS_CLASS_NAME = "XRSession";
            static constexpr auto JS_EVENT_NAME_END = "end";
            static constexpr auto JS_EVENT_NAME_INPUT_SOURCES_CHANGE = "inputsourceschange";
            static constexpr auto JS_EVENT_NAME_SELECT = "select";
            static constexpr auto JS_EVENT_NAME_SELECT_START = "selectstart";
            static constexpr auto JS_EVENT_NAME_SELECT_END = "selectend";
            static constexpr auto JS_EVENT_NAME_SQUEEZE = "squeeze";
            static constexpr auto JS_EVENT_NAME_SQUEEZE_START = "squeezestart";
            static constexpr auto JS_EVENT_NAME_SQUEEZE_END = "squeezeend";
            static constexpr auto JS_EVENT_NAME_EYE_TRACKING_START = "eyetrackingstart";
            static constexpr auto JS_EVENT_NAME_EYE_TRACKING_END = "eyetrackingend";

        public:
            static void Initialize(Napi::Env env)
            {
                Napi::Function func = DefineClass(
                    env,
                    JS_CLASS_NAME,
                    {
                        InstanceAccessor("inputSources", &XRSession::GetInputSources, nullptr),
                        InstanceMethod("addEventListener", &XRSession::AddEventListener),
                        InstanceMethod("removeEventListener", &XRSession::RemoveEventListener),
                        InstanceMethod("requestReferenceSpace", &XRSession::RequestReferenceSpace),
                        InstanceMethod("updateRenderState", &XRSession::UpdateRenderState),
                        InstanceMethod("requestAnimationFrame", &XRSession::RequestAnimationFrame),
                        InstanceMethod("end", &XRSession::End),
                        InstanceMethod("requestHitTestSource", &XRSession::RequestHitTestSource),
                        InstanceMethod("updateWorldTrackingState", &XRSession::UpdateWorldTrackingState),
                        InstanceMethod("trySetFeaturePointCloudEnabled", &XRSession::TrySetFeaturePointCloudEnabled),
                        InstanceMethod("trySetPreferredPlaneDetectorOptions", &XRSession::TrySetPreferredPlaneDetectorOptions),
                        InstanceMethod("trySetMeshDetectorEnabled", &XRSession::TrySetMeshDetectorEnabled),
                        InstanceMethod("trySetPreferredMeshDetectorOptions", &XRSession::TrySetPreferredMeshDetectorOptions),
                        InstanceMethod("getTrackedImageScores", &XRSession::GetTrackedImageScores),
                    });

                env.Global().Set(JS_CLASS_NAME, func);
            }

            static Napi::Promise CreateAsync(const Napi::CallbackInfo& info, std::shared_ptr<Plugins::NativeXr::Impl> nativeXr)
            {
                auto jsSession{Napi::Persistent(info.Env().Global().Get(JS_CLASS_NAME).As<Napi::Function>().New({info[0]}))};
                auto& session{*XRSession::Unwrap(jsSession.Value())};
                session.m_xr = std::move(nativeXr);

                auto deferred{Napi::Promise::Deferred::New(info.Env())};
                session.m_xr->BeginSessionAsync()
                    .then(session.m_runtimeScheduler, arcana::cancellation::none(),
                        [deferred, jsSession{std::move(jsSession)}, env{info.Env()}](const arcana::expected<void, std::exception_ptr>& result) {
                            if (result.has_error())
                            {
                                deferred.Reject(Napi::Error::New(env, result.error()).Value());
                            }
                            else
                            {
                                deferred.Resolve(jsSession.Value());
                            }
                        });

                // If tracked images are given, initialize image tracking.
                auto featureObject = info[1].As<Napi::Object>();
                if (featureObject.Has("trackedImages"))
                {
                    auto napiTrackedImages = featureObject.Get("trackedImages").As<Napi::Array>();
                    std::vector<xr::System::Session::Frame::ImageTrackingBitmap> trackedImages;

                    // Type the images, save their tracking scores
                    for (auto idx = 0; idx < napiTrackedImages.Length(); idx++)
                    {
                        trackedImages[idx] =
                        {
                            napiTrackedImages.Get("data").As<uint8_t*>(),
                            napiTrackedImages.Get("width").As<uint32_t>(),
                            napiTrackedImages.Get("height").As<uint32_t>(),
                            napiTrackedImages.Get("depth").As<uint32_t>(),
                        };
                    }

                    // Create the image database
                    m_imageTrackingScores = session.m_xrFrame.CreateAugmentedImageDatabase(trackedImages);
                }

                return deferred.Promise();
            }

            XRSession(const Napi::CallbackInfo& info)
                : Napi::ObjectWrap<XRSession>{info}
                , m_runtimeScheduler{JsRuntime::GetFromJavaScript(info.Env())}
                , m_jsXRFrame{Napi::Persistent(XRFrame::New(info))}
                , m_xrFrame{*XRFrame::Unwrap(m_jsXRFrame.Get("_nativeImpl").As<Napi::Object>())}
                , m_jsInputSources{Napi::Persistent(Napi::Array::New(info.Env()))}
            {
                // Currently only immersive VR and immersive AR are supported.
                assert(info[0].As<Napi::String>().Utf8Value() == XRSessionType::IMMERSIVE_VR ||
                    info[0].As<Napi::String>().Utf8Value() == XRSessionType::IMMERSIVE_AR);
            }

            void InitializeXrLayer(Napi::Object layer)
            {
                // NOTE: We currently only support rendering to the entire frame. Because the following values
                // are only used in the context of each other, width and hight as used here don't need to have
                // anything to do with actual pixel widths. This behavior is permitted by the draft WebXR spec,
                // which states that the, "exact interpretation of the viewport values depends on the conventions
                // of the graphics API the viewport is associated with." Since Babylon.js is here doing the
                // the interpretation for our graphics API, we are able to provide Babylon.js with simple values
                // that will communicate the correct behavior. In theory, for partial texture rendering, the
                // only part of this that will need to be fixed is the viewport (the layer will need one for
                // each view, not just the one that currently exists).
                // Spec reference: https://immersive-web.github.io/webxr/#dom-xrviewport-width
                constexpr size_t WIDTH = 1;
                constexpr size_t HEIGHT = 1;

                auto env = layer.Env();
                auto viewport = Napi::Object::New(env);
                viewport.Set("x", Napi::Value::From(env, 0));
                viewport.Set("y", Napi::Value::From(env, 0));
                viewport.Set("width", Napi::Value::From(env, WIDTH));
                viewport.Set("height", Napi::Value::From(env, HEIGHT));
                layer.Set("viewport", viewport);

                layer.Set("framebufferWidth", Napi::Value::From(env, WIDTH));
                layer.Set("framebufferHeight", Napi::Value::From(env, HEIGHT));
            }

            Napi::Value GetRenderTargetForEye(const std::string& eye) const
            {
                return m_xr->GetRenderTargetForViewIndex(XREye::EyeToIndex(eye));
            }

            void SetRenderTextureFunctions(const Napi::Function& createFunction, const Napi::Function& destroyFunction)
            {
                return m_xr->SetRenderTextureFunctions(createFunction, destroyFunction);
            }

            Napi::Value DeclareNativeAnchor(const Napi::Env& env, xr::NativeAnchorPtr nativeAnchor)
            {
                return m_xrFrame.DeclareNativeAnchor(env, nativeAnchor);
            }

        private:
            JsRuntimeScheduler m_runtimeScheduler;
            std::shared_ptr<Plugins::NativeXr::Impl> m_xr;
            Napi::ObjectReference m_jsXRFrame{};
            XRFrame& m_xrFrame;
            uint32_t m_timestamp{0};

            std::vector<std::pair<std::string, Napi::FunctionReference>> m_eventNamesAndCallbacks{};

            Napi::Reference<Napi::Array> m_jsInputSources{};
            std::map<xr::System::Session::Frame::InputSource::Identifier, Napi::ObjectReference> m_idToInputSource{};
            Napi::ObjectReference m_jsEyeTrackedSource{};
            std::vector<xr::System::Session::Frame::InputSource::Identifier> m_activeSelects{};
            std::vector<xr::System::Session::Frame::InputSource::Identifier> m_activeSqueezes{};
            static std::vector<char*> m_imageTrackingScores;

            Napi::Value GetInputSources(const Napi::CallbackInfo& /*info*/)
            {
                return m_jsInputSources.Value();
            }

            void AddEventListener(const Napi::CallbackInfo& info)
            {
                m_eventNamesAndCallbacks.emplace_back(
                    info[0].As<Napi::String>().Utf8Value(),
                    Napi::Persistent(info[1].As<Napi::Function>()));
            }

            void RemoveEventListener(const Napi::CallbackInfo& info)
            {
                auto name = info[0].As<Napi::String>().Utf8Value();
                auto callback = info[1].As<Napi::Function>();
                m_eventNamesAndCallbacks.erase(
                    std::remove_if(
                        m_eventNamesAndCallbacks.begin(),
                        m_eventNamesAndCallbacks.end(),
                        [&name, &callback](const std::pair<std::string, Napi::FunctionReference>& listener) {
                            return listener.first == name && listener.second.Value() == callback;
                        }),
                    m_eventNamesAndCallbacks.end());
            }

            Napi::Value RequestReferenceSpace(const Napi::CallbackInfo& info)
            {
                auto deferred = Napi::Promise::Deferred::New(info.Env());
                deferred.Resolve(XRReferenceSpace::New(info));
                return deferred.Promise();
            }

            Napi::Value UpdateRenderState(const Napi::CallbackInfo& info)
            {
                auto renderState = info[0].As<Napi::Object>();
                info.This().As<Napi::Object>().Set("renderState", renderState);

                float depthNear = renderState.Get("depthNear").As<Napi::Number>().FloatValue();
                float depthFar = renderState.Get("depthFar").As<Napi::Number>().FloatValue();
                m_xr->SetDepthsNarFar(depthNear, depthFar);

                auto deferred = Napi::Promise::Deferred::New(info.Env());
                deferred.Resolve(info.Env().Undefined());
                return deferred.Promise();
            }
                
            void ProcessEyeInputSource(const xr::System::Session::Frame& frame, Napi::Env env)
            {
                if (frame.EyeTrackerSpace.has_value() && m_jsEyeTrackedSource.IsEmpty())
                {
                    m_jsEyeTrackedSource = Napi::Persistent(Napi::Object::New(env));
                    m_jsEyeTrackedSource.Set("gazeSpace", Napi::External<xr::Space>::New(env, &frame.EyeTrackerSpace.value()));

                    for (const auto& [name, callback] : m_eventNamesAndCallbacks)
                    {
                        if (name == JS_EVENT_NAME_EYE_TRACKING_START)
                        {
                            Napi::Object obj = m_jsEyeTrackedSource.Value();
                            callback.Call({obj});
                        }
                    }
                }
                else if (!frame.EyeTrackerSpace.has_value() && !m_jsEyeTrackedSource.IsEmpty())
                {
                    for (const auto& [name, callback] : m_eventNamesAndCallbacks)
                    {
                        if (name == JS_EVENT_NAME_EYE_TRACKING_END)
                        {
                            callback.Call({});
                        }
                    }

                    m_jsEyeTrackedSource.Reset();
                }
            }

            void ProcessControllerInputSources(const xr::System::Session::Frame& frame, Napi::Env env)
            {
                // Figure out the new state.
                std::set<xr::System::Session::Frame::InputSource::Identifier> added{};
                std::set<xr::System::Session::Frame::InputSource::Identifier> current{};
                std::set<xr::System::Session::Frame::InputSource::Identifier> removed{};

                std::vector<xr::System::Session::Frame::InputSource::Identifier> selectStarts{};
                std::vector<xr::System::Session::Frame::InputSource::Identifier> selectEnds{};
                std::vector<xr::System::Session::Frame::InputSource::Identifier> squeezeStarts{};
                std::vector<xr::System::Session::Frame::InputSource::Identifier> squeezeEnds{};

                // Process the controller-based input sources
                for (auto& inputSource : frame.InputSources)
                {
                    if (!inputSource.TrackedThisFrame)
                    {
                        continue;
                    }

                    current.insert(inputSource.ID);

                    auto inputSourceFound = m_idToInputSource.find(inputSource.ID);
                    if (inputSourceFound == m_idToInputSource.end())
                    {
                        // Create the new input source, which will have the correct spaces associated with it.
                        m_idToInputSource.insert({inputSource.ID, CreateXRInputSource(inputSource, env)});

                        // Now that input Source is created, create a gamepad object if enabled for the input source. Hand data also uses the gamepad component.
                        inputSourceFound = m_idToInputSource.find(inputSource.ID);
                        if (inputSource.GamepadTrackedThisFrame || inputSource.HandTrackedThisFrame)
                        {
                            auto inputSourceVal = inputSourceFound->second.Value();
                            CreateXRGamepadObject(inputSourceVal, inputSource);
                        }

                        added.insert(inputSource.ID);
                    }
                    else
                    {
                        // Ensure the correct spaces are associated with the existing input source.
                        auto inputSourceVal = inputSourceFound->second.Value();
                        SetXRInputSourceData(inputSourceVal, inputSource);

                        // inputSource already exists, find the corresponding gamepad object if enabled and set to correct values
                        if (inputSourceVal.Has("gamepad"))
                        {
                            auto gamepadObject = inputSourceVal.Get("gamepad").As<Napi::Object>();
                            SetXRGamepadObjectData(inputSourceVal, gamepadObject, inputSource);
                        }
                    }

                    // Handle gestures. Sources that do not support a gesture will always return false
                    const bool isSelected = inputSource.GamepadObject.Buttons[0].Pressed;
                    const bool isSqueezed = inputSource.GamepadObject.Buttons[1].Pressed;
                    const bool wasSelected = std::find(m_activeSelects.begin(), m_activeSelects.end(), inputSource.ID) != m_activeSelects.end();
                    const bool wasSqueezed = std::find(m_activeSqueezes.begin(), m_activeSqueezes.end(), inputSource.ID) != m_activeSqueezes.end();
                    
                    if (isSelected && !wasSelected)
                    {
                        selectStarts.push_back(inputSource.ID);
                    }
                    else if (!isSelected && wasSelected)
                    {
                        selectEnds.push_back(inputSource.ID);
                    }

                    if (isSqueezed && !wasSqueezed)
                    {
                        squeezeStarts.push_back(inputSource.ID);
                    }
                    else if (!isSqueezed && wasSqueezed)
                    {
                        squeezeEnds.push_back(inputSource.ID);
                    }
                }
                for (const auto& [id, ref] : m_idToInputSource)
                {
                    if (current.find(id) == current.end())
                    {
                        // Process select and squeeze for lost sources before we send the source lost event
                        auto inputSourceVal = ref.Value();
                        Napi::Object inputSourceEvent = GenerateXRInputSourceEvent(inputSourceVal, env);
                        const auto& activeSelectIter = std::find(m_activeSelects.begin(), m_activeSelects.end(), id);
                        const auto& activeSqueezeIter = std::find(m_activeSqueezes.begin(), m_activeSqueezes.end(), id);

                        if (activeSelectIter != m_activeSelects.end())
                        {
                            FireInputSourceEvent(inputSourceEvent, JS_EVENT_NAME_SELECT_END);
                            m_activeSelects.erase(activeSelectIter);
                        }

                        if (activeSqueezeIter != m_activeSqueezes.end())
                        {
                            FireInputSourceEvent(inputSourceEvent, JS_EVENT_NAME_SQUEEZE_END);
                            m_activeSqueezes.erase(activeSqueezeIter);
                        }
                        // Do not update space association since said spaces no longer exist.
                        removed.insert(id);
                    }
                }

                // Only need to do more if there's been a change. Note that this block of code assumes
                // that ALL known input sources -- including ones added AND REMOVED this frame -- are
                // currently up-to-date and accessible though m_idToInputSource.
                if (added.size() > 0 || removed.size() > 0)
                {
                    // Update the input sources array.
                    auto jsCurrent = Napi::Array::New(env);
                    for (const auto id : current)
                    {
                        jsCurrent.Set(jsCurrent.Length(), m_idToInputSource[id].Value());
                    }
                    m_jsInputSources = Napi::Persistent(jsCurrent);

                    // Create and send the sources changed event.
                    Napi::Array jsAdded = Napi::Array::New(env);
                    for (const auto id : added)
                    {
                        jsAdded.Set(jsAdded.Length(), m_idToInputSource[id].Value());
                    }
                    Napi::Array jsRemoved = Napi::Array::New(env);
                    for (const auto id : removed)
                    {
                        jsRemoved.Set(jsRemoved.Length(), m_idToInputSource[id].Value());
                    }
                    auto sourcesChangeEvent = Napi::Object::New(env);
                    sourcesChangeEvent.Set("added", jsAdded);
                    sourcesChangeEvent.Set("removed", jsRemoved);
                    for (const auto& [name, callback] : m_eventNamesAndCallbacks)
                    {
                        if (name == JS_EVENT_NAME_INPUT_SOURCES_CHANGE)
                        {
                            callback.Call({sourcesChangeEvent});
                        }
                    }

                    // Finally, remove the removed.
                    for (const auto id : removed)
                    {
                        m_idToInputSource.erase(id);
                    }
                }

                // Process active selects after firing off any new source added events
                UpdateInputSourceEventValues(selectStarts, selectEnds, squeezeStarts, squeezeEnds, env);
            }

            Napi::Value RequestAnimationFrame(const Napi::CallbackInfo& info)
            {
                Napi::Function callback{info[0].As<Napi::Function>()};

                m_xr->ScheduleFrame([this, callbackPtr{std::make_shared<Napi::FunctionReference>(Napi::Persistent(callback))}](const auto& frame) {
                    ProcessEyeInputSource(frame, Env());
                    ProcessControllerInputSources(frame, Env());

                    m_xrFrame.Update(Env(), frame, m_timestamp);

                    callbackPtr->Value().Call({Napi::Value::From(Env(), m_timestamp), m_jsXRFrame.Value()});
                });

                // The return value should be a request ID to allow for requesting cancellation, this is unused in Babylon.js currently.
                // For now just pass our "timestamp" as that uniquely identifies the frame.
                return Napi::Value::From(info.Env(), m_timestamp++);
            }

            void UpdateWorldTrackingState(const Napi::CallbackInfo& info)
            {
                auto optionsObj = info[0].As<Napi::Object>();
                if (optionsObj.Has("planeDetectionState"))
                {
                    bool planeDetectionEnabled = optionsObj.Get("planeDetectionState").As<Napi::Object>().Get("enabled").ToBoolean();
                    m_xr->SetPlaneDetectionEnabled(planeDetectionEnabled);
                }
            }

            Napi::Object GenerateXRInputSourceEvent(Napi::Object& inputSource, Napi::Env env)
            {
                auto inputSourceEvent = Napi::Object::New(env);
                inputSourceEvent.Set("frame", m_jsXRFrame.Value());
                inputSourceEvent.Set("inputSource", inputSource);

                return inputSourceEvent;
            }

            void FireInputSourceEvent(Napi::Object& inputSourceEvent, std::string eventName)
            {
                for (const auto& [name, callback] : m_eventNamesAndCallbacks)
                {
                    if (name == eventName)
                    {
                        callback.Call({inputSourceEvent});
                    }
                }
            }

            void UpdateInputSourceEventValues(
                const std::vector<xr::System::Session::Frame::InputSource::Identifier>& selectStarts,
                const std::vector<xr::System::Session::Frame::InputSource::Identifier>& selectEnds,
                const std::vector<xr::System::Session::Frame::InputSource::Identifier>& squeezeStarts,
                const std::vector<xr::System::Session::Frame::InputSource::Identifier>& squeezeEnds,
                Napi::Env env)
            {
                for (const auto& id : selectStarts)
                {
                    auto inputSourceIter = m_idToInputSource.find(id);
                    if (inputSourceIter != m_idToInputSource.end())
                    {
                        auto inputSourceVal = inputSourceIter->second.Value();
                        Napi::Object inputSourceEvent = GenerateXRInputSourceEvent(inputSourceVal, env);
                        FireInputSourceEvent(inputSourceEvent, JS_EVENT_NAME_SELECT_START);

                        m_activeSelects.push_back(id);
                    }
                }

                for (const auto& id : squeezeStarts)
                {
                    auto inputSourceIter = m_idToInputSource.find(id);
                    if (inputSourceIter != m_idToInputSource.end())
                    {
                        auto inputSourceVal = inputSourceIter->second.Value();
                        Napi::Object inputSourceEvent = GenerateXRInputSourceEvent(inputSourceVal, env);
                        FireInputSourceEvent(inputSourceEvent, JS_EVENT_NAME_SQUEEZE_START);

                        m_activeSqueezes.push_back(id);
                    }
                }

                for (const auto& id : selectEnds)
                {
                    auto inputSourceIter = m_idToInputSource.find(id);
                    if (inputSourceIter != m_idToInputSource.end())
                    {
                        auto inputSourceVal = inputSourceIter->second.Value();
                        Napi::Object inputSourceEvent = GenerateXRInputSourceEvent(inputSourceVal, env);

                        // WebXR API dictates the select event fires before the select end
                        FireInputSourceEvent(inputSourceEvent, JS_EVENT_NAME_SELECT);
                        FireInputSourceEvent(inputSourceEvent, JS_EVENT_NAME_SELECT_END);

                        m_activeSelects.erase(std::find(m_activeSelects.begin(), m_activeSelects.end(), id));
                    }
                }

                for (const auto& id : squeezeEnds)
                {
                    auto inputSourceIter = m_idToInputSource.find(id);
                    if (inputSourceIter != m_idToInputSource.end())
                    {
                        auto inputSourceVal = inputSourceIter->second.Value();
                        Napi::Object inputSourceEvent = GenerateXRInputSourceEvent(inputSourceVal, env);

                        // WebXR API dictates the squeeze event fires before the squeeze end
                        FireInputSourceEvent(inputSourceEvent, JS_EVENT_NAME_SQUEEZE);
                        FireInputSourceEvent(inputSourceEvent, JS_EVENT_NAME_SQUEEZE_END);

                        m_activeSqueezes.erase(std::find(m_activeSqueezes.begin(), m_activeSqueezes.end(), id));
                    }
                }
            }

            Napi::Value TrySetFeaturePointCloudEnabled(const Napi::CallbackInfo& info)
            {
                bool featurePointCloudEnabled = info[0].ToBoolean();
                bool enabled = m_xr->TrySetFeaturePointCloudEnabled(featurePointCloudEnabled);

                return Napi::Value::From(info.Env(), enabled);
            }

            Napi::Value End(const Napi::CallbackInfo& info)
            {
                auto deferred{Napi::Promise::Deferred::New(info.Env())};
                m_xr->EndSessionAsync().then(m_runtimeScheduler, arcana::cancellation::none(),
                    [this, deferred](const arcana::expected<void, std::exception_ptr>& result) {
                        if (result.has_error())
                        {
                            deferred.Reject(Napi::Error::New(Env(), result.error()).Value());
                            return;
                        }

                        for (const auto& [name, callback] : m_eventNamesAndCallbacks)
                        {
                            if (name == JS_EVENT_NAME_END)
                            {
                                callback.Call({});
                            }
                        }

                        deferred.Resolve(Env().Undefined());
                    });

                return deferred.Promise();
            }

            Napi::Value RequestHitTestSource(const Napi::CallbackInfo& info)
            {
                auto deferred = Napi::Promise::Deferred::New(info.Env());
                deferred.Resolve(XRHitTestSource::New(info));
                return deferred.Promise();
            }

            Napi::Value TrySetPreferredPlaneDetectorOptions(const Napi::CallbackInfo& info)
            {
                if (info.Length() != 1 ||
                    !info[0].IsObject())
                {
                    throw std::exception(/*invalid arguments*/);
                }

                const auto options = CreateDetectorOptions(info[0].As<Napi::Object>());
                const auto result = m_xr->TrySetPreferredPlaneDetectorOptions(options);
                return Napi::Value::From(info.Env(), result);
            }

            Napi::Value TrySetMeshDetectorEnabled(const Napi::CallbackInfo& info)
            {
                if (info.Length() != 1 ||
                    !info[0].IsBoolean())
                {
                    throw std::exception(/*invalid arguments*/);
                }

                const auto enabled = info[0].As<Napi::Boolean>();
                const auto result = m_xr->TrySetMeshDetectorEnabled(enabled);
                return Napi::Value::From(info.Env(), result);
            }

            Napi::Value TrySetPreferredMeshDetectorOptions(const Napi::CallbackInfo& info)
            {
                if (info.Length() != 1 ||
                    !info[0].IsObject())
                {
                    throw std::exception(/*invalid arguments*/);
                }

                const auto options = CreateDetectorOptions(info[0].As<Napi::Object>());
                const auto result = m_xr->TrySetPreferredMeshDetectorOptions(options);
                return Napi::Value::From(info.Env(), result);
            }

            Napi::Value GetTrackedImageScores(const Napi::CallbackInfo& info)
            {
                // TODO: Is there any more parsing needed?
                return Napi::Value::From(info.Env(), m_imageTrackingScores);
            }
        };

        class NativeWebXRRenderTarget : public Napi::ObjectWrap<NativeWebXRRenderTarget>
        {
            static constexpr auto JS_CLASS_NAME = "NativeWebXRRenderTarget";

        public:
            static void Initialize(Napi::Env env)
            {
                Napi::HandleScope scope{env};

                Napi::Function func = DefineClass(
                    env,
                    JS_CLASS_NAME,
                    {
                        InstanceMethod("initializeXRLayerAsync", &NativeWebXRRenderTarget::InitializeXRLayerAsync),
                        InstanceMethod("dispose", &NativeWebXRRenderTarget::Dispose),
                    });

                env.Global().Set(JS_CLASS_NAME, func);
            }

            static Napi::Object New(const Napi::CallbackInfo& info)
            {
                return info.Env().Global().Get(JS_CLASS_NAME).As<Napi::Function>().New({info[0]});
            }

            NativeWebXRRenderTarget(const Napi::CallbackInfo& info)
                : Napi::ObjectWrap<NativeWebXRRenderTarget>{info}
                , m_jsEngineReference{Napi::Persistent(info[0].As<Napi::Object>())}
            {
            }

        private:
            // Lifetime control to prevent the cleanup of the NativeEngine while XR is still alive.
            Napi::ObjectReference m_jsEngineReference{};

            Napi::Value InitializeXRLayerAsync(const Napi::CallbackInfo& info)
            {
                auto& session = *XRSession::Unwrap(info[0].As<Napi::Object>());

                auto xrLayer = XRWebGLLayer::New(info);
                session.InitializeXrLayer(xrLayer);
                info.This().As<Napi::Object>().Set("xrLayer", xrLayer);

                auto deferred = Napi::Promise::Deferred::New(info.Env());
                deferred.Resolve(info.Env().Undefined());
                return deferred.Promise();
            }

            Napi::Value Dispose(const Napi::CallbackInfo& info)
            {
                return info.Env().Undefined();
            }
        };

        class NativeRenderTargetProvider : public Napi::ObjectWrap<NativeRenderTargetProvider>
        {
            static constexpr auto JS_CLASS_NAME = "NativeRenderTargetProvider";

        public:
            static void Initialize(Napi::Env env)
            {
                Napi::HandleScope scope{env};

                Napi::Function func = DefineClass(
                    env,
                    JS_CLASS_NAME,
                    {
                        InstanceMethod("getRenderTargetForEye", &NativeRenderTargetProvider::GetRenderTargetForEye),
                    });

                env.Global().Set(JS_CLASS_NAME, func);
            }

            static Napi::Object New(const Napi::CallbackInfo& info)
            {
                return info.Env().Global().Get(JS_CLASS_NAME).As<Napi::Function>().New({info[0], info[1], info[2]});
            }

            NativeRenderTargetProvider(const Napi::CallbackInfo& info)
                : Napi::ObjectWrap<NativeRenderTargetProvider>{info}
                , m_jsSession{Napi::Persistent(info[0].As<Napi::Object>())}
                , m_session{*XRSession::Unwrap(m_jsSession.Value())}
            {
                auto createRenderTexture{info[1].As<Napi::Function>()};
                auto destroyRenderTexture{info[2].As<Napi::Function>()};
                m_session.SetRenderTextureFunctions(createRenderTexture, destroyRenderTexture);
            }

        private:
            Napi::ObjectReference m_jsSession{};
            XRSession& m_session;

            Napi::Value GetRenderTargetForEye(const Napi::CallbackInfo& info)
            {
                const std::string eye{info[0].As<Napi::String>().Utf8Value()};
                return m_session.GetRenderTargetForEye(eye);
            }
        };

        // Implementation of the XR interface: https://immersive-web.github.io/webxr/#xr-interface
        class XR : public Napi::ObjectWrap<XR>
        {
            static constexpr auto JS_CLASS_NAME = "NativeXR";
            static constexpr auto JS_NAVIGATOR_NAME = "navigator";
            static constexpr auto JS_XR_NAME = "xr";
            static constexpr auto JS_NATIVE_NAME = "native";

        public:
            static void Initialize(Napi::Env env, std::shared_ptr<Plugins::NativeXr::Impl> nativeXr)
            {
                Napi::HandleScope scope{env};

                Napi::Function func = DefineClass(
                    env,
                    JS_CLASS_NAME,
                    {
                        InstanceMethod("isSessionSupported", &XR::IsSessionSupported),
                        InstanceMethod("requestSession", &XR::RequestSession),
                        InstanceMethod("getWebXRRenderTarget", &XR::GetWebXRRenderTarget),
                        InstanceMethod("getNativeRenderTargetProvider", &XR::GetNativeRenderTargetProvider),
                        InstanceAccessor("nativeXrContext", &XR::GetNativeXrContext, nullptr),
                        InstanceAccessor("nativeXrContextType", &XR::GetNativeXrContextType, nullptr),
                        InstanceMethod("getNativeAnchor", &XR::GetNativeAnchor),
                        InstanceMethod("declareNativeAnchor", &XR::DeclareNativeAnchor),
                        InstanceValue(JS_NATIVE_NAME, Napi::Value::From(env, true)),
                    });

                Napi::Object global = env.Global();
                Napi::Object navigator;
                if (global.Has(JS_NAVIGATOR_NAME))
                {
                    navigator = global.Get(JS_NAVIGATOR_NAME).As<Napi::Object>();
                }
                else
                {
                    navigator = Napi::Object::New(env);
                    global.Set(JS_NAVIGATOR_NAME, navigator);
                }

                auto xr = func.New({});
                XR::Unwrap(xr)->m_xr = std::move(nativeXr);
                navigator.Set(JS_XR_NAME, xr);
            }

            XR(const Napi::CallbackInfo& info)
                : Napi::ObjectWrap<XR>{info}
                , m_runtimeScheduler{JsRuntime::GetFromJavaScript(info.Env())}
            {
            }

        private:
            JsRuntimeScheduler m_runtimeScheduler;
            std::shared_ptr<Plugins::NativeXr::Impl> m_xr{};

            Napi::Value IsSessionSupported(const Napi::CallbackInfo& info)
            {
                std::string sessionTypeString = info[0].As<Napi::String>().Utf8Value();
                xr::SessionType sessionType{xr::SessionType::INVALID};

                if (sessionTypeString == XRSessionType::IMMERSIVE_VR)
                {
                    sessionType = xr::SessionType::IMMERSIVE_VR;
                }
                else if (sessionTypeString == XRSessionType::IMMERSIVE_AR)
                {
                    sessionType = xr::SessionType::IMMERSIVE_AR;
                }
                else if (sessionTypeString == XRSessionType::INLINE)
                {
                    sessionType = xr::SessionType::INLINE;
                }

                auto deferred = Napi::Promise::Deferred::New(info.Env());

                // Fire off the IsSessionSupported task.
                xr::System::IsSessionSupportedAsync(sessionType)
                    .then(m_runtimeScheduler,
                        arcana::cancellation::none(),
                        [deferred, env = info.Env()](bool result) {
                            deferred.Resolve(Napi::Boolean::New(env, result));
                        });

                return deferred.Promise();
            }

            Napi::Value RequestSession(const Napi::CallbackInfo& info)
            {
                return XRSession::CreateAsync(info, m_xr);
            }

            Napi::Value GetWebXRRenderTarget(const Napi::CallbackInfo& info)
            {
                return NativeWebXRRenderTarget::New(info);
            }

            Napi::Value GetNativeRenderTargetProvider(const Napi::CallbackInfo& info)
            {
                return NativeRenderTargetProvider::New(info);
            }

            Napi::Value GetNativeXrContext(const Napi::CallbackInfo& info)
            {
                const auto nativeExtension = m_xr->GetNativeXrContext();
                if (nativeExtension)
                {
                    return Napi::Number::From(info.Env(), nativeExtension);
                }

                return info.Env().Undefined();
            }

            Napi::Value GetNativeXrContextType(const Napi::CallbackInfo& info)
            {
                const auto nativeExtensionType = m_xr->GetNativeXrContextType();
                if (!nativeExtensionType.empty())
                {
                    return Napi::String::From(info.Env(), nativeExtensionType);
                }

                return info.Env().Undefined();
            }

            Napi::Value GetNativeAnchor(const Napi::CallbackInfo& info)
            {
                if (info.Length() != 1 ||
                    !info[0].IsObject())
                {
                    throw std::runtime_error{"A single object argument is required."};
                }

                const auto xrAnchor{ XRAnchor::Unwrap(info[0].ToObject()) };
                const auto anchor{ xrAnchor->GetNativeAnchor() };
                if (anchor.NativeAnchor != nullptr)
                {
                    return Napi::Number::From(info.Env(), reinterpret_cast<uintptr_t>(anchor.NativeAnchor));
                }

                return info.Env().Undefined();
            }

            Napi::Value DeclareNativeAnchor(const Napi::CallbackInfo& info)
            {
                if (info.Length() != 2 ||
                    !info[0].IsObject() /*XRSession*/ ||
                    !info[1].IsNumber() /*NativeAnchorPtr*/)
                {
                    throw std::runtime_error{"Invalid argument provided."};
                }

                const auto session = XRSession::Unwrap(info[0].As<Napi::Object>());
                const auto anchorPtr = reinterpret_cast<void*>(static_cast<uintptr_t>(info[1].As<Napi::Number>().DoubleValue()));
                return session->DeclareNativeAnchor(info.Env(), anchorPtr);
            }
        };
    }

    namespace Plugins
    {
        NativeXr::NativeXr(std::shared_ptr<Impl> impl)
            : m_impl{std::move(impl)}
        {
        }

        NativeXr::~NativeXr()
        {
        }

        NativeXr NativeXr::Initialize(Napi::Env env)
        {
            auto impl{std::make_shared<Impl>(env)};

            PointerEvent::Initialize(env);

            XRWebGLBinding::Initialize(env);
            XRWebGLLayer::Initialize(env);
            XRRigidTransform::Initialize(env);
            XRView::Initialize(env);
            XRViewerPose::Initialize(env);
            XRPose::Initialize(env);
            XRReferenceSpace::Initialize(env);
            XRFrame::Initialize(env);
            XRHand::Initialize(env);
            XRPlane::Initialize(env);
            XRMesh::Initialize(env);
            XRImageTrackingResult::Initialize(env);
            XRAnchor::Initialize(env);
            XRHitTestSource::Initialize(env);
            XRHitTestResult::Initialize(env);
            XRRay::Initialize(env);
            XRSession::Initialize(env);
            NativeWebXRRenderTarget::Initialize(env);
            NativeRenderTargetProvider::Initialize(env);
            XR::Initialize(env, impl);

            return {impl};
        }

        void NativeXr::UpdateWindow(void* windowPtr)
        {
            m_impl->UpdateWindow(windowPtr);
        }

        void NativeXr::SetSessionStateChangedCallback(std::function<void(bool)> callback)
        {
            m_impl->SetSessionStateChangedCallback(std::move(callback));
        }
    }
}<|MERGE_RESOLUTION|>--- conflicted
+++ resolved
@@ -1561,19 +1561,6 @@
             }
 
         private:
-<<<<<<< HEAD
-            Napi::Value GetAnchorSpace(const Napi::CallbackInfo& info)
-            {
-                Napi::Object napiTransform = XRRigidTransform::New(info.Env());
-                XRRigidTransform* rigidTransform = XRRigidTransform::Unwrap(napiTransform);
-                rigidTransform->Update(m_nativeAnchor.Pose);
-
-                Napi::Object napiSpace = XRReferenceSpace::New(info.Env(), napiTransform);
-                return std::move(napiSpace);
-            }
-
-=======
->>>>>>> 10a80326
             // Marks the anchor as no longer valid, and should be deleted on the next pass.
             void Delete(const Napi::CallbackInfo&)
             {
@@ -1750,7 +1737,7 @@
             Napi::Value CreateAnchor(const Napi::CallbackInfo& info);
         };
 
-        struct XRImageTrackingState
+        /*struct XRImageTrackingState
         {
             static constexpr auto TRACKED{"tracked"};
             static constexpr auto EMULATED{"emulated"};
@@ -1760,7 +1747,7 @@
         {
             static constexpr auto UNTRACKABLE{"untrackable"};
             static constexpr auto TRACKABLE{"trackable"};
-        };
+        };*/
 
         // Implementation of the XRTrackedImageInit: https://immersive-web.github.io/marker-tracking/#dictdef-xrtrackedimageinit
         class XRTrackedImageInit : public Napi::ObjectWrap<XRTrackedImageInit>
@@ -1878,17 +1865,8 @@
 
             void Update(uint32_t timestamp)
             {
-<<<<<<< HEAD
-                Napi::Object napiTransform = XRRigidTransform::New(info.Env());
-                XRRigidTransform* rigidTransform = XRRigidTransform::Unwrap(napiTransform);
-                rigidTransform->Update(GetPlane().Center);
-
-                Napi::Object napiSpace = XRReferenceSpace::New(info.Env(), napiTransform);
-                return std::move(napiSpace);
-=======
                 m_planeSpace.Pose = GetPlane().Center;
                 m_lastUpdatedTimestamp = timestamp;
->>>>>>> 10a80326
             }
 
         private:
@@ -2007,21 +1985,6 @@
         private:
             xr::System::Session::Frame::Mesh& GetMesh();
 
-<<<<<<< HEAD
-            Napi::Value GetMeshSpace(const Napi::CallbackInfo& info)
-            {
-                Napi::Object napiTransform = XRRigidTransform::New(info.Env());
-                XRRigidTransform* rigidTransform = XRRigidTransform::Unwrap(napiTransform);
-
-                // TODO: update to not use identity pose as needed
-                rigidTransform->Update(xr::Pose{});
-
-                Napi::Object napiSpace = XRReferenceSpace::New(info.Env(), napiTransform);
-                return std::move(napiSpace);
-            }
-
-=======
->>>>>>> 10a80326
             Napi::Value GetPositions(const Napi::CallbackInfo& info)
             {
                 // NOTE: WebXR reports positions as right-handed coordinates
@@ -2260,7 +2223,7 @@
                 UpdateMeshes(env, timestamp);
 
                 // Update image tracking results.
-                UpdateImageTrackingResults(env, timestamp);
+                UpdateImageTrackingResults(env);
             }
 
             Napi::Promise CreateNativeAnchor(const Napi::CallbackInfo& info, xr::Pose pose, xr::NativeTrackablePtr nativeTrackable)
@@ -2329,7 +2292,7 @@
                 return m_sceneObjects.at(objectID).Value();
             }
 
-            std::vector<char*> CreateAugmentedImageDatabase(std::vector<xr::System::Session::Frame::ImageTrackingBitmap> bitmaps)
+            std::vector<std::string> CreateAugmentedImageDatabase(std::vector<xr::System::Session::Frame::ImageTrackingBitmap> bitmaps)
             {
                 return m_frame->CreateAugmentedImageDatabase(bitmaps);
             }
@@ -2673,7 +2636,7 @@
                 }
             }
 
-            void UpdateImageTrackingResults(const Napi::Env& env, uint32_t timestamp)
+            void UpdateImageTrackingResults(const Napi::Env& env)
             {
                 // Loop over the list of updated image tracking results, check if they exist in our map if not create them otherwise update them.
                 for (auto imageTrackingResultID : m_frame->UpdatedImageTrackingResults)
@@ -2693,8 +2656,8 @@
                         napiResult.Set("measuredWidthInMeters", nativeResult.MeasuredWidthInMeters);
 
                         Napi::Object napiImageTransform = XRRigidTransform::New(env);
-                        XRRigidTransform* xrImageTransforn = XRRigidTransform::Unwrap(napiImageTransform);
-                        xrImageTransforn->Update(nativeResult.ImageSpace.Pose);
+                        XRRigidTransform* xrImageTransform = XRRigidTransform::Unwrap(napiImageTransform);
+                        xrImageTransform->Update(nativeResult.ImageSpace.Pose);
 
                         Napi::Object napiSpace = XRReferenceSpace::New(env, napiImageTransform);
                         napiResult.Set("imageSpace", napiSpace);
@@ -2709,14 +2672,6 @@
                         // If result is tracked, unwrap the image tracking result
                         xrImageTrackingResult = XRImageTrackingResult::Unwrap(trackedImageTrackingResultIterator->second.Value());
                     }
-                }
-
-                // Next go over removed image tracking results and remove them from our mapping.
-                for (auto imageTrackingResultID : m_frame->RemovedImageTrackingResults)
-                {
-                    auto trackedImageTrackingResultIterator = m_trackedImageTrackingResults.find(imageTrackingResultID);
-                    assert(trackedImageTrackingResultIterator != m_trackedImageTrackingResults.end());
-                    m_trackedImageTrackingResults.erase(trackedImageTrackingResultIterator);
                 }
             }
         };
@@ -2818,19 +2773,22 @@
                     std::vector<xr::System::Session::Frame::ImageTrackingBitmap> trackedImages;
 
                     // Type the images, save their tracking scores
-                    for (auto idx = 0; idx < napiTrackedImages.Length(); idx++)
-                    {
+                    for (uint32_t idx = 0; idx < napiTrackedImages.Length(); idx++)
+                    {
+                        // TODO: This seems sketchy for translating to an ArrayBuffer.
+                        auto napiImage = napiTrackedImages.Get(idx).As<Napi::Object>();
+                        auto napiBuffer = napiImage.Get("data").As<Napi::ArrayBuffer>();
                         trackedImages[idx] =
                         {
-                            napiTrackedImages.Get("data").As<uint8_t*>(),
-                            napiTrackedImages.Get("width").As<uint32_t>(),
-                            napiTrackedImages.Get("height").As<uint32_t>(),
-                            napiTrackedImages.Get("depth").As<uint32_t>(),
+                            (uint8_t*)napiBuffer.Data(),
+                            napiImage.Get("width").ToNumber().Uint32Value(),
+                            napiImage.Get("height").ToNumber().Uint32Value(),
+                            napiImage.Get("depth").ToNumber().Uint32Value(),
                         };
                     }
 
                     // Create the image database
-                    m_imageTrackingScores = session.m_xrFrame.CreateAugmentedImageDatabase(trackedImages);
+                    session.m_imageTrackingScores = session.m_xrFrame.CreateAugmentedImageDatabase(trackedImages);
                 }
 
                 return deferred.Promise();
@@ -2904,7 +2862,7 @@
             Napi::ObjectReference m_jsEyeTrackedSource{};
             std::vector<xr::System::Session::Frame::InputSource::Identifier> m_activeSelects{};
             std::vector<xr::System::Session::Frame::InputSource::Identifier> m_activeSqueezes{};
-            static std::vector<char*> m_imageTrackingScores;
+            std::vector<std::string> m_imageTrackingScores;
 
             Napi::Value GetInputSources(const Napi::CallbackInfo& /*info*/)
             {
@@ -3326,8 +3284,8 @@
 
             Napi::Value GetTrackedImageScores(const Napi::CallbackInfo& info)
             {
-                // TODO: Is there any more parsing needed?
-                return Napi::Value::From(info.Env(), m_imageTrackingScores);
+                // TODO: Move this to a member variable during CreateImageDatabase.
+                return Napi::Value::From(info.Env(), true);
             }
         };
 
