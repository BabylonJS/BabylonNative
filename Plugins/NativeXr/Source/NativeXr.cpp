--- conflicted
+++ resolved
@@ -887,13 +887,8 @@
                 // Update the individual views.
                 for (uint32_t idx = 0; idx < static_cast<uint32_t>(frame.Views.size()); ++idx)
                 {
-<<<<<<< HEAD
-                    const auto& view = frame.Views[idx];
-                    m_views[idx]->Update(idx, CreateProjectionMatrix(view), view.Space, view.IsFirstPersonObserver);
-=======
                     const auto& view = views[idx];
                     m_views[idx]->Update(idx, view.ProjectionMatrix, view.Space, view.IsFirstPersonObserver);
->>>>>>> 1a8b34e5
                 }
                 
                 // Check the frame to see if it has valid tracking, if it does not then the position should
