#include "NativeXr.h"

#include "NativeEngine.h"
#include <Babylon/JsRuntimeScheduler.h>

#include <XR.h>

#include <bx/bx.h>
#include <bx/math.h>

#include <set>
#include <napi/napi.h>
#include <arcana/threading/task.h>

namespace
{
    bgfx::TextureFormat::Enum XrTextureFormatToBgfxFormat(xr::TextureFormat format)
    {
        switch (format)
        {
            // Color Formats
            // NOTE: Use linear formats even though XR requests sRGB to match what happens on the web.
            //       WebGL shaders expect sRGB output while native shaders expect linear output.
            case xr::TextureFormat::BGRA8_SRGB:
                return bgfx::TextureFormat::BGRA8;
            case xr::TextureFormat::RGBA8_SRGB:
                return bgfx::TextureFormat::RGBA8;

            // Depth Formats
            case xr::TextureFormat::D24S8:
                return bgfx::TextureFormat::D24S8;

            default:
                throw std::exception{/* Unsupported texture format */};
        }
    }

    // clang-format off
    constexpr std::array<float, 16> IDENTITY_MATRIX{
        1.f, 0.f, 0.f, 0.f,
        0.f, 1.f, 0.f, 0.f,
        0.f, 0.f, 1.f, 0.f,
        0.f, 0.f, 0.f, 1.f
    };
    // clang-format on

    std::array<float, 16> CreateProjectionMatrix(const xr::System::Session::Frame::View& view)
    {
        const float n{view.DepthNearZ};
        const float f{view.DepthFarZ};

        const float r{std::tanf(view.FieldOfView.AngleRight) * n};
        const float l{std::tanf(view.FieldOfView.AngleLeft) * n};
        const float t{std::tanf(view.FieldOfView.AngleUp) * n};
        const float b{std::tanf(view.FieldOfView.AngleDown) * n};

        // Angles for FieldOfView respect the viewport ratio
        // but tangent is not a linear function and ratio of values(l,r,b,t) computed
        // in CreateProjectionMatrix do not respect that ratio
        // so, here, a ratio after tangent is computed
        // and a second derivative ratio computed to compensate
        // the aspect ratio delta after tangent calls
        const float aspectRatio = static_cast<float>(view.ColorTextureSize.Width) / static_cast<float>(view.ColorTextureSize.Height);
        const float deltax = (r - l);
        const float deltay = (t - b);
        const float afterTangentAspectRatio = deltax / deltay;
        const float compensationRatio = afterTangentAspectRatio / aspectRatio;
        const float tc{std::tanf(view.FieldOfView.AngleUp * compensationRatio) * n};
        const float bc{std::tanf(view.FieldOfView.AngleDown * compensationRatio) * n};

        std::array<float, 16> bxResult{};
        bx::mtxProj(bxResult.data(), tc, bc, l, r, n, f, false, bx::Handness::Right);

        return bxResult;
    }

    std::array<float, 16> CreateTransformMatrix(const xr::System::Session::Frame::Space& space, bool viewSpace = true)
    {
        auto& quat = space.Pose.Orientation;
        auto& pos = space.Pose.Position;

        // Quaternion to matrix from https://github.com/BabylonJS/Babylon.js/blob/v4.0.0/src/Maths/math.ts#L6245-L6283
        const float xx{quat.X * quat.X};
        const float yy{quat.Y * quat.Y};
        const float zz{quat.Z * quat.Z};
        const float xy{quat.X * quat.Y};
        const float zw{quat.Z * quat.W};
        const float zx{quat.Z * quat.X};
        const float yw{quat.Y * quat.W};
        const float yz{quat.Y * quat.Z};
        const float xw{quat.X * quat.W};

        auto worldSpaceTransform{IDENTITY_MATRIX};

        worldSpaceTransform[0] = 1.f - (2.f * (yy + zz));
        worldSpaceTransform[1] = 2.f * (xy + zw);
        worldSpaceTransform[2] = 2.f * (zx - yw);
        worldSpaceTransform[3] = 0.f;

        worldSpaceTransform[4] = 2.f * (xy - zw);
        worldSpaceTransform[5] = 1.f - (2.f * (zz + xx));
        worldSpaceTransform[6] = 2.f * (yz + xw);
        worldSpaceTransform[7] = 0.f;

        worldSpaceTransform[8] = 2.f * (zx + yw);
        worldSpaceTransform[9] = 2.f * (yz - xw);
        worldSpaceTransform[10] = 1.f - (2.f * (yy + xx));
        worldSpaceTransform[11] = 0.f;

        // Insert position into rotation matrix.
        worldSpaceTransform[12] = pos.X;
        worldSpaceTransform[13] = pos.Y;
        worldSpaceTransform[14] = pos.Z;
        worldSpaceTransform[15] = 1.f;

        if (viewSpace)
        {
            // Invert to get the view space transform.
            std::array<float, 16> viewSpaceTransform{};
            bx::mtxInverse(viewSpaceTransform.data(), worldSpaceTransform.data());

            return viewSpaceTransform;
        }
        else
        {
            return worldSpaceTransform;
        }
    }

    void SetXRInputSourceSpaces(Napi::Object& jsInputSource, xr::System::Session::Frame::InputSource& inputSource)
    {
        auto env = jsInputSource.Env();
        jsInputSource.Set("targetRaySpace", Napi::External<decltype(inputSource.AimSpace)>::New(env, &inputSource.AimSpace));
        jsInputSource.Set("gripSpace", Napi::External<decltype(inputSource.GripSpace)>::New(env, &inputSource.GripSpace));
    }

    Napi::ObjectReference CreateXRInputSource(xr::System::Session::Frame::InputSource& inputSource, Napi::Env& env)
    {
        constexpr std::array<const char*, 2> HANDEDNESS_STRINGS{
            "left",
            "right"};
        constexpr const char* TARGET_RAY_MODE{"tracked-pointer"};

        auto jsInputSource = Napi::Object::New(env);
        jsInputSource.Set("handedness", Napi::String::New(env, HANDEDNESS_STRINGS[static_cast<size_t>(inputSource.Handedness)]));
        jsInputSource.Set("targetRayMode", TARGET_RAY_MODE);
        SetXRInputSourceSpaces(jsInputSource, inputSource);

        auto profiles = Napi::Array::New(env, 1);
        Napi::Value string = Napi::String::New(env, "generic-trigger-squeeze-touchpad-thumbstick");
        profiles.Set(uint32_t{0}, string);
        jsInputSource.Set("profiles", profiles);

        return Napi::Persistent(jsInputSource);
    }
}

// NativeXr implementation proper.
namespace Babylon
{
    class NativeXr
    {
    public:
        NativeXr();
        ~NativeXr();

        arcana::cancellation_source& GetCancellationSource();
        arcana::task<void, std::exception_ptr> BeginSession(Napi::Env env);
        void EndSession(); // TODO: Make this asynchronous.

        auto ActiveFrameBuffers() const
        {
            return gsl::make_span(m_activeFrameBuffers);
        }

        void SetEngine(Napi::Object& jsEngine)
        {
            // This implementation must be switched to simply unwrapping the JavaScript object as soon as NativeEngine
            // is transitioned away from a singleton pattern. Part of that change will remove the GetEngine method, as
            // documented in https://github.com/BabylonJS/BabylonNative/issues/62
            auto nativeEngine = jsEngine.Get("_native").As<Napi::Object>();
            auto getEngine = nativeEngine.Get("getEngine").As<Napi::Function>();
            m_engineImpl = getEngine.Call(nativeEngine, {}).As<Napi::External<NativeEngine>>().Data();
        }

        void DoFrame(std::function<void(const xr::System::Session::Frame&)> callback)
        {
            Dispatch([this, callback = std::move(callback)]() {
                // Early out if there's no session available.
                if (m_session == nullptr)
                {
                    return;
                }

                BeginFrame();
                callback(*m_frame);
                m_engineImpl->EndFrame();
                EndFrame();
            });
        }

        void Dispatch(std::function<void()>&& callable)
        {
            m_engineImpl->Dispatch(callable);
        }

        xr::Size GetWidthAndHeightForViewIndex(size_t viewIndex) const
        {
            return m_session->GetWidthAndHeightForViewIndex(viewIndex);
        }

        void SetDepthsNarFar(float depthNear, float depthFar)
        {
            m_session->SetDepthsNearFar(depthNear, depthFar);
        }
        
        void SetPlaneDetectionEnabled(bool enabled)
        {
            m_session->SetPlaneDetectionEnabled(enabled);
        }
<<<<<<< HEAD

        bool SetFeaturePointCloudEnabled(bool enabled)
        {
            return m_session->SetFeaturePointCloudEnabled(enabled);
        }
=======
>>>>>>> 8ca252a7

    private:
        std::map<uintptr_t, std::unique_ptr<FrameBufferData>> m_texturesToFrameBuffers{};
        xr::System m_system{};
        std::shared_ptr<xr::System::Session> m_session{};
        std::unique_ptr<xr::System::Session::Frame> m_frame{};
        ClearState m_clearState{};
        std::vector<FrameBufferData*> m_activeFrameBuffers{};
        NativeEngine* m_engineImpl{};
        arcana::cancellation_source m_cancellationSource{};

        void BeginFrame();
        void EndFrame();
    };

    NativeXr::NativeXr()
    {
    }

    NativeXr::~NativeXr()
    {
        m_cancellationSource.cancel();

        if (m_session != nullptr)
        {
            if (m_frame != nullptr)
            {
                EndFrame();
            }

            EndSession();
        }
    }

    arcana::task<void, std::exception_ptr> NativeXr::BeginSession(Napi::Env env)
    {
        assert(m_session == nullptr);
        assert(m_frame == nullptr);

        if (!m_system.IsInitialized())
        {
            while (!m_system.TryInitialize())
            {
                // do nothing
            }
        }

        return xr::System::Session::CreateAsync(m_system, bgfx::getInternalData()->context, Plugins::Internal::NativeWindow::GetFromJavaScript(env).GetWindowPtr()).then(arcana::inline_scheduler, m_cancellationSource, [this](std::shared_ptr<xr::System::Session> session) {
            m_session = std::move(session);
        });
    }

    // TODO: Make this asynchronous.
    void NativeXr::EndSession()
    {
        assert(m_session != nullptr);
        assert(m_frame == nullptr);

        m_session->RequestEndSession();

        bool shouldEndSession{};
        bool shouldRestartSession{};
        do
        {
            // Block and burn frames until XR successfully shuts down.
            m_frame = m_session->GetNextFrame(shouldEndSession, shouldRestartSession);
            m_frame.reset();
        } while (!shouldEndSession);
        m_session.reset();
    }

    void NativeXr::BeginFrame()
    {
        assert(m_engineImpl != nullptr);
        assert(m_session != nullptr);
        assert(m_frame == nullptr);

        bool shouldEndSession{};
        bool shouldRestartSession{};
        m_frame = m_session->GetNextFrame(shouldEndSession, shouldRestartSession, [this](void* texturePointer) {
            auto texPtr = reinterpret_cast<uintptr_t>(texturePointer);
            auto it = m_texturesToFrameBuffers.find(texPtr);
            if (it != m_texturesToFrameBuffers.end())
            {
                m_texturesToFrameBuffers.erase(it);
            }
        });

        // Ending a session outside of calls to EndSession() is currently not supported.
        assert(!shouldEndSession);
        assert(m_frame != nullptr);

        m_activeFrameBuffers.reserve(m_frame->Views.size());
        for (const auto& view : m_frame->Views)
        {
            auto colorTexPtr = reinterpret_cast<uintptr_t>(view.ColorTexturePointer);

            auto it = m_texturesToFrameBuffers.find(colorTexPtr);
            if (it == m_texturesToFrameBuffers.end() || it->second.get()->Width != view.ColorTextureSize.Width || it->second.get()->Height != view.ColorTextureSize.Height)
            {
                // if a texture width or height is 0, bgfx will assert (can't create 0 sized texture). Asserting here instead of deeper in bgfx rendering
                assert(view.ColorTextureSize.Width);
                assert(view.ColorTextureSize.Height);
                assert(view.ColorTextureSize.Width == view.DepthTextureSize.Width);
                assert(view.ColorTextureSize.Height == view.DepthTextureSize.Height);

                // Create textures with the desired size. It will be freed and replaced with overrideInternal call
                // This is mandatory as overrideInternal do not update texture size.
                // And size is used for determining viewport when rendering to texture.
                auto colorTextureFormat = XrTextureFormatToBgfxFormat(view.ColorTextureFormat);
                auto colorTex = bgfx::createTexture2D(static_cast<uint16_t>(view.ColorTextureSize.Width), static_cast<uint16_t>(view.ColorTextureSize.Height), false, 1, colorTextureFormat, BGFX_TEXTURE_RT);

                auto depthTextureFormat = XrTextureFormatToBgfxFormat(view.DepthTextureFormat);
                auto depthTex = bgfx::createTexture2D(static_cast<uint16_t>(view.DepthTextureSize.Width), static_cast<uint16_t>(view.DepthTextureSize.Height), false, 1, depthTextureFormat, BGFX_TEXTURE_RT);

                // Force BGFX to create the texture now, which is necessary in order to use overrideInternal.
                bgfx::frame();

                bgfx::overrideInternal(colorTex, colorTexPtr);
                bgfx::overrideInternal(depthTex, reinterpret_cast<uintptr_t>(view.DepthTexturePointer));

                std::array<bgfx::Attachment, 2> attachments{};
                attachments[0].init(colorTex);
                attachments[1].init(depthTex);
                auto frameBuffer = bgfx::createFrameBuffer(static_cast<uint8_t>(attachments.size()), attachments.data(), false);

                Babylon::FrameBufferData* fbPtr = m_engineImpl->GetFrameBufferManager().CreateNew(
                    frameBuffer,
                    m_clearState,
                    static_cast<uint16_t>(view.ColorTextureSize.Width),
                    static_cast<uint16_t>(view.ColorTextureSize.Height));

                // WebXR, at least in its current implementation, specifies an implicit default clear to black.
                // https://immersive-web.github.io/webxr/#xrwebgllayer-interface
                fbPtr->ViewClearState.UpdateColor(0.f, 0.f, 0.f, 0.f);
                m_texturesToFrameBuffers[colorTexPtr] = std::unique_ptr<FrameBufferData>{fbPtr};

                m_activeFrameBuffers.push_back(fbPtr);
            }
            else
            {
                m_activeFrameBuffers.push_back(it->second.get());
            }
        }
    }

    void NativeXr::EndFrame()
    {
        assert(m_session != nullptr);
        assert(m_frame != nullptr);

        m_activeFrameBuffers.clear();

        m_frame.reset();
    }

    arcana::cancellation_source& NativeXr::GetCancellationSource()
    {
        return m_cancellationSource;
    }
}

namespace Babylon
{
    namespace
    {
        class XRFrame;

        struct XRSessionType
        {
            static constexpr auto IMMERSIVE_VR{"immersive-vr"};
            static constexpr auto IMMERSIVE_AR{"immersive-ar"};
            static constexpr auto INLINE{"inline"};
        };

        struct XRReferenceSpaceType
        {
            static constexpr auto VIEWER{"viewer"};
            // static constexpr auto LOCAL{"local"};
            // static constexpr auto LOCAL_FLOOR{"local-floor"};
            // static constexpr auto BOUNDED_FLOOR{"bounded-floor"};
            static constexpr auto UNBOUNDED{"unbounded"};
        };

        struct XREye
        {
            // static constexpr auto NONE{"none"};
            static constexpr auto LEFT{"left"};
            static constexpr auto RIGHT{"right"};

            static auto IndexToEye(size_t idx)
            {
                switch (idx)
                {
                    case 0:
                        return LEFT;
                    case 1:
                        return RIGHT;
                    default:
                        throw std::exception{/* Unsupported idx */};
                }
            }

            static auto EyeToIndex(const std::string& eye)
            {
                if (eye == LEFT)
                {
                    return 0;
                }
                else if (eye == RIGHT)
                {
                    return 1;
                }
                else
                {
                    throw std::exception{/* Unsupported eye */};
                }
            }
        };

        class PointerEvent : public Napi::ObjectWrap<PointerEvent>
        {
            static constexpr auto JS_CLASS_NAME = "PointerEvent";

        public:
            static void Initialize(Napi::Env& env)
            {
                Napi::Function func = DefineClass(
                    env,
                    JS_CLASS_NAME,
                    {});

                env.Global().Set(JS_CLASS_NAME, func);
            }

            static Napi::Object New(const Napi::CallbackInfo& info)
            {
                return info.Env().Global().Get(JS_CLASS_NAME).As<Napi::Function>().New({});
            }

            PointerEvent(const Napi::CallbackInfo& info)
                : Napi::ObjectWrap<PointerEvent>{info}
            {
            }
        };

        class XRWebGLLayer : public Napi::ObjectWrap<XRWebGLLayer>
        {
            static constexpr auto JS_CLASS_NAME = "XRWebGLLayer";

        public:
            static void Initialize(Napi::Env env)
            {
                Napi::HandleScope scope{env};

                Napi::Function func = DefineClass(
                    env,
                    JS_CLASS_NAME,
                    {
                        InstanceMethod("getViewport", &XRWebGLLayer::GetViewport),
                    });

                env.Global().Set(JS_CLASS_NAME, func);
            }

            static Napi::Object New(const Napi::CallbackInfo& info)
            {
                return info.Env().Global().Get(JS_CLASS_NAME).As<Napi::Function>().New({});
            }

            XRWebGLLayer(const Napi::CallbackInfo& info)
                : Napi::ObjectWrap<XRWebGLLayer>{info}
            {
            }

        private:
            Napi::Value GetViewport(const Napi::CallbackInfo& info)
            {
                return info.This().As<Napi::Object>().Get("viewport");
            }
        };

        class XRRigidTransform : public Napi::ObjectWrap<XRRigidTransform>
        {
            static constexpr auto JS_CLASS_NAME = "XRRigidTransform";
            // static constexpr size_t VECTOR_SIZE = 4;
            static constexpr size_t MATRIX_SIZE = 16;

        public:
            static void Initialize(Napi::Env env)
            {
                Napi::HandleScope scope{env};

                Napi::Function func = DefineClass(
                    env,
                    JS_CLASS_NAME,
                    {
                        InstanceAccessor("position", &XRRigidTransform::Position, nullptr),
                        InstanceAccessor("orientation", &XRRigidTransform::Orientation, nullptr),
                        InstanceAccessor("matrix", &XRRigidTransform::Matrix, nullptr),
                    });

                env.Global().Set(JS_CLASS_NAME, func);
            }

            static Napi::Object New(const Napi::CallbackInfo& info)
            {
                return info.Env().Global().Get(JS_CLASS_NAME).As<Napi::Function>().New({});
            }

            XRRigidTransform(const Napi::CallbackInfo& info)
                : Napi::ObjectWrap<XRRigidTransform>{info}
                , m_matrix{Napi::Persistent(Napi::Float32Array::New(info.Env(), MATRIX_SIZE))}
            {
                if (info.Length() == 2)
                {
                    m_position = Napi::Persistent(info[0].As<Napi::Object>());
                    m_orientation = Napi::Persistent(info[1].As<Napi::Object>());
                }
                else
                {
                    m_position = Napi::Persistent(Napi::Object::New(info.Env()));
                    m_orientation = Napi::Persistent(Napi::Object::New(info.Env()));
                }
            }

            void Update(XRRigidTransform* transform)
            {
                Update({transform->GetNativePose()}, false);
            }

            void Update(const xr::System::Session::Frame::Space& space, bool isViewSpace)
            {
                auto position = m_position.Value();
                position.Set("x", space.Pose.Position.X);
                position.Set("y", space.Pose.Position.Y);
                position.Set("z", space.Pose.Position.Z);
                position.Set("w", 1.f);

                auto orientation = m_orientation.Value();
                orientation.Set("x", space.Pose.Orientation.X);
                orientation.Set("y", space.Pose.Orientation.Y);
                orientation.Set("z", space.Pose.Orientation.Z);
                orientation.Set("w", space.Pose.Orientation.W);

                std::memcpy(m_matrix.Value().Data(), CreateTransformMatrix(space, isViewSpace).data(), m_matrix.Value().ByteLength());
            }

            void Update(const xr::Pose& pose)
            {
                xr::System::Session::Frame::Space space{{pose}};
                Update(space, true);
            }

            xr::Pose GetNativePose()
            {
                auto position = m_position.Value();
                auto orientation = m_orientation.Value();
                return {
                    {position.Get("x").ToNumber().FloatValue(), position.Get("y").ToNumber().FloatValue(), position.Get("z").ToNumber().FloatValue()},
                    {orientation.Get("x").ToNumber().FloatValue(), orientation.Get("y").ToNumber().FloatValue(), orientation.Get("z").ToNumber().FloatValue(), orientation.Get("w").ToNumber().FloatValue()}};
            }

        private:
            Napi::ObjectReference m_position{};
            Napi::ObjectReference m_orientation{};
            Napi::Reference<Napi::Float32Array> m_matrix{};

            Napi::Value Position(const Napi::CallbackInfo&)
            {
                return m_position.Value();
            }

            Napi::Value Orientation(const Napi::CallbackInfo&)
            {
                return m_orientation.Value();
            }

            Napi::Value Matrix(const Napi::CallbackInfo&)
            {
                return m_matrix.Value();
            }
        };

        class XRView : public Napi::ObjectWrap<XRView>
        {
            static constexpr auto JS_CLASS_NAME = "XRView";
            static constexpr size_t MATRIX_SIZE = 16;

        public:
            static void Initialize(Napi::Env env)
            {
                Napi::HandleScope scope{env};

                Napi::Function func = DefineClass(
                    env,
                    JS_CLASS_NAME,
                    {
                        InstanceAccessor("eye", &XRView::GetEye, nullptr),
                        InstanceAccessor("projectionMatrix", &XRView::GetProjectionMatrix, nullptr),
                        InstanceAccessor("transform", &XRView::GetTransform, nullptr),
                    });

                env.Global().Set(JS_CLASS_NAME, func);
            }

            static Napi::Object New(const Napi::CallbackInfo& info)
            {
                return info.Env().Global().Get(JS_CLASS_NAME).As<Napi::Function>().New({});
            }

            XRView(const Napi::CallbackInfo& info)
                : Napi::ObjectWrap<XRView>{info}
                , m_eyeIdx{0}
                , m_eye{XREye::IndexToEye(m_eyeIdx)}
                , m_projectionMatrix{Napi::Persistent(Napi::Float32Array::New(info.Env(), MATRIX_SIZE))}
                , m_rigidTransform{Napi::Persistent(XRRigidTransform::New(info))}
            {
            }

            void Update(size_t eyeIdx, gsl::span<const float, 16> projectionMatrix, const xr::System::Session::Frame::Space& space)
            {
                if (eyeIdx != m_eyeIdx)
                {
                    m_eyeIdx = eyeIdx;
                    m_eye = XREye::IndexToEye(m_eyeIdx);
                }

                std::memcpy(m_projectionMatrix.Value().Data(), projectionMatrix.data(), m_projectionMatrix.Value().ByteLength());

                XRRigidTransform::Unwrap(m_rigidTransform.Value())->Update(space, false);
            }

        private:
            size_t m_eyeIdx{};
            gsl::czstring<> m_eye{};
            Napi::Reference<Napi::Float32Array> m_projectionMatrix{};
            Napi::ObjectReference m_rigidTransform{};

            Napi::Value GetEye(const Napi::CallbackInfo& info)
            {
                return Napi::String::From(info.Env(), m_eye);
            }

            Napi::Value GetProjectionMatrix(const Napi::CallbackInfo&)
            {
                return m_projectionMatrix.Value();
            }

            Napi::Value GetTransform(const Napi::CallbackInfo&)
            {
                return m_rigidTransform.Value();
            }
        };

        class XRViewerPose : public Napi::ObjectWrap<XRViewerPose>
        {
            static constexpr auto JS_CLASS_NAME = "XRViewerPose";

        public:
            static void Initialize(Napi::Env env)
            {
                Napi::HandleScope scope{env};

                Napi::Function func = DefineClass(
                    env,
                    JS_CLASS_NAME,
                    {
                        InstanceAccessor("transform", &XRViewerPose::GetTransform, nullptr),
                        InstanceAccessor("views", &XRViewerPose::GetViews, nullptr),
                    });

                env.Global().Set(JS_CLASS_NAME, func);
            }

            static Napi::Object New(const Napi::CallbackInfo& info)
            {
                return info.Env().Global().Get(JS_CLASS_NAME).As<Napi::Function>().New({});
            }

            XRViewerPose(const Napi::CallbackInfo& info)
                : Napi::ObjectWrap<XRViewerPose>{info}
                , m_jsTransform{Napi::Persistent(XRRigidTransform::New(info))}
                , m_jsViews{Napi::Persistent(Napi::Array::New(info.Env(), 0))}
                , m_transform{*XRRigidTransform::Unwrap(m_jsTransform.Value())}
            {
            }

            void Update(const Napi::CallbackInfo& info, const xr::System::Session::Frame::Space& space, gsl::span<const xr::System::Session::Frame::View> views)
            {
                // Update the transform.
                m_transform.Update(space, true);

                // Update the views array if necessary.
                const auto oldSize = static_cast<uint32_t>(m_views.size());
                const auto newSize = static_cast<uint32_t>(views.size());
                if (oldSize != newSize)
                {
                    auto newViews = Napi::Array::New(m_jsViews.Env(), newSize);
                    m_views.resize(newSize);

                    for (uint32_t idx = 0; idx < newSize; ++idx)
                    {
                        if (idx < oldSize)
                        {
                            newViews.Set(idx, m_jsViews.Value().Get(idx));
                        }
                        else
                        {
                            newViews.Set(idx, XRView::New(info));
                        }

                        m_views[idx] = XRView::Unwrap(newViews.Get(idx).As<Napi::Object>());
                    }

                    m_jsViews = Napi::Persistent(newViews);
                }

                // Update the individual views.
                for (uint32_t idx = 0; idx < static_cast<uint32_t>(views.size()); ++idx)
                {
                    const auto& view = views[idx];
                    m_views[idx]->Update(idx, CreateProjectionMatrix(view), view.Space);
                }
            }

        private:
            Napi::ObjectReference m_jsTransform{};
            Napi::Reference<Napi::Array> m_jsViews{};

            XRRigidTransform& m_transform;
            std::vector<XRView*> m_views{};

            Napi::Value GetTransform(const Napi::CallbackInfo& /*info*/)
            {
                return m_jsTransform.Value();
            }

            Napi::Value GetViews(const Napi::CallbackInfo& /*info*/)
            {
                return m_jsViews.Value();
            }
        };

        // Implementation of vanilla XRPose: https://immersive-web.github.io/webxr/#xrpose-interface
        class XRPose : public Napi::ObjectWrap<XRPose>
        {
            static constexpr auto JS_CLASS_NAME = "XRPose";

        public:
            static void Initialize(Napi::Env env)
            {
                Napi::HandleScope scope{env};

                Napi::Function func = DefineClass(
                    env,
                    JS_CLASS_NAME,
                    {
                        InstanceAccessor("transform", &XRPose::GetTransform, nullptr),
                    });

                env.Global().Set(JS_CLASS_NAME, func);
            }

            static Napi::Object New(const Napi::CallbackInfo& info)
            {
                return info.Env().Global().Get(JS_CLASS_NAME).As<Napi::Function>().New({});
            }

            XRPose(const Napi::CallbackInfo& info)
                : Napi::ObjectWrap<XRPose>{info}
                , m_jsTransform{Napi::Persistent(XRRigidTransform::New(info))}
                , m_transform{*XRRigidTransform::Unwrap(m_jsTransform.Value())}
            {
            }

            void Update(const Napi::CallbackInfo& /*info*/, const xr::Pose& pose)
            {
                // Update the transform.
                m_transform.Update(pose);
            }

            void Update(XRRigidTransform* transform)
            {
                // Update the transform.
                m_transform.Update(transform);
            }

        private:
            Napi::ObjectReference m_jsTransform{};
            XRRigidTransform& m_transform;

            Napi::Value GetTransform(const Napi::CallbackInfo& /*info*/)
            {
                return m_jsTransform.Value();
            }
        };

        // Implementation of XRRay: https://immersive-web.github.io/hit-test/#xrray-interface
        class XRRay : public Napi::ObjectWrap<XRRay>
        {
            static constexpr auto JS_CLASS_NAME = "XRRay";
            static constexpr size_t MATRIX_SIZE = 16;

        public:
            static void Initialize(Napi::Env env)
            {
                Napi::HandleScope scope{env};

                Napi::Function func = DefineClass(
                    env,
                    JS_CLASS_NAME,
                    {
                        InstanceAccessor("origin", &XRRay::Origin, nullptr),
                        InstanceAccessor("direction", &XRRay::Direction, nullptr),
                        InstanceAccessor("matrix", &XRRay::Matrix, nullptr),
                    });

                env.Global().Set(JS_CLASS_NAME, func);
            }

            static Napi::Object New(const Napi::CallbackInfo& info)
            {
                return info.Env().Global().Get(JS_CLASS_NAME).As<Napi::Function>().New({info[0]});
            }

            XRRay(const Napi::CallbackInfo& info)
                : Napi::ObjectWrap<XRRay>{info}
            {
                bool originSet = false;
                bool directionSet = false;
                bool matrixSet = false;
                if (info[0].IsObject())
                {
                    auto argumentObject = info[0].As<Napi::Object>();
                    auto originValue = argumentObject.Get("origin");
                    if (originValue.IsObject())
                    {
                        originSet = true;
                        m_origin = Napi::Persistent(originValue.As<Napi::Object>());
                    }

                    auto directionValue = argumentObject.Get("direction");
                    if (directionValue.IsObject())
                    {
                        directionSet = true;
                        m_direction = Napi::Persistent(directionValue.As<Napi::Object>());
                    }

                    auto matrixValue = argumentObject.Get("matrix");
                    if (matrixValue.IsArray())
                    {
                        matrixSet = true;
                        m_matrix = Napi::Persistent(matrixValue.As<Napi::Float32Array>());
                    }
                }

                if (!originSet)
                {
                    m_origin = Napi::Persistent(Napi::Object::New(info.Env()));
                }

                if (!directionSet)
                {
                    m_direction = Napi::Persistent(Napi::Object::New(info.Env()));
                }

                if (!matrixSet)
                {
                    m_matrix = Napi::Persistent(Napi::Float32Array::New(info.Env(), MATRIX_SIZE));
                }
            }

            xr::Ray GetNativeRay()
            {
                xr::Ray nativeRay{{0, 0, 0}, {0, 0, -1}};
                auto originObject = m_origin.Value();
                nativeRay.Origin.X = originObject.Get("x").ToNumber().FloatValue();
                nativeRay.Origin.Y = originObject.Get("y").ToNumber().FloatValue();
                nativeRay.Origin.Z = originObject.Get("z").ToNumber().FloatValue();

                auto directionObject = m_direction.Value();
                nativeRay.Direction.X = directionObject.Get("x").ToNumber().FloatValue();
                nativeRay.Direction.Y = directionObject.Get("y").ToNumber().FloatValue();
                nativeRay.Direction.Z = directionObject.Get("z").ToNumber().FloatValue();

                return nativeRay;
            }

        private:
            Napi::ObjectReference m_origin{};
            Napi::ObjectReference m_direction{};
            Napi::Reference<Napi::Float32Array> m_matrix{};

            Napi::Value Origin(const Napi::CallbackInfo&)
            {
                return m_origin.Value();
            }

            Napi::Value Direction(const Napi::CallbackInfo&)
            {
                return m_direction.Value();
            }

            Napi::Value Matrix(const Napi::CallbackInfo&)
            {
                return m_matrix.Value();
            }
        };

        // Implementation of the XRReferenceSpace interface: https://immersive-web.github.io/webxr/#xrreferencespace-interface
        class XRReferenceSpace : public Napi::ObjectWrap<XRReferenceSpace>
        {
            static constexpr auto JS_CLASS_NAME = "XRReferenceSpace";

        public:
            static void Initialize(Napi::Env env)
            {
                Napi::HandleScope scope{env};

                Napi::Function func = DefineClass(
                    env,
                    JS_CLASS_NAME,
                    {
                        InstanceMethod("getOffsetReferenceSpace", &XRReferenceSpace::GetOffsetReferenceSpace),
                    });

                env.Global().Set(JS_CLASS_NAME, func);
            }

            static Napi::Object New(const Napi::CallbackInfo& info)
            {
                return info.Env().Global().Get(JS_CLASS_NAME).As<Napi::Function>().New({info[0]});
            }

            static Napi::Object New(const Napi::Env env, Napi::Object napiTransform)
            {
                return env.Global().Get(JS_CLASS_NAME).As<Napi::Function>().New({napiTransform});
            }

            XRReferenceSpace(const Napi::CallbackInfo& info)
                : Napi::ObjectWrap<XRReferenceSpace>{info}
            {
                if (info.Length() > 0)
                {
                    if (info[0].IsString())
                    {
                        // TODO: Actually support the different types of reference spaces.
                        const auto referenceSpaceType = info[0].As<Napi::String>().Utf8Value();
                        assert(referenceSpaceType == XRReferenceSpaceType::UNBOUNDED ||
                            referenceSpaceType == XRReferenceSpaceType::VIEWER);
                        (void)XRReferenceSpaceType::UNBOUNDED;
                        (void)XRReferenceSpaceType::VIEWER;
                    }
                    else
                    {
                        m_jsTransform = Napi::Persistent(info[0].As<Napi::Object>());
                    }
                }
            }

            void SetTransform(Napi::Object transformObj)
            {
                m_jsTransform = Napi::Persistent(transformObj);
            }

            XRRigidTransform* GetTransform()
            {
                return XRRigidTransform::Unwrap(m_jsTransform.Value());
            }

        private:
            Napi::Value GetOffsetReferenceSpace(const Napi::CallbackInfo& info)
            {
                // TODO: Handle XRBoundedReferenceSpace case
                // https://immersive-web.github.io/webxr/#dom-xrreferencespace-getoffsetreferencespace

                return XRReferenceSpace::New(info);
            }

            Napi::ObjectReference m_jsTransform{};
        };

        // Implementation of the XRAnchor interface: https://immersive-web.github.io/anchors/#xr-anchor
        class XRAnchor : public Napi::ObjectWrap<XRAnchor>
        {
            static constexpr auto JS_CLASS_NAME = "XRAnchor";

        public:
            static void Initialize(Napi::Env env)
            {
                Napi::HandleScope scope{env};

                Napi::Function func = DefineClass(
                    env,
                    JS_CLASS_NAME,
                    {
                        InstanceAccessor("anchorSpace", &XRAnchor::GetAnchorSpace, nullptr),
                        InstanceMethod("delete", &XRAnchor::Delete),
                    });

                env.Global().Set(JS_CLASS_NAME, func);
            }

            static Napi::Object New(const Napi::CallbackInfo& info)
            {
                return info.Env().Global().Get(JS_CLASS_NAME).As<Napi::Function>().New({});
            }

            XRAnchor(const Napi::CallbackInfo& info)
                : Napi::ObjectWrap<XRAnchor>{info}
            {
                m_frame = nullptr;
            }

            xr::Anchor& GetNativeAnchor()
            {
                return m_nativeAnchor;
            }

            void SetAnchor(xr::Anchor& nativeAnchor)
            {
                m_nativeAnchor = nativeAnchor;
            }

            void SetFrame(XRFrame* frame)
            {
                m_frame = frame;
            }

        private:
            Napi::Value GetAnchorSpace(const Napi::CallbackInfo& info)
            {
                Napi::Object napiTransform = XRRigidTransform::New(info);
                XRRigidTransform* rigidTransform = XRRigidTransform::Unwrap(napiTransform);
                rigidTransform->Update(m_nativeAnchor.Pose);

                Napi::Object napiSpace = XRReferenceSpace::New(info.Env(), napiTransform);
                return std::move(napiSpace);
            }

            // Forward declaration of delete, as this relies on the XRFrame implementation.
            void Delete(const Napi::CallbackInfo& info);

            // The native anchor which holds the current position of the anchor, and the native ref to the anchor.
            xr::Anchor m_nativeAnchor{};

            // Our native anchor.
            XRFrame* m_frame{};
        };

        // Implementation of the XRHitTestSource interface: https://immersive-web.github.io/hit-test/#hit-test-source-interface
        class XRHitTestSource : public Napi::ObjectWrap<XRHitTestSource>
        {
            static constexpr auto JS_CLASS_NAME = "XRHitTestSource";

        public:
            static void Initialize(Napi::Env env)
            {
                Napi::HandleScope scope{env};

                Napi::Function func = DefineClass(
                    env,
                    JS_CLASS_NAME,
                    {
                        InstanceMethod("cancel", &XRHitTestSource::Cancel),
                    });

                env.Global().Set(JS_CLASS_NAME, func);
            }

            static Napi::Object New(const Napi::CallbackInfo& info)
            {
                return info.Env().Global().Get(JS_CLASS_NAME).As<Napi::Function>().New({info[0]});
            }

            XRHitTestSource(const Napi::CallbackInfo& info)
                : Napi::ObjectWrap<XRHitTestSource>{info}
            {
                auto options = info[0].As<Napi::Object>();

                if (options.Has("space"))
                {
                    auto spaceValue = options.Get("space");

                    if (spaceValue.IsObject())
                    {
                        m_space = Napi::Persistent(spaceValue.As<Napi::Object>());
                        hasSpace = true;
                    }
                }

                if (options.Has("offsetRay"))
                {
                    m_offsetRay = Napi::Persistent(options.Get("offsetRay").As<Napi::Object>());
                    hasOffsetRay = true;
                }
            }

            XRRay* OffsetRay()
            {
                return hasOffsetRay ? XRRay::Unwrap(m_offsetRay.Value()) : nullptr;
            }

            XRReferenceSpace* Space()
            {
                return hasSpace ? XRReferenceSpace::Unwrap(m_space.Value()) : nullptr;
            }

        private:
            void Cancel(const Napi::CallbackInfo& /*info*/)
            {
                // no-op we don't keep a persistent list of active XRHitTestSources..
            }

            bool hasSpace = false;
            Napi::ObjectReference m_space;

            bool hasOffsetRay = false;
            Napi::ObjectReference m_offsetRay;
        };

        // Implementation of the XRHitTestResult interface: https://immersive-web.github.io/hit-test/#xr-hit-test-result-interface
        class XRHitTestResult : public Napi::ObjectWrap<XRHitTestResult>
        {
            static constexpr auto JS_CLASS_NAME = "XRHitTestResult";

        public:
            static void Initialize(Napi::Env env)
            {
                Napi::HandleScope scope{env};

                Napi::Function func = DefineClass(
                    env,
                    JS_CLASS_NAME,
                    {
                        InstanceMethod("getPose", &XRHitTestResult::GetPose),
                        InstanceMethod("createAnchor", &XRHitTestResult::CreateAnchor),
                    });

                env.Global().Set(JS_CLASS_NAME, func);
            }

            static Napi::Object New(const Napi::CallbackInfo& info)
            {
                return info.Env().Global().Get(JS_CLASS_NAME).As<Napi::Function>().New({});
            }

            XRHitTestResult(const Napi::CallbackInfo& info)
                : Napi::ObjectWrap<XRHitTestResult>{info}
            {
            }

            // Sets the value of the hit pose and native entity via struct copy.
            void SetHitResult(const xr::HitResult& hitResult)
            {
                m_hitResult = hitResult;
            }

            void SetXRFrame(XRFrame* frame)
            {
                m_frame = frame;
            }

        private:
            // The hit hit result, which contains the pose in default AR Space, as well as the native entity.
            xr::HitResult m_hitResult{};
            XRFrame* m_frame{};

            Napi::Value GetPose(const Napi::CallbackInfo& info)
            {
                // TODO: Once multiple reference views are supported, we need to convert the values into the passed in reference space.
                Napi::Object napiPose = XRPose::New(info);
                XRPose* pose = XRPose::Unwrap(napiPose);
                pose->Update(info, m_hitResult.Pose);

                return std::move(napiPose);
            }

            Napi::Value CreateAnchor(const Napi::CallbackInfo& info);
        };

        // Implementation of the XRPlane interface: https://github.com/immersive-web/real-world-geometry/blob/master/plane-detection-explainer.md
        class XRPlane : public Napi::ObjectWrap<XRPlane>
        {
            static constexpr auto JS_CLASS_NAME = "XRPlane";

        public:
            static void Initialize(Napi::Env env)
            {
                Napi::HandleScope scope{env};

                Napi::Function func = DefineClass(
                    env,
                    JS_CLASS_NAME,
                    {
                        InstanceAccessor("planeSpace", &XRPlane::GetPlaneSpace, nullptr),
                        InstanceAccessor("polygon", &XRPlane::GetPolygon, nullptr),
                        InstanceAccessor("lastChangedTime", &XRPlane::GetLastChangedTime, nullptr),
                    });

                env.Global().Set(JS_CLASS_NAME, func);
            }

            static Napi::Object New(const Napi::Env& env)
            {
                return env.Global().Get(JS_CLASS_NAME).As<Napi::Function>().New({});
            }

            XRPlane(const Napi::CallbackInfo& info)
                : Napi::ObjectWrap<XRPlane>{info}
            {
            }

            void SetLastUpdatedTime(uint32_t timestamp)
            {
                m_lastUpdatedTimestamp = timestamp;
            }

            void SetNativePlaneId(xr::System::Session::Frame::Plane::Identifier planeID)
            {
                m_nativePlaneID = planeID;
            }

            void SetXRFrame(XRFrame* frame)
            {
                m_frame = frame;
            }

        private:
            xr::System::Session::Frame::Plane& GetPlane();

            Napi::Value GetPlaneSpace(const Napi::CallbackInfo& info)
            {
                Napi::Object napiTransform = XRRigidTransform::New(info);
                XRRigidTransform* rigidTransform = XRRigidTransform::Unwrap(napiTransform);
                rigidTransform->Update(GetPlane().Center);

                Napi::Object napiSpace = XRReferenceSpace::New(info.Env(), napiTransform);
                return std::move(napiSpace);
            }

            Napi::Value GetPolygon(const Napi::CallbackInfo& info)
            {
                // Translate the polygon from a native array to a JS array.
                auto& nativePlane = GetPlane();
                auto polygonArray = Napi::Array::New(info.Env(), nativePlane.PolygonSize);
                for (size_t i = 0; i < nativePlane.PolygonSize; i++)
                {
                    auto polygonPoint = Napi::Object::New(info.Env());
                    if (nativePlane.PolygonFormat == xr::PolygonFormat::XZ)
                    {
                        size_t polygonIndex = 2 * i;
                        polygonPoint.Set("x", nativePlane.Polygon[polygonIndex]);
                        polygonPoint.Set("y", 0);
                        polygonPoint.Set("z", nativePlane.Polygon[polygonIndex + 1]);
                    }
                    else
                    {
                        size_t polygonIndex = 3 * i;
                        polygonPoint.Set("x", nativePlane.Polygon[polygonIndex]);
                        polygonPoint.Set("y", nativePlane.Polygon[polygonIndex + 1]);
                        polygonPoint.Set("z", nativePlane.Polygon[polygonIndex + 2]);
                    }

                    polygonArray.Set((int)i, polygonPoint);
                }

                return std::move(polygonArray);
            }

            Napi::Value GetLastChangedTime(const Napi::CallbackInfo& info)
            {
                return Napi::Value::From(info.Env(), m_lastUpdatedTimestamp);
            }

            // The last timestamp when this frame was updated (Pulled in from RequestAnimationFrame).
            uint32_t m_lastUpdatedTimestamp{0};

            // The underlying native plane.
            xr::System::Session::Frame::Plane::Identifier m_nativePlaneID{};

            // Pointer to the XRFrame object.
            XRFrame* m_frame{};
        };

        class XRFrame : public Napi::ObjectWrap<XRFrame>
        {
            static constexpr auto JS_CLASS_NAME = "XRFrame";

        public:
            static void Initialize(Napi::Env env)
            {
                Napi::HandleScope scope{env};

                Napi::Function func = DefineClass(
                    env,
                    JS_CLASS_NAME,
                    {
                        InstanceMethod("getViewerPose", &XRFrame::GetViewerPose),
                        InstanceMethod("getPose", &XRFrame::GetPose),
                        InstanceMethod("getHitTestResults", &XRFrame::GetHitTestResults),
                        InstanceMethod("createAnchor", &XRFrame::CreateAnchor),
                        InstanceAccessor("trackedAnchors", &XRFrame::GetTrackedAnchors, nullptr),
                        InstanceAccessor("worldInformation", &XRFrame::GetWorldInformation, nullptr),
<<<<<<< HEAD
                        InstanceAccessor("featurePointCloud", &XRFrame::GetFeaturePointCloud, nullptr)
=======
>>>>>>> 8ca252a7
                    });

                env.Global().Set(JS_CLASS_NAME, func);
            }

            static Napi::Object New(const Napi::CallbackInfo& info)
            {
                return info.Env().Global().Get(JS_CLASS_NAME).As<Napi::Function>().New({});
            }

            XRFrame(const Napi::CallbackInfo& info)
                : Napi::ObjectWrap<XRFrame>{info}
                , m_jsXRViewerPose{Napi::Persistent(XRViewerPose::New(info))}
                , m_xrViewerPose{*XRViewerPose::Unwrap(m_jsXRViewerPose.Value())}
                , m_jsTransform{Napi::Persistent(XRRigidTransform::New(info))}
                , m_transform{*XRRigidTransform::Unwrap(m_jsTransform.Value())}
                , m_jsPose{Napi::Persistent(Napi::Object::New(info.Env()))}
            {
                m_jsPose.Set("transform", m_jsTransform.Value());
            }

            void Update(const Napi::Env& env, const xr::System::Session::Frame& frame, uint32_t timestamp)
            {
                // Store off a pointer to the frame so that the viewer pose can be updated later. We cannot
                // update the viewer pose here because we don't yet know the desired reference space.
                m_frame = &frame;

                // Update anchor positions.
                UpdateAnchors();

                // Update planes.
                UpdatePlanes(env, timestamp);
            }

            Napi::Promise CreateNativeAnchor(const Napi::CallbackInfo& info, xr::Pose pose, xr::NativeTrackablePtr nativeTrackable)
            {
                // Create the native anchor.
                auto nativeAnchor = m_frame->CreateAnchor(pose, nativeTrackable);

                // Create the XRAnchor object, and initialize its members.
                auto napiAnchor = Napi::Persistent(XRAnchor::New(info));
                auto* xrAnchor = XRAnchor::Unwrap(napiAnchor.Value());
                xrAnchor->SetFrame(this);
                xrAnchor->SetAnchor(nativeAnchor);

                // Add the anchor to the list of tracked anchors.
                m_trackedAnchors.push_back(std::move(napiAnchor));

                // Resolve the promise with the newly created anchor.
                auto deferred = Napi::Promise::Deferred::New(info.Env());
                deferred.Resolve(napiAnchor.Value());
                return deferred.Promise();
            }

            // Deletes the allocated anchor, and marks it as no longer valid.
            void DeleteNativeAnchor(xr::Anchor& nativeAnchor)
            {
                m_frame->DeleteAnchor(nativeAnchor);
            }

            xr::System::Session::Frame::Plane& GetPlaneFromID(xr::System::Session::Frame::Plane::Identifier planeID)
            {
<<<<<<< HEAD
                return m_frame->Planes[planeID];
=======
                return m_frame->GetPlaneByID(planeID);
>>>>>>> 8ca252a7
            }

        private:
            const xr::System::Session::Frame* m_frame{};
            Napi::ObjectReference m_jsXRViewerPose{};
            XRViewerPose& m_xrViewerPose;
            std::vector<Napi::ObjectReference> m_trackedAnchors{};
            std::unordered_map<xr::System::Session::Frame::Plane::Identifier, Napi::ObjectReference> m_trackedPlanes{};

            Napi::ObjectReference m_jsTransform{};
            XRRigidTransform& m_transform;
            Napi::ObjectReference m_jsPose{};

            Napi::Value GetViewerPose(const Napi::CallbackInfo& info)
            {
                // TODO: Support reference spaces.
                // auto& space = *XRReferenceSpace::Unwrap(info[0].As<Napi::Object>());

                // Updating the reference space is currently not supported. Until it is, we assume the
                // reference space is unmoving at identity (which is usually true).

                m_xrViewerPose.Update(info, {{{0, 0, 0}, {0, 0, 0, 1}}}, m_frame->Views);

                return m_jsXRViewerPose.Value();
            }

            Napi::Value GetPose(const Napi::CallbackInfo& info)
            {
                if (info[0].IsExternal())
                {
                    const auto& space = *info[0].As<Napi::External<xr::System::Session::Frame::Space>>().Data();
                    m_transform.Update(space, false);
                    return m_jsPose.Value();
                }
                else
                {
                    auto* xrSpace = XRReferenceSpace::Unwrap(info[0].As<Napi::Object>());
                    assert(xrSpace != nullptr);
                    Napi::Object napiPose = XRPose::New(info);
                    XRPose* pose = XRPose::Unwrap(napiPose);
                    pose->Update(xrSpace->GetTransform());
                    return std::move(napiPose);
                }
            }

            Napi::Value GetHitTestResults(const Napi::CallbackInfo& info)
            {
                XRHitTestSource* hitTestSource = XRHitTestSource::Unwrap(info[0].As<Napi::Object>());
                XRRay* offsetRay = hitTestSource->OffsetRay();
                xr::Ray nativeRay{};
                if (offsetRay != nullptr)
                {
                    nativeRay = offsetRay->GetNativeRay();
                }
                else
                {
                    nativeRay = {{0, 0, 0}, {0, 0, -1}};
                }

                // Get the native results
                std::vector<xr::HitResult> nativeHitResults{};
                m_frame->GetHitTestResults(nativeHitResults, nativeRay);

                // Translate those results into a napi array.
                auto results = Napi::Array::New(info.Env(), nativeHitResults.size());
                uint32_t i{0};
                for (std::vector<xr::HitResult>::iterator it = nativeHitResults.begin(); it != nativeHitResults.end(); ++it)
                {
                    Napi::Object currentResult = XRHitTestResult::New(info);
                    XRHitTestResult* xrResult = XRHitTestResult::Unwrap(currentResult);
                    xrResult->SetHitResult(*it);
                    xrResult->SetXRFrame(this);

                    results[i++] = currentResult;
                }

                return std::move(results);
            }

            Napi::Value CreateAnchor(const Napi::CallbackInfo& info)
            {
                XRRigidTransform* transform = XRRigidTransform::Unwrap(info[0].As<Napi::Object>());
                return CreateNativeAnchor(info, transform->GetNativePose(), nullptr);
            }

            Napi::Value GetTrackedAnchors(const Napi::CallbackInfo& info)
            {
                // Create a JavaScript set to store all currently tracked anchors.
                Napi::Object anchorSet = info.Env().Global().Get("Set").As<Napi::Function>().New({});

                // Loop over the list of tracked anchors, and add them to the set.
                for (const Napi::ObjectReference& napiAnchorRef : m_trackedAnchors)
                {
                    anchorSet.Get("add").As<Napi::Function>().Call(anchorSet, {napiAnchorRef.Value()});
                }

                return std::move(anchorSet);
            }

            void UpdateAnchors()
            {
                // Loop over all anchors and update their state.
                std::vector<Napi::ObjectReference>::iterator anchorIter = m_trackedAnchors.begin();
                while (anchorIter != m_trackedAnchors.end())
                {
                    XRAnchor* xrAnchor = XRAnchor::Unwrap((*anchorIter).Value());
                    xr::Anchor& nativeAnchor = xrAnchor->GetNativeAnchor();

                    // Update the anchor, and validate it is still a valid anchor if not the remove from the collection.
                    m_frame->UpdateAnchor(nativeAnchor);

                    if (!nativeAnchor.IsValid)
                    {
                        DeleteNativeAnchor(nativeAnchor);
                        anchorIter = m_trackedAnchors.erase(anchorIter);
                    }
                    else
                    {
                        ++anchorIter;
                    }
                }
            }

            Napi::Value GetWorldInformation(const Napi::CallbackInfo& info)
            {
                // Create a JavaScript object that stores all world information.
                Napi::Object worldInformationObj = Napi::Object::New(info.Env());

                // Create a set to contain all of the currently tracked planes.
                Napi::Object planeSet = info.Env().Global().Get("Set").As<Napi::Function>().New({});

                // Loop over the list of tracked planes, and add them to the set.
                for (const auto& [plane, planeNapiValue] : m_trackedPlanes)
                {
                    planeSet.Get("add").As<Napi::Function>().Call(planeSet, {planeNapiValue.Value()});
                }

                // Pass the world information object back to the caller.
                worldInformationObj.Set("detectedPlanes", planeSet);
                return std::move(worldInformationObj);
            }

<<<<<<< HEAD
            Napi::Value GetFeaturePointCloud(const Napi::CallbackInfo& info)
            {
                // Get feature points from native.
                std::vector<float>& pointCloud = m_frame->FeaturePointCloud;
                auto featurePointArray = Napi::Array::New(info.Env(), pointCloud.size());
                for (size_t i = 0; i < pointCloud.size(); i++)
                {
                    featurePointArray.Set((int)i, Napi::Value::From(info.Env(), pointCloud[i]));
                }

                return featurePointArray;
            }

=======
>>>>>>> 8ca252a7
            void UpdatePlanes(const Napi::Env& env, uint32_t timestamp)
            {
                // First loop over deleted planes and remove them from our JS mapping.
                for (auto planeID : m_frame->RemovedPlanes)
                {
                    auto trackedPlaneIterator = m_trackedPlanes.find(planeID);
                    assert(trackedPlaneIterator != m_trackedPlanes.end());
                    m_trackedPlanes.erase(trackedPlaneIterator);
                }

                // Next loop over the list of updated planes, check if they exist in our map if not create them otherwise update them.
                for (auto planeID : m_frame->UpdatedPlanes)
                {
                    XRPlane* xrPlane{};
                    auto trackedPlaneIterator = m_trackedPlanes.find(planeID);

                    // Plane does not yet exist create the JS object and insert it into the map.
                    if (trackedPlaneIterator == m_trackedPlanes.end())
                    {
                        auto napiPlane = Napi::Persistent(XRPlane::New(env));
                        xrPlane = XRPlane::Unwrap(napiPlane.Value());
                        xrPlane->SetNativePlaneId(planeID);
                        xrPlane->SetXRFrame(this);
                        m_trackedPlanes.insert({planeID, std::move(napiPlane)});
                    }
                    else
                    {
                        xrPlane = XRPlane::Unwrap(trackedPlaneIterator->second.Value());
                    }

                    xrPlane->SetLastUpdatedTime(timestamp);
                }
            }
        };

        // Creates an anchor from a hit result.
        Napi::Value XRHitTestResult::CreateAnchor(const Napi::CallbackInfo& info)
        {
            return m_frame->CreateNativeAnchor(info, m_hitResult.Pose, m_hitResult.NativeTrackable);
        }

        // Deallocates the native anchor, and marks the XRAnchor as no longer tracked.
        void XRAnchor::Delete(const Napi::CallbackInfo&)
        {
            m_frame->DeleteNativeAnchor(m_nativeAnchor);
        }

        xr::System::Session::Frame::Plane& XRPlane::GetPlane()
        {
            return m_frame->GetPlaneFromID(m_nativePlaneID);
        }

        // Implementation of the XRSession interface: https://immersive-web.github.io/webxr/#xrsession-interface
        class XRSession : public Napi::ObjectWrap<XRSession>
        {
            static constexpr auto JS_CLASS_NAME = "XRSession";
            static constexpr auto JS_EVENT_NAME_END = "end";
            static constexpr auto JS_EVENT_NAME_INPUT_SOURCES_CHANGE = "inputsourceschange";

        public:
            static void Initialize(Napi::Env env)
            {
                Napi::HandleScope scope{env};

                Napi::Function func = DefineClass(
                    env,
                    JS_CLASS_NAME,
                    {
                        InstanceAccessor("inputSources", &XRSession::GetInputSources, nullptr),
                        InstanceMethod("addEventListener", &XRSession::AddEventListener),
                        InstanceMethod("requestReferenceSpace", &XRSession::RequestReferenceSpace),
                        InstanceMethod("updateRenderState", &XRSession::UpdateRenderState),
                        InstanceMethod("requestAnimationFrame", &XRSession::RequestAnimationFrame),
                        InstanceMethod("end", &XRSession::End),
                        InstanceMethod("requestHitTestSource", &XRSession::RequestHitTestSource),
                        InstanceMethod("updateWorldTrackingState", &XRSession::UpdateWorldTrackingState),
<<<<<<< HEAD
                        InstanceMethod("setFeaturePointCloudEnabled", &XRSession::SetFeaturePointCloudEnabled)
=======
>>>>>>> 8ca252a7
                    });

                env.Global().Set(JS_CLASS_NAME, func);
            }

            static Napi::Promise CreateAsync(const Napi::CallbackInfo& info)
            {
                auto jsSession = Napi::Persistent(info.Env().Global().Get(JS_CLASS_NAME).As<Napi::Function>().New({info[0]}));
                auto& session = *XRSession::Unwrap(jsSession.Value());

                auto deferred = Napi::Promise::Deferred::New(info.Env());
                session.m_xr.BeginSession(info.Env())
                    .then(session.m_runtimeScheduler, session.m_xr.GetCancellationSource(),
                        [deferred, jsSession = std::move(jsSession), env = info.Env()](const arcana::expected<void, std::exception_ptr>& result) {
                            if (result.has_error())
                            {
                                try
                                {
                                    std::rethrow_exception(result.error());
                                }
                                catch (const std::exception& e)
                                {
                                    deferred.Reject(Napi::Error::New(env, e.what()).Value());
                                }
                            }
                            else
                            {
                                deferred.Resolve(jsSession.Value());
                            }
                        });

                return deferred.Promise();
            }

            XRSession(const Napi::CallbackInfo& info)
                : Napi::ObjectWrap<XRSession>{info}
                , m_jsXRFrame{Napi::Persistent(XRFrame::New(info))}
                , m_xrFrame{*XRFrame::Unwrap(m_jsXRFrame.Value())}
                , m_runtimeScheduler{JsRuntime::GetFromJavaScript(info.Env())}
                , m_jsInputSources{Napi::Persistent(Napi::Array::New(info.Env()))}
            {
                // Currently only immersive VR and immersive AR are supported.
                assert(info[0].As<Napi::String>().Utf8Value() == XRSessionType::IMMERSIVE_VR ||
                    info[0].As<Napi::String>().Utf8Value() == XRSessionType::IMMERSIVE_AR);
            }

            void SetEngine(Napi::Object jsEngine)
            {
                m_xr.SetEngine(jsEngine);
            }

            void InitializeXrLayer(Napi::Object layer)
            {
                // NOTE: We currently only support rendering to the entire frame. Because the following values
                // are only used in the context of each other, width and hight as used here don't need to have
                // anything to do with actual pixel widths. This behavior is permitted by the draft WebXR spec,
                // which states that the, "exact interpretation of the viewport values depends on the conventions
                // of the graphics API the viewport is associated with." Since Babylon.js is here doing the
                // the interpretation for our graphics API, we are able to provide Babylon.js with simple values
                // that will communicate the correct behavior. In theory, for partial texture rendering, the
                // only part of this that will need to be fixed is the viewport (the layer will need one for
                // each view, not just the one that currently exists).
                // Spec reference: https://immersive-web.github.io/webxr/#dom-xrviewport-width
                constexpr size_t WIDTH = 1;
                constexpr size_t HEIGHT = 1;

                auto env = layer.Env();
                auto viewport = Napi::Object::New(env);
                viewport.Set("x", Napi::Value::From(env, 0));
                viewport.Set("y", Napi::Value::From(env, 0));
                viewport.Set("width", Napi::Value::From(env, WIDTH));
                viewport.Set("height", Napi::Value::From(env, HEIGHT));
                layer.Set("viewport", viewport);

                layer.Set("framebufferWidth", Napi::Value::From(env, WIDTH));
                layer.Set("framebufferHeight", Napi::Value::From(env, HEIGHT));
            }

            FrameBufferData* GetFrameBufferForEye(const std::string& eye) const
            {
                return m_xr.ActiveFrameBuffers()[XREye::EyeToIndex(eye)];
            }

            xr::Size GetWidthAndHeightForViewIndex(size_t viewIndex) const
            {
                return m_xr.GetWidthAndHeightForViewIndex(viewIndex);
            }

        private:
            NativeXr m_xr{};
            Napi::ObjectReference m_jsXRFrame{};
            XRFrame& m_xrFrame;
            JsRuntimeScheduler m_runtimeScheduler;
            uint32_t m_timestamp{0};

            std::vector<std::pair<const std::string, Napi::FunctionReference>> m_eventNamesAndCallbacks{};

            Napi::Reference<Napi::Array> m_jsInputSources{};
            std::map<xr::System::Session::Frame::InputSource::Identifier, Napi::ObjectReference> m_idToInputSource{};

            Napi::Value GetInputSources(const Napi::CallbackInfo& /*info*/)
            {
                return m_jsInputSources.Value();
            }

            void AddEventListener(const Napi::CallbackInfo& info)
            {
                m_eventNamesAndCallbacks.emplace_back(
                    info[0].As<Napi::String>().Utf8Value(),
                    Napi::Persistent(info[1].As<Napi::Function>()));
            }

            Napi::Value RequestReferenceSpace(const Napi::CallbackInfo& info)
            {
                auto deferred = Napi::Promise::Deferred::New(info.Env());
                deferred.Resolve(XRReferenceSpace::New(info));
                return deferred.Promise();
            }

            Napi::Value UpdateRenderState(const Napi::CallbackInfo& info)
            {
                auto renderState = info[0].As<Napi::Object>();
                info.This().As<Napi::Object>().Set("renderState", renderState);

                float depthNear = renderState.Get("depthNear").As<Napi::Number>().FloatValue();
                float depthFar = renderState.Get("depthFar").As<Napi::Number>().FloatValue();
                m_xr.SetDepthsNarFar(depthNear, depthFar);

                auto deferred = Napi::Promise::Deferred::New(info.Env());
                deferred.Resolve(info.Env().Undefined());
                return deferred.Promise();
            }

            void ProcessInputSources(const xr::System::Session::Frame& frame, Napi::Env env)
            {
                // Figure out the new state.
                std::set<xr::System::Session::Frame::InputSource::Identifier> added{};
                std::set<xr::System::Session::Frame::InputSource::Identifier> current{};
                std::set<xr::System::Session::Frame::InputSource::Identifier> removed{};
                for (auto& inputSource : frame.InputSources)
                {
                    if (!inputSource.TrackedThisFrame)
                    {
                        continue;
                    }

                    current.insert(inputSource.ID);

                    auto found = m_idToInputSource.find(inputSource.ID);
                    if (found == m_idToInputSource.end())
                    {
                        // Create the new input source, which will have the correct spaces associated with it.
                        m_idToInputSource.insert({inputSource.ID, CreateXRInputSource(inputSource, env)});

                        added.insert(inputSource.ID);
                    }
                    else
                    {
                        // Ensure the correct spaces are associated with the existing input source.
                        auto val = found->second.Value();
                        SetXRInputSourceSpaces(val, inputSource);
                    }
                }
                for (const auto& [id, ref] : m_idToInputSource)
                {
                    if (current.find(id) == current.end())
                    {
                        // Do not update space association since said spaces no longer exist.
                        removed.insert(id);
                    }
                }

                // Only need to do more if there's been a change. Note that this block of code assumes
                // that ALL known input sources -- including ones added AND REMOVED this frame -- are
                // currently up-to-date and accessible though m_idToInputSource.
                if (added.size() > 0 || removed.size() > 0)
                {
                    // Update the input sources array.
                    auto jsCurrent = Napi::Array::New(env);
                    for (const auto id : current)
                    {
                        jsCurrent.Set(jsCurrent.Length(), m_idToInputSource[id].Value());
                    }
                    m_jsInputSources = Napi::Persistent(jsCurrent);

                    // Create and send the sources changed event.
                    Napi::Array jsAdded = Napi::Array::New(env);
                    for (const auto id : added)
                    {
                        jsAdded.Set(jsAdded.Length(), m_idToInputSource[id].Value());
                    }
                    Napi::Array jsRemoved = Napi::Array::New(env);
                    for (const auto id : removed)
                    {
                        jsRemoved.Set(jsRemoved.Length(), m_idToInputSource[id].Value());
                    }
                    auto sourcesChangeEvent = Napi::Object::New(env);
                    sourcesChangeEvent.Set("added", jsAdded);
                    sourcesChangeEvent.Set("removed", jsRemoved);
                    for (const auto& [name, callback] : m_eventNamesAndCallbacks)
                    {
                        if (name == JS_EVENT_NAME_INPUT_SOURCES_CHANGE)
                        {
                            callback.Call({sourcesChangeEvent});
                        }
                    }

                    // Finally, remove the removed.
                    for (const auto id : removed)
                    {
                        m_idToInputSource.erase(id);
                    }
                }
            }

            Napi::Value RequestAnimationFrame(const Napi::CallbackInfo& info)
            {
                m_xr.DoFrame([this, func = std::make_shared<Napi::FunctionReference>(Napi::Persistent(info[0].As<Napi::Function>())), env = info.Env()](const auto& frame) {
                    ProcessInputSources(frame, env);

                    m_xrFrame.Update(env, frame, m_timestamp);
                    func->Call({Napi::Value::From(env, m_timestamp), m_jsXRFrame.Value()});
                });

                // The return value should be a request ID to allow for requesting cancellation, this is unused in Babylon.js currently.
                // For now just pass our "timestamp" as that uniquely identifies the frame.
                return Napi::Value::From(info.Env(), m_timestamp++);
            }

            void UpdateWorldTrackingState(const Napi::CallbackInfo& info)
            {
                auto optionsObj = info[0].As<Napi::Object>();
                if (optionsObj.Has("planeDetectionState"))
                {
                    bool planeDetectionEnabled = optionsObj.Get("planeDetectionState").As<Napi::Object>().Get("enabled").ToBoolean();
                    m_xr.SetPlaneDetectionEnabled(planeDetectionEnabled);
                }
<<<<<<< HEAD
            }

            Napi::Value SetFeaturePointCloudEnabled(const Napi::CallbackInfo& info)
            {
                bool featurePointCloudEnabled = info[0].ToBoolean();
                bool enabled = m_xr.SetFeaturePointCloudEnabled(featurePointCloudEnabled);

                return Napi::Value::From(info.Env(), enabled);
=======
>>>>>>> 8ca252a7
            }

            Napi::Value End(const Napi::CallbackInfo& info)
            {
                m_xr.Dispatch([this]() {
                    m_xr.EndSession();

                    for (const auto& [name, callback] : m_eventNamesAndCallbacks)
                    {
                        if (name == JS_EVENT_NAME_END)
                        {
                            callback.Call({});
                        }
                    }
                });

                auto deferred = Napi::Promise::Deferred::New(info.Env());
                deferred.Resolve(info.Env().Undefined());
                return deferred.Promise();
            }

            Napi::Value RequestHitTestSource(const Napi::CallbackInfo& info)
            {
                auto deferred = Napi::Promise::Deferred::New(info.Env());
                deferred.Resolve(XRHitTestSource::New(info));
                return deferred.Promise();
            }
        };

        class NativeWebXRRenderTarget : public Napi::ObjectWrap<NativeWebXRRenderTarget>
        {
            static constexpr auto JS_CLASS_NAME = "NativeWebXRRenderTarget";

        public:
            static void Initialize(Napi::Env env)
            {
                Napi::HandleScope scope{env};

                Napi::Function func = DefineClass(
                    env,
                    JS_CLASS_NAME,
                    {
                        InstanceMethod("initializeXRLayerAsync", &NativeWebXRRenderTarget::InitializeXRLayerAsync),
                    });

                env.Global().Set(JS_CLASS_NAME, func);
            }

            static Napi::Object New(const Napi::CallbackInfo& info)
            {
                return info.Env().Global().Get(JS_CLASS_NAME).As<Napi::Function>().New({info[0]});
            }

            NativeWebXRRenderTarget(const Napi::CallbackInfo& info)
                : Napi::ObjectWrap<NativeWebXRRenderTarget>{info}
                , m_jsEngineReference{Napi::Persistent(info[0].As<Napi::Object>())}
            {
            }

        private:
            // Lifetime control to prevent the cleanup of the NativeEngine while XR is still alive.
            Napi::ObjectReference m_jsEngineReference{};

            Napi::Value InitializeXRLayerAsync(const Napi::CallbackInfo& info)
            {
                auto& session = *XRSession::Unwrap(info[0].As<Napi::Object>());
                session.SetEngine(m_jsEngineReference.Value());

                auto xrLayer = XRWebGLLayer::New(info);
                session.InitializeXrLayer(xrLayer);
                info.This().As<Napi::Object>().Set("xrLayer", xrLayer);

                auto deferred = Napi::Promise::Deferred::New(info.Env());
                deferred.Resolve(info.Env().Undefined());
                return deferred.Promise();
            }
        };

        class NativeRenderTargetProvider : public Napi::ObjectWrap<NativeRenderTargetProvider>
        {
            static constexpr auto JS_CLASS_NAME = "NativeRenderTargetProvider";

        public:
            static void Initialize(Napi::Env env)
            {
                Napi::HandleScope scope{env};

                Napi::Function func = DefineClass(
                    env,
                    JS_CLASS_NAME,
                    {
                        InstanceMethod("getRenderTargetForEye", &NativeRenderTargetProvider::GetRenderTargetForEye),
                    });

                env.Global().Set(JS_CLASS_NAME, func);
            }

            static Napi::Object New(const Napi::CallbackInfo& info)
            {
                return info.Env().Global().Get(JS_CLASS_NAME).As<Napi::Function>().New({info[0], info[1]});
            }

            NativeRenderTargetProvider(const Napi::CallbackInfo& info)
                : Napi::ObjectWrap<NativeRenderTargetProvider>{info}
                , m_jsSession{Napi::Persistent(info[0].As<Napi::Object>())}
                , m_session{*XRSession::Unwrap(m_jsSession.Value())}
            {
                auto createRenderTextureCallback = info[1].As<Napi::Function>();

                for (size_t idx = 0; idx < m_jsRenderTargetTextures.size(); ++idx)
                {
                    auto size = m_session.GetWidthAndHeightForViewIndex(idx);
                    auto jsWidth = Napi::Value::From(info.Env(), size.Width);
                    auto jsHeight = Napi::Value::From(info.Env(), size.Height);
                    m_jsRenderTargetTextures[idx] = Napi::Persistent(createRenderTextureCallback.Call({jsWidth, jsHeight}).As<Napi::Object>());
                }
            }

        private:
            Napi::ObjectReference m_jsSession{};
            std::array<Napi::ObjectReference, 2> m_jsRenderTargetTextures;
            XRSession& m_session;

            Napi::Value GetRenderTargetForEye(const Napi::CallbackInfo& info)
            {
                const std::string eye{info[0].As<Napi::String>().Utf8Value()};

                auto renderTargetTexture = m_jsRenderTargetTextures[XREye::EyeToIndex(eye)].Value();
                renderTargetTexture.Get("_texture").As<Napi::Object>().Set("_framebuffer", Napi::External<FrameBufferData>::New(info.Env(), m_session.GetFrameBufferForEye(eye)));
                return std::move(renderTargetTexture);
            }
        };

        // Implementation of the XR interface: https://immersive-web.github.io/webxr/#xr-interface
        class XR : public Napi::ObjectWrap<XR>
        {
            static constexpr auto JS_CLASS_NAME = "NativeXR";
            static constexpr auto JS_NAVIGATOR_NAME = "navigator";
            static constexpr auto JS_XR_NAME = "xr";
            static constexpr auto JS_NATIVE_NAME = "native";

        public:
            static void Initialize(Napi::Env env)
            {
                Napi::HandleScope scope{env};

                Napi::Function func = DefineClass(
                    env,
                    JS_CLASS_NAME,
                    {
                        InstanceMethod("isSessionSupported", &XR::IsSessionSupported),
                        InstanceMethod("requestSession", &XR::RequestSession),
                        InstanceMethod("getWebXRRenderTarget", &XR::GetWebXRRenderTarget),
                        InstanceMethod("getNativeRenderTargetProvider", &XR::GetNativeRenderTargetProvider),
                        InstanceValue(JS_NATIVE_NAME, Napi::Value::From(env, true)),
                    });

                Napi::Object global = env.Global();
                Napi::Object navigator;
                if (global.Has(JS_NAVIGATOR_NAME))
                {
                    navigator = global.Get(JS_NAVIGATOR_NAME).As<Napi::Object>();
                }
                else
                {
                    navigator = Napi::Object::New(env);
                    global.Set(JS_NAVIGATOR_NAME, navigator);
                }

                auto xr = func.New({});
                navigator.Set(JS_XR_NAME, xr);
            }

            XR(const Napi::CallbackInfo& info)
                : Napi::ObjectWrap<XR>{info}
                , m_runtimeScheduler{JsRuntime::GetFromJavaScript(info.Env())}
            {
            }

        private:
            JsRuntimeScheduler m_runtimeScheduler;

            Napi::Value IsSessionSupported(const Napi::CallbackInfo& info)
            {
                std::string sessionTypeString = info[0].As<Napi::String>().Utf8Value();
                xr::SessionType sessionType{xr::SessionType::INVALID};

                if (sessionTypeString == XRSessionType::IMMERSIVE_VR)
                {
                    sessionType = xr::SessionType::IMMERSIVE_VR;
                }
                else if (sessionTypeString == XRSessionType::IMMERSIVE_AR)
                {
                    sessionType = xr::SessionType::IMMERSIVE_AR;
                }
                else if (sessionTypeString == XRSessionType::INLINE)
                {
                    sessionType = xr::SessionType::INLINE;
                }

                auto deferred = Napi::Promise::Deferred::New(info.Env());

                // Fire off the IsSessionSupported task.
                xr::System::IsSessionSupportedAsync(sessionType)
                    .then(m_runtimeScheduler,
                        arcana::cancellation::none(),
                        [deferred, env = info.Env()](bool result) {
                            deferred.Resolve(Napi::Boolean::New(env, result));
                        });

                return deferred.Promise();
            }

            Napi::Value RequestSession(const Napi::CallbackInfo& info)
            {
                return XRSession::CreateAsync(info);
            }

            Napi::Value GetWebXRRenderTarget(const Napi::CallbackInfo& info)
            {
                return NativeWebXRRenderTarget::New(info);
            }

            Napi::Value GetNativeRenderTargetProvider(const Napi::CallbackInfo& info)
            {
                return NativeRenderTargetProvider::New(info);
            }
        };
    }

    namespace Plugins::NativeXr
    {
        void Initialize(Napi::Env env)
        {
            PointerEvent::Initialize(env);

            XRWebGLLayer::Initialize(env);
            XRRigidTransform::Initialize(env);
            XRView::Initialize(env);
            XRViewerPose::Initialize(env);
            XRPose::Initialize(env);
            XRReferenceSpace::Initialize(env);
            XRFrame::Initialize(env);
            XRPlane::Initialize(env);
            XRAnchor::Initialize(env);
            XRHitTestSource::Initialize(env);
            XRHitTestResult::Initialize(env);
            XRRay::Initialize(env);
            XRSession::Initialize(env);
            NativeWebXRRenderTarget::Initialize(env);
            NativeRenderTargetProvider::Initialize(env);
            XR::Initialize(env);
        }
    }
}<|MERGE_RESOLUTION|>--- conflicted
+++ resolved
@@ -218,14 +218,11 @@
         {
             m_session->SetPlaneDetectionEnabled(enabled);
         }
-<<<<<<< HEAD
 
         bool SetFeaturePointCloudEnabled(bool enabled)
         {
             return m_session->SetFeaturePointCloudEnabled(enabled);
         }
-=======
->>>>>>> 8ca252a7
 
     private:
         std::map<uintptr_t, std::unique_ptr<FrameBufferData>> m_texturesToFrameBuffers{};
@@ -1331,10 +1328,7 @@
                         InstanceMethod("createAnchor", &XRFrame::CreateAnchor),
                         InstanceAccessor("trackedAnchors", &XRFrame::GetTrackedAnchors, nullptr),
                         InstanceAccessor("worldInformation", &XRFrame::GetWorldInformation, nullptr),
-<<<<<<< HEAD
                         InstanceAccessor("featurePointCloud", &XRFrame::GetFeaturePointCloud, nullptr)
-=======
->>>>>>> 8ca252a7
                     });
 
                 env.Global().Set(JS_CLASS_NAME, func);
@@ -1397,11 +1391,7 @@
 
             xr::System::Session::Frame::Plane& GetPlaneFromID(xr::System::Session::Frame::Plane::Identifier planeID)
             {
-<<<<<<< HEAD
-                return m_frame->Planes[planeID];
-=======
                 return m_frame->GetPlaneByID(planeID);
->>>>>>> 8ca252a7
             }
 
         private:
@@ -1544,22 +1534,25 @@
                 return std::move(worldInformationObj);
             }
 
-<<<<<<< HEAD
             Napi::Value GetFeaturePointCloud(const Napi::CallbackInfo& info)
             {
                 // Get feature points from native.
-                std::vector<float>& pointCloud = m_frame->FeaturePointCloud;
-                auto featurePointArray = Napi::Array::New(info.Env(), pointCloud.size());
+                std::vector<xr::FeaturePoint>& pointCloud = m_frame->FeaturePointCloud;
+                auto featurePointArray = Napi::Array::New(info.Env(), pointCloud.size() * 5);
                 for (size_t i = 0; i < pointCloud.size(); i++)
                 {
-                    featurePointArray.Set((int)i, Napi::Value::From(info.Env(), pointCloud[i]));
+                    size_t pointIndex = i * 5;
+                    auto& featurePoint = pointCloud[i];
+                    featurePointArray.Set(pointIndex, Napi::Value::From(info.Env(), featurePoint.x));
+                    featurePointArray.Set(pointIndex + 1, Napi::Value::From(info.Env(), featurePoint.y));
+                    featurePointArray.Set(pointIndex + 2, Napi::Value::From(info.Env(), featurePoint.z));
+                    featurePointArray.Set(pointIndex + 3, Napi::Value::From(info.Env(), featurePoint.confidenceValue));
+                    featurePointArray.Set(pointIndex + 4, Napi::Value::From(info.Env(), featurePoint.id));
                 }
 
                 return featurePointArray;
             }
 
-=======
->>>>>>> 8ca252a7
             void UpdatePlanes(const Napi::Env& env, uint32_t timestamp)
             {
                 // First loop over deleted planes and remove them from our JS mapping.
@@ -1636,10 +1629,7 @@
                         InstanceMethod("end", &XRSession::End),
                         InstanceMethod("requestHitTestSource", &XRSession::RequestHitTestSource),
                         InstanceMethod("updateWorldTrackingState", &XRSession::UpdateWorldTrackingState),
-<<<<<<< HEAD
                         InstanceMethod("setFeaturePointCloudEnabled", &XRSession::SetFeaturePointCloudEnabled)
-=======
->>>>>>> 8ca252a7
                     });
 
                 env.Global().Set(JS_CLASS_NAME, func);
@@ -1877,7 +1867,6 @@
                     bool planeDetectionEnabled = optionsObj.Get("planeDetectionState").As<Napi::Object>().Get("enabled").ToBoolean();
                     m_xr.SetPlaneDetectionEnabled(planeDetectionEnabled);
                 }
-<<<<<<< HEAD
             }
 
             Napi::Value SetFeaturePointCloudEnabled(const Napi::CallbackInfo& info)
@@ -1886,8 +1875,6 @@
                 bool enabled = m_xr.SetFeaturePointCloudEnabled(featurePointCloudEnabled);
 
                 return Napi::Value::From(info.Env(), enabled);
-=======
->>>>>>> 8ca252a7
             }
 
             Napi::Value End(const Napi::CallbackInfo& info)
