--- conflicted
+++ resolved
@@ -37,3193 +37,6 @@
 {
     namespace Plugins
     {
-<<<<<<< HEAD
-        class NativeXr::Impl final : public std::enable_shared_from_this<NativeXr::Impl>
-        {
-        public:
-            explicit Impl(Napi::Env);
-
-            void UpdateWindow(void* windowPtr);
-            void SetSessionStateChangedCallback(std::function<void(bool)> callback);
-
-            arcana::task<void, std::exception_ptr> BeginSessionAsync();
-            arcana::task<void, std::exception_ptr> EndSessionAsync();
-
-            void ScheduleFrame(std::function<void(const xr::System::Session::Frame&)>&& callback);
-
-            void SetRenderTextureFunctions(const Napi::Function& createFunction, const Napi::Function& destroyFunction)
-            {
-                m_sessionState->CreateRenderTexture = Napi::Persistent(createFunction);
-                m_sessionState->DestroyRenderTexture = Napi::Persistent(destroyFunction);
-            }
-
-            Napi::Value GetRenderTargetForViewIndex(uint32_t viewIndex) const
-            {
-                const auto& activeViewConfigs = m_sessionState->ActiveViewConfigurations;
-                if (activeViewConfigs.size() <= viewIndex ||
-                    activeViewConfigs[viewIndex] == nullptr ||
-                    !activeViewConfigs[viewIndex]->Initialized)
-                {
-                    return m_env.Null();
-                }
-
-                const auto viewConfig = activeViewConfigs[viewIndex];
-                const auto startViewIdx = m_sessionState->ViewConfigurationStartViewIdx[viewConfig];
-                return viewConfig->JsTextures[viewConfig->FrameBuffers[viewIndex - startViewIdx]].Value();
-            }
-
-            void SetDepthsNarFar(float depthNear, float depthFar)
-            {
-                m_sessionState->Session->SetDepthsNearFar(depthNear, depthFar);
-            }
-
-            void SetPlaneDetectionEnabled(bool enabled)
-            {
-                m_sessionState->Session->SetPlaneDetectionEnabled(enabled);
-            }
-
-            bool TrySetFeaturePointCloudEnabled(bool enabled)
-            {
-                return m_sessionState->Session->TrySetFeaturePointCloudEnabled(enabled);
-            }
-
-            bool TrySetPreferredPlaneDetectorOptions(const xr::GeometryDetectorOptions& options)
-            {
-                return m_sessionState->Session->TrySetPreferredPlaneDetectorOptions(options);
-            }
-
-            bool TrySetMeshDetectorEnabled(const bool enabled)
-            {
-                return m_sessionState->Session->TrySetMeshDetectorEnabled(enabled);
-            }
-
-            bool TrySetPreferredMeshDetectorOptions(const xr::GeometryDetectorOptions& options)
-            {
-                return m_sessionState->Session->TrySetPreferredMeshDetectorOptions(options);
-            }
-
-            std::vector<xr::ImageTrackingScore>* GetImageTrackingScores()
-            {
-                return m_sessionState->Session->GetImageTrackingScores();
-            }
-
-            void CreateAugmentedImageDatabase(const std::vector<xr::System::Session::ImageTrackingRequest>& requests)
-            {
-                m_sessionState->Session->CreateAugmentedImageDatabase(requests);
-            }
-
-            uintptr_t GetNativeXrContext()
-            {
-                return m_system.GetNativeXrContext();
-            }
-
-            std::string GetNativeXrContextType()
-            {
-                return m_system.GetNativeXrContextType();
-            }
-
-        private:
-            Napi::Env m_env;
-            JsRuntimeScheduler m_runtimeScheduler;
-            std::mutex m_sessionStateChangedCallbackMutex{};
-            std::function<void(bool)> m_sessionStateChangedCallback{};
-            void* m_windowPtr{};
-            std::optional<arcana::task<void, std::exception_ptr>> m_beginTask{};
-            arcana::task<void, std::exception_ptr> m_endTask{arcana::task_from_result<std::exception_ptr>()};
-
-            struct ViewConfiguration final
-            {
-                void* ColorTexturePointer{nullptr};
-                void* DepthTexturePointer{nullptr};
-                xr::Size ViewTextureSize{};
-                std::vector<Graphics::FrameBuffer*> FrameBuffers{};
-                std::map<Graphics::FrameBuffer*, Napi::ObjectReference> JsTextures{};
-                bool Initialized{false};
-            };
-
-            struct SessionState final
-            {
-                explicit SessionState(Graphics::DeviceContext& graphicsContext)
-                    : GraphicsContext{graphicsContext}
-                    , Update{GraphicsContext.GetUpdate("update")}
-                {
-                }
-
-                Graphics::DeviceContext& GraphicsContext;
-                Graphics::Update Update;
-                Napi::FunctionReference CreateRenderTexture{};
-                Napi::FunctionReference DestroyRenderTexture{};
-                std::vector<ViewConfiguration*> ActiveViewConfigurations{};
-                std::unordered_map<ViewConfiguration*, uint32_t> ViewConfigurationStartViewIdx{};
-                std::unordered_map<void*, ViewConfiguration> TextureToViewConfigurationMap{};
-                std::shared_ptr<xr::System::Session> Session{};
-                std::unique_ptr<xr::System::Session::Frame> Frame{};
-                arcana::cancellation_source CancellationSource{};
-                bool FrameScheduled{false};
-                std::vector<std::function<void(const xr::System::Session::Frame&)>> ScheduleFrameCallbacks{};
-                arcana::task<void, std::exception_ptr> FrameTask{arcana::task_from_result<std::exception_ptr>()};
-            };
-
-            std::unique_ptr<SessionState> m_sessionState{};
-            xr::System m_system{};
-
-            void BeginFrame();
-            void BeginUpdate();
-            void EndUpdate();
-            void EndFrame();
-
-            void NotifySessionStateChanged(bool isSessionActive);
-        };
-
-        NativeXr::Impl::Impl(Napi::Env env)
-            : m_env{env}
-            , m_runtimeScheduler{Babylon::JsRuntime::GetFromJavaScript(env)}
-        {
-        }
-
-        void NativeXr::Impl::UpdateWindow(void* windowPtr)
-        {
-            m_windowPtr = windowPtr;
-        }
-
-        void NativeXr::Impl::SetSessionStateChangedCallback(std::function<void(bool)> callback)
-        {
-            {
-                std::lock_guard<std::mutex> lock{m_sessionStateChangedCallbackMutex};
-                m_sessionStateChangedCallback = std::move(callback);
-            }
-            NotifySessionStateChanged(m_sessionState != nullptr);
-        }
-
-        void NativeXr::Impl::NotifySessionStateChanged(bool isSessionActive)
-        {
-            std::unique_lock<std::mutex> lock{m_sessionStateChangedCallbackMutex};
-            auto sessionStateChangedCallback{m_sessionStateChangedCallback};
-            lock.unlock();
-
-            if (sessionStateChangedCallback)
-            {
-                sessionStateChangedCallback(isSessionActive);
-            }
-        }
-
-        arcana::task<void, std::exception_ptr> NativeXr::Impl::BeginSessionAsync()
-        {
-            if (m_beginTask)
-            {
-                return arcana::task_from_error<void>(std::make_exception_ptr(std::runtime_error{"There is already an immersive XR session either currently active or in the process of being set up. There can only be one immersive XR session at a time."}));
-            }
-
-            Graphics::DeviceContext& context = Graphics::DeviceContext::GetFromJavaScript(m_env);
-
-            // Don't try to start a session while it is still ending.
-            m_beginTask.emplace(m_endTask.then(context.AfterRenderScheduler(), arcana::cancellation::none(),
-                [this, thisRef{shared_from_this()}, &context]() {
-                    assert(m_sessionState == nullptr);
-
-                    m_sessionState = std::make_unique<SessionState>(context);
-
-                    if (!m_system.IsInitialized() &&
-                        !m_system.TryInitialize())
-                    {
-                        throw std::runtime_error{"Failed to initialize xr system."};
-                    }
-
-                    return xr::System::Session::CreateAsync(m_system, bgfx::getInternalData()->context, bgfx::getInternalData()->commandQueue, [this, thisRef{shared_from_this()}] { return m_windowPtr; })
-                        .then(m_sessionState->GraphicsContext.AfterRenderScheduler(), arcana::cancellation::none(), [this, thisRef{shared_from_this()}](std::shared_ptr<xr::System::Session> session) {
-                            m_sessionState->Session = std::move(session);
-                            NotifySessionStateChanged(true);
-                        });
-                }));
-
-            return m_beginTask.value();
-        }
-
-        arcana::task<void, std::exception_ptr> NativeXr::Impl::EndSessionAsync()
-        {
-            assert(m_beginTask);
-            assert(m_sessionState != nullptr);
-
-            m_sessionState->CancellationSource.cancel();
-
-            m_sessionState->ActiveViewConfigurations.clear();
-            m_sessionState->ViewConfigurationStartViewIdx.clear();
-            m_sessionState->TextureToViewConfigurationMap.clear();
-            m_sessionState->ScheduleFrameCallbacks.clear();
-            m_sessionState->CreateRenderTexture.Reset();
-
-            // Don't try to end the session while it is still starting.
-            m_endTask = m_beginTask->then(arcana::inline_scheduler, arcana::cancellation::none(), [this, thisRef{shared_from_this()}] {
-                                       // Also don't try to end the session while a frame is in progress.
-                                       return m_sessionState->FrameTask;
-                                   })
-                            .then(m_sessionState->GraphicsContext.AfterRenderScheduler(), arcana::cancellation::none(), [this, thisRef{shared_from_this()}](const arcana::expected<void, std::exception_ptr>&) {
-                                assert(m_sessionState != nullptr);
-                                assert(m_sessionState->Session != nullptr);
-                                assert(m_sessionState->Frame == nullptr);
-
-                                m_sessionState->Session->RequestEndSession();
-
-                                bool shouldEndSession{};
-                                bool shouldRestartSession{};
-                                do
-                                {
-                                    // Block and burn frames until XR successfully shuts down.
-                                    m_sessionState->Frame = m_sessionState->Session->GetNextFrame(shouldEndSession, shouldRestartSession);
-                                    m_sessionState->Frame.reset();
-                                }
-                                while (!shouldEndSession);
-
-                                m_sessionState.reset();
-                                m_beginTask.reset();
-                                NotifySessionStateChanged(false);
-                            });
-
-            return m_endTask;
-        }
-
-        void NativeXr::Impl::ScheduleFrame(std::function<void(const xr::System::Session::Frame&)>&& callback)
-        {
-            if (m_sessionState->FrameScheduled)
-            {
-                return;
-            }
-
-            m_sessionState->FrameScheduled = true;
-
-            // REVIEW: This should technically be before the check for m_frameScheduled, but for some
-            // reason requestAnimationFrame is being called twice when starting XR.
-            m_sessionState->ScheduleFrameCallbacks.emplace_back(callback);
-
-            m_sessionState->FrameTask = arcana::make_task(m_sessionState->Update.Scheduler(), m_sessionState->CancellationSource, [this, thisRef{shared_from_this()}] {
-                BeginFrame();
-
-                return arcana::make_task(m_runtimeScheduler.Get(), m_sessionState->CancellationSource, [this, updateToken{m_sessionState->Update.GetUpdateToken()}, thisRef{shared_from_this()}]() {
-                    m_sessionState->FrameScheduled = false;
-
-                    BeginUpdate();
-
-                    {
-                        arcana::trace_region scheduleRegion{"NativeXR::ScheduleFrame invoke JS callbacks"};
-                        auto callbacks{std::move(m_sessionState->ScheduleFrameCallbacks)};
-                        for (auto& callback : callbacks)
-                        {
-                            callback(*m_sessionState->Frame);
-                        }
-                    }
-
-                    EndUpdate();
-                }).then(arcana::inline_scheduler, m_sessionState->CancellationSource, [this, thisRef{shared_from_this()}](const arcana::expected<void, std::exception_ptr>& result) {
-                      if (!m_sessionState->CancellationSource.cancelled() && result.has_error())
-                      {
-                          Napi::Error::New(m_env, result.error()).ThrowAsJavaScriptException();
-                      }
-                  }).then(m_sessionState->GraphicsContext.AfterRenderScheduler(), arcana::cancellation::none(), [this, thisRef{shared_from_this()}](const arcana::expected<void, std::exception_ptr>&) {
-                    EndFrame();
-                });
-            });
-        }
-
-        void NativeXr::Impl::BeginFrame()
-        {
-            assert(m_sessionState != nullptr);
-            assert(m_sessionState->Session != nullptr);
-            assert(m_sessionState->Frame == nullptr);
-
-            arcana::trace_region beginFrameRegion{"NativeXR::BeginFrame"};
-
-            bool shouldEndSession{};
-            bool shouldRestartSession{};
-            m_sessionState->Frame = m_sessionState->Session->GetNextFrame(shouldEndSession, shouldRestartSession, [this](void* texturePointer) {
-                return arcana::make_task(m_runtimeScheduler.Get(), arcana::cancellation::none(), [this, texturePointer]() {
-                    const auto itViewConfig{m_sessionState->TextureToViewConfigurationMap.find(texturePointer)};
-                    if (itViewConfig != m_sessionState->TextureToViewConfigurationMap.end())
-                    {
-                        auto& viewConfig = itViewConfig->second;
-                        auto& frameBuffers = viewConfig.FrameBuffers;
-                        for (const auto& frameBuffer : frameBuffers)
-                        {
-                            auto& jsTexture = viewConfig.JsTextures[frameBuffer];
-                            m_sessionState->DestroyRenderTexture.Call({jsTexture.Value()});
-                        }
-
-                        m_sessionState->TextureToViewConfigurationMap.erase(texturePointer);
-                    }
-                }).then(m_sessionState->GraphicsContext.AfterRenderScheduler(), arcana::cancellation::none(), [] {}); // Ensure continuations run on the render thread if they use inline_scheduler.
-            });
-
-            // Ending a session outside of calls to EndSessionAsync() is currently not supported.
-            assert(!shouldEndSession);
-            assert(m_sessionState->Frame != nullptr);
-        }
-
-        void NativeXr::Impl::BeginUpdate()
-        {
-            arcana::trace_region beginUpdateRegion{"NativeXR::BeginUpdate"};
-
-            m_sessionState->ActiveViewConfigurations.resize(m_sessionState->Frame->Views.size());
-            for (uint32_t viewIdx = 0; viewIdx < m_sessionState->Frame->Views.size(); viewIdx++)
-            {
-                const auto& view = m_sessionState->Frame->Views[viewIdx];
-                const auto& it{m_sessionState->TextureToViewConfigurationMap.find(view.ColorTexturePointer)};
-
-                if (it == m_sessionState->TextureToViewConfigurationMap.end() ||
-                    it->second.ViewTextureSize.Width != view.ColorTextureSize.Width ||
-                    it->second.ViewTextureSize.Height != view.ColorTextureSize.Height ||
-                    it->second.ViewTextureSize.Depth != view.ColorTextureSize.Depth)
-                {
-                    auto& viewConfig = m_sessionState->TextureToViewConfigurationMap[view.ColorTexturePointer] = {};
-                    m_sessionState->ActiveViewConfigurations[viewIdx] = &viewConfig;
-                    m_sessionState->ViewConfigurationStartViewIdx[&viewConfig] = viewIdx;
-
-                    viewConfig.ColorTexturePointer = view.ColorTexturePointer;
-                    viewConfig.DepthTexturePointer = view.DepthTexturePointer;
-                    viewConfig.ViewTextureSize = view.ColorTextureSize;
-
-                    // If a texture width or height is 0, bgfx will assert (can't create 0 sized texture). Asserting here instead of deeper in bgfx rendering.
-                    // Depth (numLayers) can be 0, bgfx will just reinterpret it as max(numLayers, 1).
-                    assert(view.ColorTextureSize.Width != 0);
-                    assert(view.ColorTextureSize.Height != 0);
-                    assert(view.ColorTextureSize.Width == view.DepthTextureSize.Width);
-                    assert(view.ColorTextureSize.Height == view.DepthTextureSize.Height);
-                    assert(view.ColorTextureSize.Depth == view.DepthTextureSize.Depth);
-
-                    const auto textureWidth = static_cast<uint16_t>(view.ColorTextureSize.Width);
-                    const auto textureHeight = static_cast<uint16_t>(view.ColorTextureSize.Height);
-                    const auto textureLayers = std::max(static_cast<uint16_t>(1), static_cast<uint16_t>(view.ColorTextureSize.Depth));
-
-                    // Create textures with the desired size. It will be freed and replaced with overrideInternal call
-                    // This is mandatory as overrideInternal do not update texture size.
-                    // And size is used for determining viewport when rendering to texture.
-                    auto colorTextureFormat = XrTextureFormatToBgfxFormat(view.ColorTextureFormat);
-                    auto colorTexture = bgfx::createTexture2D(textureWidth, textureHeight, false, textureLayers, colorTextureFormat, BGFX_TEXTURE_RT);
-                    m_sessionState->GraphicsContext.AddTexture(colorTexture, textureWidth, textureHeight, false, textureLayers, colorTextureFormat);
-
-                    auto depthTextureFormat = XrTextureFormatToBgfxFormat(view.DepthTextureFormat);
-                    auto depthTexture = bgfx::createTexture2D(textureWidth, textureHeight, false, textureLayers, depthTextureFormat, BGFX_TEXTURE_RT);
-                    m_sessionState->GraphicsContext.AddTexture(depthTexture, textureWidth, textureHeight, false, textureLayers, depthTextureFormat);
-
-                    auto requiresAppClear = view.RequiresAppClear;
-
-                    arcana::make_task(m_sessionState->GraphicsContext.AfterRenderScheduler(), arcana::cancellation::none(), [colorTexture, depthTexture, &viewConfig]() {
-                        bgfx::overrideInternal(colorTexture, reinterpret_cast<uintptr_t>(viewConfig.ColorTexturePointer));
-                        bgfx::overrideInternal(depthTexture, reinterpret_cast<uintptr_t>(viewConfig.DepthTexturePointer));
-                    }).then(m_runtimeScheduler.Get(), m_sessionState->CancellationSource, [this, thisRef{shared_from_this()}, colorTexture, depthTexture, requiresAppClear, &viewConfig]() {
-                          const auto eyeCount = std::max(static_cast<uint16_t>(1), static_cast<uint16_t>(viewConfig.ViewTextureSize.Depth));
-                          // TODO (rgerd): Remove old framebuffers from resource table?
-                          viewConfig.FrameBuffers.resize(eyeCount);
-                          for (uint16_t eyeIdx = 0; eyeIdx < eyeCount; eyeIdx++)
-                          {
-                              std::array<bgfx::Attachment, 2> attachments{};
-                              attachments[0].init(colorTexture, bgfx::Access::Write, eyeIdx);
-                              attachments[1].init(depthTexture, bgfx::Access::Write, eyeIdx);
-
-                              auto frameBufferHandle = bgfx::createFrameBuffer(static_cast<uint8_t>(attachments.size()), attachments.data(), false);
-
-                              const auto frameBufferPtr = new Graphics::FrameBuffer(
-                                  m_sessionState->GraphicsContext,
-                                  frameBufferHandle,
-                                  static_cast<uint16_t>(viewConfig.ViewTextureSize.Width),
-                                  static_cast<uint16_t>(viewConfig.ViewTextureSize.Height),
-                                  true,
-                                  true,
-                                  true);
-
-                              auto& frameBuffer = *frameBufferPtr;
-
-                              // WebXR, at least in its current implementation, specifies an implicit default clear to black.
-                              // https://immersive-web.github.io/webxr/#xrwebgllayer-interface
-                              frameBuffer.Clear(*m_sessionState->Update.GetUpdateToken().GetEncoder(), BGFX_CLEAR_COLOR | BGFX_CLEAR_DEPTH | BGFX_CLEAR_STENCIL, 0, 1.0f, 0);
-
-                              viewConfig.FrameBuffers[eyeIdx] = frameBufferPtr;
-
-                              auto jsWidth{Napi::Value::From(m_env, viewConfig.ViewTextureSize.Width)};
-                              auto jsHeight{Napi::Value::From(m_env, viewConfig.ViewTextureSize.Height)};
-                              auto jsFrameBuffer{Napi::Pointer<Graphics::FrameBuffer>::Create(m_env, frameBufferPtr, Napi::NapiPointerDeleter(frameBufferPtr))};
-                              viewConfig.JsTextures[frameBufferPtr] = Napi::Persistent(m_sessionState->CreateRenderTexture.Call({jsWidth, jsHeight, jsFrameBuffer}).As<Napi::Object>());
-                              // OpenXR doesn't pre-clear textures, and so we need to make sure the render target gets cleared before rendering the scene.
-                              // ARCore and ARKit effectively pre-clear by pre-compositing the camera feed.
-                              if (requiresAppClear)
-                              {
-                                  viewConfig.JsTextures[frameBufferPtr].Set("skipInitialClear", false);
-                              }
-                          }
-                          viewConfig.Initialized = true;
-                      }).then(arcana::inline_scheduler, m_sessionState->CancellationSource, [env{m_env}](const arcana::expected<void, std::exception_ptr>& result) {
-                        if (result.has_error())
-                        {
-                            Napi::Error::New(env, result.error()).ThrowAsJavaScriptException();
-                        }
-                    });
-                }
-                else
-                {
-                    auto& viewConfig = it->second;
-                    m_sessionState->ActiveViewConfigurations[viewIdx] = &viewConfig;
-                    m_sessionState->ViewConfigurationStartViewIdx.try_emplace(&viewConfig, viewIdx);
-                }
-            }
-        }
-
-        void NativeXr::Impl::EndUpdate()
-        {
-            arcana::trace_region endUpdateRegion{"NativeXR::EndUpdate"};
-            m_sessionState->ActiveViewConfigurations.clear();
-            m_sessionState->ViewConfigurationStartViewIdx.clear();
-        }
-
-        void NativeXr::Impl::EndFrame()
-        {
-            assert(m_sessionState != nullptr);
-            assert(m_sessionState->Session != nullptr);
-            assert(m_sessionState->Frame != nullptr);
-
-            arcana::trace_region endFrameRegion{"NativeXR::EndFrame"};
-
-            m_sessionState->Frame.reset();
-        }
-    }
-
-    namespace
-    {
-        class XRFrame;
-
-        struct XRSessionType
-        {
-            static constexpr auto IMMERSIVE_VR{"immersive-vr"};
-            static constexpr auto IMMERSIVE_AR{"immersive-ar"};
-            static constexpr auto INLINE{"inline"};
-        };
-
-        struct XRReferenceSpaceType
-        {
-            static constexpr auto VIEWER{"viewer"};
-            // static constexpr auto LOCAL{"local"};
-            // static constexpr auto LOCAL_FLOOR{"local-floor"};
-            // static constexpr auto BOUNDED_FLOOR{"bounded-floor"};
-            static constexpr auto UNBOUNDED{"unbounded"};
-        };
-
-        struct XRHitTestTrackableType
-        {
-            static constexpr auto POINT{"point"};
-            static constexpr auto PLANE{"plane"};
-            static constexpr auto MESH{"mesh"};
-        };
-
-        struct XRImageTrackingState
-        {
-            //static constexpr auto UNTRACKED{"untracked"};
-            static constexpr auto TRACKED{"tracked"};
-            static constexpr auto EMULATED{"emulated"};
-        };
-
-        struct XREye
-        {
-            static constexpr auto NONE{"none"};
-            static constexpr auto LEFT{"left"};
-            static constexpr auto RIGHT{"right"};
-
-            static auto IndexToEye(size_t idx)
-            {
-                switch (idx)
-                {
-                    case 0:
-                        return LEFT;
-                    case 1:
-                        return RIGHT;
-                    case 2:
-                        return NONE;
-                    default:
-                        throw std::runtime_error{"Unsupported index"};
-                }
-            }
-
-            static uint32_t EyeToIndex(const std::string& eye)
-            {
-                if (eye == LEFT)
-                {
-                    return 0;
-                }
-                else if (eye == RIGHT)
-                {
-                    return 1;
-                }
-                else if (eye == NONE)
-                {
-                    return 2;
-                }
-                else
-                {
-                    throw std::runtime_error{"Unsupported eye"};
-                }
-            }
-        };
-
-        class PointerEvent : public Napi::ObjectWrap<PointerEvent>
-        {
-            static constexpr auto JS_CLASS_NAME = "PointerEvent";
-
-        public:
-            static void Initialize(Napi::Env& env)
-            {
-                Napi::Function func = DefineClass(
-                    env,
-                    JS_CLASS_NAME,
-                    {});
-
-                env.Global().Set(JS_CLASS_NAME, func);
-            }
-
-            static Napi::Object New(const Napi::CallbackInfo& info)
-            {
-                return info.Env().Global().Get(JS_CLASS_NAME).As<Napi::Function>().New({});
-            }
-
-            PointerEvent(const Napi::CallbackInfo& info)
-                : Napi::ObjectWrap<PointerEvent>{info}
-            {
-                auto thisObject = info.This().As<Napi::Object>();
-                Napi::Object params = info[1].As<Napi::Object>();
-                thisObject.Set("pointerId", params.Get("pointerId"));
-                thisObject.Set("pointerType", params.Get("pointerType"));
-            }
-        };
-
-        class XRWebGLBinding : public Napi::ObjectWrap<XRWebGLBinding>
-        {
-            static constexpr auto JS_CLASS_NAME = "XRWebGLBinding";
-
-        public:
-            static void Initialize(Napi::Env env)
-            {
-                Napi::HandleScope scope{env};
-
-                Napi::Function func = DefineClass(
-                    env,
-                    JS_CLASS_NAME,
-                    {});
-
-                env.Global().Set(JS_CLASS_NAME, func);
-            }
-
-            static Napi::Object New(const Napi::CallbackInfo& info)
-            {
-                return info.Env().Global().Get(JS_CLASS_NAME).As<Napi::Function>().New({});
-            }
-
-            XRWebGLBinding(const Napi::CallbackInfo& info)
-                : Napi::ObjectWrap<XRWebGLBinding>{info}
-            {
-            }
-        };
-
-        class XRWebGLLayer : public Napi::ObjectWrap<XRWebGLLayer>
-        {
-            static constexpr auto JS_CLASS_NAME = "XRWebGLLayer";
-
-        public:
-            static void Initialize(Napi::Env env)
-            {
-                Napi::HandleScope scope{env};
-
-                Napi::Function func = DefineClass(
-                    env,
-                    JS_CLASS_NAME,
-                    {
-                        InstanceMethod("getViewport", &XRWebGLLayer::GetViewport),
-                    });
-
-                env.Global().Set(JS_CLASS_NAME, func);
-            }
-
-            static Napi::Object New(const Napi::CallbackInfo& info)
-            {
-                return info.Env().Global().Get(JS_CLASS_NAME).As<Napi::Function>().New({});
-            }
-
-            XRWebGLLayer(const Napi::CallbackInfo& info)
-                : Napi::ObjectWrap<XRWebGLLayer>{info}
-            {
-            }
-
-        private:
-            Napi::Value GetViewport(const Napi::CallbackInfo& info)
-            {
-                return info.This().As<Napi::Object>().Get("viewport");
-            }
-        };
-
-        class XRRigidTransform : public Napi::ObjectWrap<XRRigidTransform>
-        {
-            static constexpr auto JS_CLASS_NAME = "XRRigidTransform";
-            // static constexpr size_t VECTOR_SIZE = 4;
-            static constexpr size_t MATRIX_SIZE = 16;
-
-        public:
-            static void Initialize(Napi::Env env)
-            {
-                Napi::HandleScope scope{env};
-
-                Napi::Function func = DefineClass(
-                    env,
-                    JS_CLASS_NAME,
-                    {
-                        InstanceAccessor("position", &XRRigidTransform::Position, nullptr),
-                        InstanceAccessor("orientation", &XRRigidTransform::Orientation, nullptr),
-                        InstanceAccessor("matrix", &XRRigidTransform::Matrix, nullptr),
-                    });
-
-                env.Global().Set(JS_CLASS_NAME, func);
-            }
-
-            static Napi::Object New(const Napi::Env& env)
-            {
-                return env.Global().Get(JS_CLASS_NAME).As<Napi::Function>().New({});
-            }
-
-            XRRigidTransform(const Napi::CallbackInfo& info)
-                : Napi::ObjectWrap<XRRigidTransform>{info}
-                , m_matrix{Napi::Persistent(Napi::Float32Array::New(info.Env(), MATRIX_SIZE))}
-            {
-                if (info.Length() == 2)
-                {
-                    m_position = Napi::Persistent(info[0].As<Napi::Object>());
-                    m_orientation = Napi::Persistent(info[1].As<Napi::Object>());
-                }
-                else
-                {
-                    auto position{Napi::Object::New(info.Env())};
-                    position.Set("x", 0.f);
-                    position.Set("y", 0.f);
-                    position.Set("z", 0.f);
-                    position.Set("w", 1.f);
-                    m_position = Napi::Persistent(position);
-
-                    auto orientation{Napi::Object::New(info.Env())};
-                    orientation.Set("x", 0.f);
-                    orientation.Set("y", 0.f);
-                    orientation.Set("z", 0.f);
-                    orientation.Set("w", 1.f);
-                    m_orientation = Napi::Persistent(orientation);
-                }
-            }
-
-            void Update(XRRigidTransform* transform)
-            {
-                Update({transform->GetNativePose()}, false);
-            }
-
-            void Update(const xr::Space& space, bool isViewSpace)
-            {
-                auto position = m_position.Value();
-                position.Set("x", space.Pose.Position.X);
-                position.Set("y", space.Pose.Position.Y);
-                position.Set("z", space.Pose.Position.Z);
-                position.Set("w", 1.f);
-
-                auto orientation = m_orientation.Value();
-                orientation.Set("x", space.Pose.Orientation.X);
-                orientation.Set("y", space.Pose.Orientation.Y);
-                orientation.Set("z", space.Pose.Orientation.Z);
-                orientation.Set("w", space.Pose.Orientation.W);
-
-                std::memcpy(m_matrix.Value().Data(), CreateTransformMatrix(space, isViewSpace).data(), m_matrix.Value().ByteLength());
-            }
-
-            void Update(const xr::Space& space, Napi::ArrayBuffer& outVectorData, Napi::ArrayBuffer& outMatrixData, bool isViewSpace)
-            {
-                float posAndOrientationData[8];
-                posAndOrientationData[0] = space.Pose.Position.X;
-                posAndOrientationData[1] = space.Pose.Position.Y;
-                posAndOrientationData[2] = space.Pose.Position.Z;
-                posAndOrientationData[3] = 1.f;
-                posAndOrientationData[4] = space.Pose.Orientation.X;
-                posAndOrientationData[5] = space.Pose.Orientation.Y;
-                posAndOrientationData[6] = space.Pose.Orientation.Z;
-                posAndOrientationData[7] = space.Pose.Orientation.W;
-
-                std::memcpy(outVectorData.Data(), posAndOrientationData, sizeof(float) * 8);
-                std::memcpy(outMatrixData.Data(), CreateTransformMatrix(space, isViewSpace).data(), sizeof(float) * 16);
-            }
-
-            void Update(const xr::Pose& pose)
-            {
-                xr::Space space{{pose}};
-                Update(space, true);
-            }
-
-            xr::Pose GetNativePose()
-            {
-                auto position = m_position.Value();
-                auto orientation = m_orientation.Value();
-                return {
-                    {position.Get("x").ToNumber().FloatValue(), position.Get("y").ToNumber().FloatValue(), position.Get("z").ToNumber().FloatValue()},
-                    {orientation.Get("x").ToNumber().FloatValue(), orientation.Get("y").ToNumber().FloatValue(), orientation.Get("z").ToNumber().FloatValue(), orientation.Get("w").ToNumber().FloatValue()}};
-            }
-
-        private:
-            Napi::ObjectReference m_position{};
-            Napi::ObjectReference m_orientation{};
-            Napi::Reference<Napi::Float32Array> m_matrix{};
-
-            Napi::Value Position(const Napi::CallbackInfo&)
-            {
-                return m_position.Value();
-            }
-
-            Napi::Value Orientation(const Napi::CallbackInfo&)
-            {
-                return m_orientation.Value();
-            }
-
-            Napi::Value Matrix(const Napi::CallbackInfo&)
-            {
-                return m_matrix.Value();
-            }
-        };
-
-        class XRView : public Napi::ObjectWrap<XRView>
-        {
-            static constexpr auto JS_CLASS_NAME = "XRView";
-            static constexpr size_t MATRIX_SIZE = 16;
-
-        public:
-            static void Initialize(Napi::Env env)
-            {
-                Napi::HandleScope scope{env};
-
-                Napi::Function func = DefineClass(
-                    env,
-                    JS_CLASS_NAME,
-                    {
-                        InstanceAccessor("eye", &XRView::GetEye, nullptr),
-                        InstanceAccessor("projectionMatrix", &XRView::GetProjectionMatrix, nullptr),
-                        InstanceAccessor("transform", &XRView::GetTransform, nullptr),
-                        InstanceAccessor("isFirstPersonObserver", &XRView::IsFirstPersonObserver, nullptr),
-                    });
-
-                env.Global().Set(JS_CLASS_NAME, func);
-            }
-
-            static Napi::Object New(const Napi::CallbackInfo& info)
-            {
-                return info.Env().Global().Get(JS_CLASS_NAME).As<Napi::Function>().New({});
-            }
-
-            XRView(const Napi::CallbackInfo& info)
-                : Napi::ObjectWrap<XRView>{info}
-                , m_eyeIdx{0}
-                , m_eye{XREye::IndexToEye(m_eyeIdx)}
-                , m_projectionMatrix{Napi::Persistent(Napi::Float32Array::New(info.Env(), MATRIX_SIZE))}
-                , m_rigidTransform{Napi::Persistent(XRRigidTransform::New(info.Env()))}
-                , m_isFirstPersonObserver{false}
-            {
-            }
-
-            void Update(size_t eyeIdx, gsl::span<const float, 16> projectionMatrix, const xr::Space& space, bool isFirstPersonObserver)
-            {
-                if (eyeIdx != m_eyeIdx)
-                {
-                    m_eyeIdx = eyeIdx;
-                    m_eye = XREye::IndexToEye(m_eyeIdx);
-                }
-
-                std::memcpy(m_projectionMatrix.Value().Data(), projectionMatrix.data(), m_projectionMatrix.Value().ByteLength());
-
-                XRRigidTransform::Unwrap(m_rigidTransform.Value())->Update(space, false);
-
-                m_isFirstPersonObserver = isFirstPersonObserver;
-            }
-
-        private:
-            size_t m_eyeIdx{};
-            gsl::czstring m_eye{};
-            Napi::Reference<Napi::Float32Array> m_projectionMatrix{};
-            Napi::ObjectReference m_rigidTransform{};
-            bool m_isFirstPersonObserver{};
-
-            Napi::Value GetEye(const Napi::CallbackInfo& info)
-            {
-                return Napi::String::From(info.Env(), m_eye);
-            }
-
-            Napi::Value GetProjectionMatrix(const Napi::CallbackInfo&)
-            {
-                return m_projectionMatrix.Value();
-            }
-
-            Napi::Value GetTransform(const Napi::CallbackInfo&)
-            {
-                return m_rigidTransform.Value();
-            }
-
-            Napi::Value IsFirstPersonObserver(const Napi::CallbackInfo& info)
-            {
-                return Napi::Boolean::From(info.Env(), m_isFirstPersonObserver);
-            }
-        };
-
-        class XRViewerPose : public Napi::ObjectWrap<XRViewerPose>
-        {
-            static constexpr auto JS_CLASS_NAME = "XRViewerPose";
-
-        public:
-            static void Initialize(Napi::Env env)
-            {
-                Napi::HandleScope scope{env};
-
-                Napi::Function func = DefineClass(
-                    env,
-                    JS_CLASS_NAME,
-                    {
-                        InstanceAccessor("transform", &XRViewerPose::GetTransform, nullptr),
-                        InstanceAccessor("views", &XRViewerPose::GetViews, nullptr),
-                        InstanceAccessor("emulatedPosition", &XRViewerPose::GetEmulatedPosition, nullptr),
-                    });
-
-                env.Global().Set(JS_CLASS_NAME, func);
-            }
-
-            static Napi::Object New(const Napi::CallbackInfo& info)
-            {
-                return info.Env().Global().Get(JS_CLASS_NAME).As<Napi::Function>().New({});
-            }
-
-            XRViewerPose(const Napi::CallbackInfo& info)
-                : Napi::ObjectWrap<XRViewerPose>{info}
-                , m_jsTransform{Napi::Persistent(XRRigidTransform::New(info.Env()))}
-                , m_jsViews{Napi::Persistent(Napi::Array::New(info.Env(), 0))}
-                , m_transform{*XRRigidTransform::Unwrap(m_jsTransform.Value())}
-                , m_isEmulatedPosition{true}
-            {
-            }
-
-            void Update(const Napi::CallbackInfo& info, const xr::System::Session::Frame& frame)
-            {
-                // Update the transform, for now assume that the pose of the first view if it exists represents the viewer transform.
-                // This is correct for devices with a single view, but is likely incorrect for devices with multiple views (eg. VR/AR headsets with binocular views).
-                if (frame.Views.size() > 0)
-                {
-                    m_transform.Update(frame.Views[0].Space, true);
-                }
-
-                // Update the views array if necessary.
-                const auto oldSize = static_cast<uint32_t>(m_views.size());
-                const auto newSize = static_cast<uint32_t>(frame.Views.size());
-                if (oldSize != newSize)
-                {
-                    auto newViews = Napi::Array::New(m_jsViews.Env(), newSize);
-                    m_views.resize(newSize);
-
-                    for (uint32_t idx = 0; idx < newSize; ++idx)
-                    {
-                        if (idx < oldSize)
-                        {
-                            newViews.Set(idx, m_jsViews.Value().Get(idx));
-                        }
-                        else
-                        {
-                            newViews.Set(idx, XRView::New(info));
-                        }
-
-                        m_views[idx] = XRView::Unwrap(newViews.Get(idx).As<Napi::Object>());
-                    }
-
-                    m_jsViews = Napi::Persistent(newViews);
-                }
-
-                // Update the individual views.
-                for (uint32_t idx = 0; idx < static_cast<uint32_t>(frame.Views.size()); ++idx)
-                {
-                    const auto& view = frame.Views[idx];
-                    m_views[idx]->Update(idx, view.ProjectionMatrix, view.Space, view.IsFirstPersonObserver);
-                }
-
-                // Check the frame to see if it has valid tracking, if it does not then the position should
-                // be flagged as being emulated.
-                m_isEmulatedPosition = !frame.IsTracking;
-            }
-
-        private:
-            Napi::ObjectReference m_jsTransform{};
-            Napi::Reference<Napi::Array> m_jsViews{};
-
-            XRRigidTransform& m_transform;
-            std::vector<XRView*> m_views{};
-            bool m_isEmulatedPosition;
-
-            Napi::Value GetTransform(const Napi::CallbackInfo& /*info*/)
-            {
-                return m_jsTransform.Value();
-            }
-
-            Napi::Value GetViews(const Napi::CallbackInfo& /*info*/)
-            {
-                return m_jsViews.Value();
-            }
-
-            Napi::Value GetEmulatedPosition(const Napi::CallbackInfo& info)
-            {
-                return Napi::Boolean::New(info.Env(), m_isEmulatedPosition);
-            }
-        };
-
-        // Implementation of vanilla XRPose: https://immersive-web.github.io/webxr/#xrpose-interface
-        class XRPose : public Napi::ObjectWrap<XRPose>
-        {
-            static constexpr auto JS_CLASS_NAME = "XRPose";
-
-        public:
-            static void Initialize(Napi::Env env)
-            {
-                Napi::HandleScope scope{env};
-
-                Napi::Function func = DefineClass(
-                    env,
-                    JS_CLASS_NAME,
-                    {
-                        InstanceAccessor("transform", &XRPose::GetTransform, nullptr),
-                    });
-
-                env.Global().Set(JS_CLASS_NAME, func);
-            }
-
-            static Napi::Object New(const Napi::CallbackInfo& info)
-            {
-                return info.Env().Global().Get(JS_CLASS_NAME).As<Napi::Function>().New({});
-            }
-
-            XRPose(const Napi::CallbackInfo& info)
-                : Napi::ObjectWrap<XRPose>{info}
-                , m_jsTransform{Napi::Persistent(XRRigidTransform::New(info.Env()))}
-                , m_transform{*XRRigidTransform::Unwrap(m_jsTransform.Value())}
-            {
-            }
-
-            void Update(const Napi::CallbackInfo& /*info*/, const xr::Pose& pose)
-            {
-                // Update the transform.
-                m_transform.Update(pose);
-            }
-
-            void Update(XRRigidTransform* transform)
-            {
-                // Update the transform.
-                m_transform.Update(transform);
-            }
-
-        private:
-            Napi::ObjectReference m_jsTransform{};
-            XRRigidTransform& m_transform;
-
-            Napi::Value GetTransform(const Napi::CallbackInfo& /*info*/)
-            {
-                return m_jsTransform.Value();
-            }
-        };
-
-        // Implementation of XRRay: https://immersive-web.github.io/hit-test/#xrray-interface
-        class XRRay : public Napi::ObjectWrap<XRRay>
-        {
-            static constexpr auto JS_CLASS_NAME = "XRRay";
-
-        public:
-            static void Initialize(Napi::Env env)
-            {
-                Napi::HandleScope scope{env};
-
-                Napi::Function func = DefineClass(
-                    env,
-                    JS_CLASS_NAME,
-                    {
-                        InstanceAccessor("origin", &XRRay::Origin, nullptr),
-                        InstanceAccessor("direction", &XRRay::Direction, nullptr),
-                        InstanceAccessor("matrix", &XRRay::Matrix, nullptr),
-                    });
-
-                env.Global().Set(JS_CLASS_NAME, func);
-            }
-
-            static Napi::Object New(const Napi::CallbackInfo& info)
-            {
-                return info.Env().Global().Get(JS_CLASS_NAME).As<Napi::Function>().New({info[0]});
-            }
-
-            XRRay(const Napi::CallbackInfo& info)
-                : Napi::ObjectWrap<XRRay>{info}
-                , m_origin{Napi::Persistent(Napi::Object::New(info.Env()))}
-                , m_direction{Napi::Persistent(Napi::Object::New(info.Env()))}
-            {
-                auto argLength{info.Length()};
-                xr::Ray tempVals{};
-
-                tempVals.Direction.Z = -1.0;
-
-                // Currently the constructor is either sent a BABYLON.Vector3, {}, an XRRigidTransform, or {x,y,z,w},{x,y,z,w}
-                if (argLength > 0 && info[0].IsObject())
-                {
-                    auto argumentObject{info[0].As<Napi::Object>()};
-
-                    // check properties of XRRigidTransform are present
-                    if (argumentObject.Has("position") && argumentObject.Has("orientation") && argumentObject.Has("matrix"))
-                    {
-                        XRRigidTransform* transform{XRRigidTransform::Unwrap(argumentObject)};
-                        // The value passed in to the constructor is an XRRigidTransform
-                        xr::Pose pose{transform->GetNativePose()};
-                        tempVals.Origin = pose.Position;
-
-                        // Grab forward direction from quaternion
-                        tempVals.Direction.X = 2 * ((pose.Orientation.X * pose.Orientation.Z) + (pose.Orientation.W * pose.Orientation.Y));
-                        tempVals.Direction.Y = 2 * ((pose.Orientation.Y * pose.Orientation.Z) - (pose.Orientation.W * pose.Orientation.X));
-                        tempVals.Direction.Z = 1 - (2 * ((pose.Orientation.X * pose.Orientation.X) + (pose.Orientation.Y * pose.Orientation.Y)));
-                    }
-                    else
-                    {
-                        if (argumentObject.Has("x"))
-                        {
-                            tempVals.Origin.X = argumentObject.Get("x").ToNumber().FloatValue();
-                        }
-                        if (argumentObject.Has("y"))
-                        {
-                            tempVals.Origin.Y = argumentObject.Get("y").ToNumber().FloatValue();
-                        }
-                        if (argumentObject.Has("z"))
-                        {
-                            tempVals.Origin.Z = argumentObject.Get("z").ToNumber().FloatValue();
-                        }
-                        if (argumentObject.Has("w") && argumentObject.Get("w").ToNumber().FloatValue() != 1.0)
-                        {
-                            throw Napi::Error::New(info.Env(), "TypeError: w-axis provided for XRRay's Origin is not 1");
-                        }
-                    }
-                }
-                if (argLength >= 2 && info[1].IsObject())
-                {
-                    auto argumentObject{info[1].As<Napi::Object>()};
-
-                    if (argumentObject.Has("x"))
-                    {
-                        tempVals.Direction.X = argumentObject.Get("x").ToNumber().FloatValue();
-                    }
-                    if (argumentObject.Has("y"))
-                    {
-                        tempVals.Direction.Y = argumentObject.Get("y").ToNumber().FloatValue();
-                    }
-                    if (argumentObject.Has("z"))
-                    {
-                        tempVals.Direction.Z = argumentObject.Get("z").ToNumber().FloatValue();
-                    }
-                    if (argumentObject.Has("w") && argumentObject.Get("w").ToNumber().FloatValue() != 0.0)
-                    {
-                        throw Napi::Error::New(info.Env(), "TypeError: w-axis provided for XRRay's Direction is not 0");
-                    }
-                }
-
-                // Normalize the direction
-                auto norm{bx::normalize(bx::Vec3(tempVals.Direction.X, tempVals.Direction.Y, tempVals.Direction.Z))};
-                tempVals.Direction = {norm.x, norm.y, norm.z};
-
-                m_origin.Set("x", Napi::Value::From(info.Env(), tempVals.Origin.X));
-                m_origin.Set("y", Napi::Value::From(info.Env(), tempVals.Origin.Y));
-                m_origin.Set("z", Napi::Value::From(info.Env(), tempVals.Origin.Z));
-                m_origin.Set("w", Napi::Value::From(info.Env(), 1.0));
-                m_direction.Set("x", Napi::Value::From(info.Env(), tempVals.Direction.X));
-                m_direction.Set("y", Napi::Value::From(info.Env(), tempVals.Direction.Y));
-                m_direction.Set("z", Napi::Value::From(info.Env(), tempVals.Direction.Z));
-                m_direction.Set("w", Napi::Value::From(info.Env(), 0));
-            }
-
-            xr::Ray GetNativeRay()
-            {
-                xr::Ray nativeRay{{0, 0, 0}, {0, 0, -1}};
-                auto originObject{m_origin.Value()};
-                nativeRay.Origin.X = originObject.Get("x").ToNumber().FloatValue();
-                nativeRay.Origin.Y = originObject.Get("y").ToNumber().FloatValue();
-                nativeRay.Origin.Z = originObject.Get("z").ToNumber().FloatValue();
-
-                auto directionObject{m_direction.Value()};
-                nativeRay.Direction.X = directionObject.Get("x").ToNumber().FloatValue();
-                nativeRay.Direction.Y = directionObject.Get("y").ToNumber().FloatValue();
-                nativeRay.Direction.Z = directionObject.Get("z").ToNumber().FloatValue();
-
-                return nativeRay;
-            }
-
-        private:
-            Napi::ObjectReference m_origin{};
-            Napi::ObjectReference m_direction{};
-
-            Napi::Value Origin(const Napi::CallbackInfo&)
-            {
-                return m_origin.Value();
-            }
-
-            Napi::Value Direction(const Napi::CallbackInfo&)
-            {
-                return m_direction.Value();
-            }
-
-            Napi::Value Matrix(const Napi::CallbackInfo& info)
-            {
-                throw Napi::Error::New(info.Env(), "XRRay.matrix is not implemented");
-            }
-        };
-
-        // Implementation of the XRReferenceSpace interface: https://immersive-web.github.io/webxr/#xrreferencespace-interface
-        class XRReferenceSpace : public Napi::ObjectWrap<XRReferenceSpace>
-        {
-            static constexpr auto JS_CLASS_NAME = "XRReferenceSpace";
-
-        public:
-            static void Initialize(Napi::Env env)
-            {
-                Napi::HandleScope scope{env};
-
-                Napi::Function func = DefineClass(
-                    env,
-                    JS_CLASS_NAME,
-                    {
-                        InstanceMethod("getOffsetReferenceSpace", &XRReferenceSpace::GetOffsetReferenceSpace),
-                    });
-
-                env.Global().Set(JS_CLASS_NAME, func);
-            }
-
-            static Napi::Object New(const Napi::CallbackInfo& info)
-            {
-                return info.Env().Global().Get(JS_CLASS_NAME).As<Napi::Function>().New({info[0]});
-            }
-
-            static Napi::Object New(const Napi::Env env, Napi::Object napiTransform)
-            {
-                return env.Global().Get(JS_CLASS_NAME).As<Napi::Function>().New({napiTransform});
-            }
-
-            XRReferenceSpace(const Napi::CallbackInfo& info)
-                : Napi::ObjectWrap<XRReferenceSpace>{info}
-            {
-                if (info.Length() > 0)
-                {
-                    if (info[0].IsString())
-                    {
-                        // TODO: Actually support the different types of reference spaces.
-                        const auto referenceSpaceType = info[0].As<Napi::String>().Utf8Value();
-                        assert(referenceSpaceType == XRReferenceSpaceType::UNBOUNDED ||
-                               referenceSpaceType == XRReferenceSpaceType::VIEWER);
-                        (void)XRReferenceSpaceType::UNBOUNDED;
-                        (void)XRReferenceSpaceType::VIEWER;
-                    }
-                    else
-                    {
-                        m_jsTransform = Napi::Persistent(info[0].As<Napi::Object>());
-                    }
-                }
-            }
-
-            void SetTransform(Napi::Object transformObj)
-            {
-                m_jsTransform = Napi::Persistent(transformObj);
-            }
-
-            XRRigidTransform* GetTransform()
-            {
-                return XRRigidTransform::Unwrap(m_jsTransform.Value());
-            }
-
-        private:
-            Napi::Value GetOffsetReferenceSpace(const Napi::CallbackInfo& info)
-            {
-                // TODO: Handle XRBoundedReferenceSpace case
-                // https://immersive-web.github.io/webxr/#dom-xrreferencespace-getoffsetreferencespace
-
-                return XRReferenceSpace::New(info);
-            }
-
-            Napi::ObjectReference m_jsTransform{};
-        };
-
-        // Implementation of the XRAnchor interface: https://immersive-web.github.io/anchors/#xr-anchor
-        class XRAnchor : public Napi::ObjectWrap<XRAnchor>
-        {
-            static constexpr auto JS_CLASS_NAME = "XRAnchor";
-
-        public:
-            static void Initialize(Napi::Env env)
-            {
-                Napi::HandleScope scope{env};
-
-                Napi::Function func = DefineClass(
-                    env,
-                    JS_CLASS_NAME,
-                    {
-                        InstanceMethod("delete", &XRAnchor::Delete),
-                    });
-
-                env.Global().Set(JS_CLASS_NAME, func);
-            }
-
-            static Napi::Object New(const Napi::Env env)
-            {
-                return env.Global().Get(JS_CLASS_NAME).As<Napi::Function>().New({});
-            }
-
-            XRAnchor(const Napi::CallbackInfo& info)
-                : Napi::ObjectWrap<XRAnchor>{info}
-                , m_jsAnchorSpace{Napi::External<xr::Space>::New(info.Env(), &m_nativeAnchor.Space)}
-            {
-                auto jsThis = info.This().As<Napi::Object>();
-                jsThis.Set("anchorSpace", m_jsAnchorSpace);
-            }
-
-            xr::Anchor& GetNativeAnchor()
-            {
-                return m_nativeAnchor;
-            }
-
-            void SetAnchor(xr::Anchor& nativeAnchor)
-            {
-                m_nativeAnchor = nativeAnchor;
-            }
-
-        private:
-            // Marks the anchor as no longer valid, and should be deleted on the next pass.
-            void Delete(const Napi::CallbackInfo&)
-            {
-                m_nativeAnchor.IsValid = false;
-            }
-
-            // The native anchor which holds the current position of the anchor, and the native ref to the anchor.
-            xr::Anchor m_nativeAnchor{};
-            Napi::External<xr::Space> m_jsAnchorSpace{};
-        };
-
-        // Implementation of the XRHitTestSource interface: https://immersive-web.github.io/hit-test/#hit-test-source-interface
-        class XRHitTestSource : public Napi::ObjectWrap<XRHitTestSource>
-        {
-            static constexpr auto JS_CLASS_NAME = "XRHitTestSource";
-
-        public:
-            static void Initialize(Napi::Env env)
-            {
-                Napi::HandleScope scope{env};
-
-                Napi::Function func = DefineClass(
-                    env,
-                    JS_CLASS_NAME,
-                    {
-                        InstanceMethod("cancel", &XRHitTestSource::Cancel),
-                    });
-
-                env.Global().Set(JS_CLASS_NAME, func);
-            }
-
-            static Napi::Object New(const Napi::CallbackInfo& info)
-            {
-                return info.Env().Global().Get(JS_CLASS_NAME).As<Napi::Function>().New({info[0]});
-            }
-
-            XRHitTestSource(const Napi::CallbackInfo& info)
-                : Napi::ObjectWrap<XRHitTestSource>{info}
-            {
-                auto options = info[0].As<Napi::Object>();
-
-                if (options.Has("space"))
-                {
-                    auto spaceValue = options.Get("space");
-
-                    if (spaceValue.IsObject())
-                    {
-                        m_space = Napi::Persistent(spaceValue.As<Napi::Object>());
-                        hasSpace = true;
-                    }
-                }
-
-                if (options.Has("offsetRay"))
-                {
-                    m_offsetRay = Napi::Persistent(options.Get("offsetRay").As<Napi::Object>());
-                    hasOffsetRay = true;
-                }
-
-                if (options.Has("entityTypes"))
-                {
-                    const auto entityTypeArray = options.Get("entityTypes").As<Napi::Array>();
-                    for (uint32_t i = 0; i < entityTypeArray.Length(); i++)
-                    {
-                        const auto entityType = entityTypeArray.Get(i).As<Napi::String>().Utf8Value();
-                        if (entityType == XRHitTestTrackableType::POINT)
-                        {
-                            m_entityTypes |= xr::HitTestTrackableType::POINT;
-                        }
-                        else if (entityType == XRHitTestTrackableType::PLANE)
-                        {
-                            m_entityTypes |= xr::HitTestTrackableType::PLANE;
-                        }
-                        else if (entityType == XRHitTestTrackableType::MESH)
-                        {
-                            m_entityTypes |= xr::HitTestTrackableType::MESH;
-                        }
-                    }
-                }
-
-                // Default to MESH if unspecified.
-                if (m_entityTypes == xr::HitTestTrackableType::NONE)
-                {
-                    m_entityTypes = xr::HitTestTrackableType::MESH;
-                }
-            }
-
-            XRRay* OffsetRay()
-            {
-                return hasOffsetRay ? XRRay::Unwrap(m_offsetRay.Value()) : nullptr;
-            }
-
-            XRReferenceSpace* Space()
-            {
-                return hasSpace ? XRReferenceSpace::Unwrap(m_space.Value()) : nullptr;
-            }
-
-            xr::HitTestTrackableType GetEntityTypes()
-            {
-                return m_entityTypes;
-            }
-
-        private:
-            void Cancel(const Napi::CallbackInfo& /*info*/)
-            {
-                // no-op we don't keep a persistent list of active XRHitTestSources..
-            }
-
-            bool hasSpace = false;
-            Napi::ObjectReference m_space;
-
-            bool hasOffsetRay = false;
-            Napi::ObjectReference m_offsetRay;
-
-            xr::HitTestTrackableType m_entityTypes{xr::HitTestTrackableType::NONE};
-        };
-
-        // Implementation of the XRHitTestResult interface: https://immersive-web.github.io/hit-test/#xr-hit-test-result-interface
-        class XRHitTestResult : public Napi::ObjectWrap<XRHitTestResult>
-        {
-            static constexpr auto JS_CLASS_NAME = "XRHitTestResult";
-
-        public:
-            static void Initialize(Napi::Env env)
-            {
-                Napi::HandleScope scope{env};
-
-                Napi::Function func = DefineClass(
-                    env,
-                    JS_CLASS_NAME,
-                    {
-                        InstanceMethod("getPose", &XRHitTestResult::GetPose),
-                        InstanceMethod("createAnchor", &XRHitTestResult::CreateAnchor),
-                    });
-
-                env.Global().Set(JS_CLASS_NAME, func);
-            }
-
-            static Napi::Object New(const Napi::CallbackInfo& info)
-            {
-                return info.Env().Global().Get(JS_CLASS_NAME).As<Napi::Function>().New({});
-            }
-
-            XRHitTestResult(const Napi::CallbackInfo& info)
-                : Napi::ObjectWrap<XRHitTestResult>{info}
-            {
-            }
-
-            // Sets the value of the hit pose and native entity via struct copy.
-            void SetHitResult(const xr::HitResult& hitResult)
-            {
-                m_hitResult = hitResult;
-            }
-
-            void SetXRFrame(XRFrame* frame)
-            {
-                m_frame = frame;
-            }
-
-        private:
-            // The hit hit result, which contains the pose in default AR Space, as well as the native entity.
-            xr::HitResult m_hitResult{};
-            XRFrame* m_frame{};
-
-            Napi::Value GetPose(const Napi::CallbackInfo& info)
-            {
-                // TODO: Once multiple reference views are supported, we need to convert the values into the passed in reference space.
-                Napi::Object napiPose = XRPose::New(info);
-                XRPose* pose = XRPose::Unwrap(napiPose);
-                pose->Update(info, m_hitResult.Pose);
-
-                return std::move(napiPose);
-            }
-
-            Napi::Value CreateAnchor(const Napi::CallbackInfo& info);
-        };
-
-        // Implementation of the XRPlane interface: https://github.com/immersive-web/real-world-geometry/blob/master/plane-detection-explainer.md
-        class XRPlane : public Napi::ObjectWrap<XRPlane>
-        {
-            static constexpr auto JS_CLASS_NAME = "XRPlane";
-
-        public:
-            static void Initialize(Napi::Env env)
-            {
-                Napi::HandleScope scope{env};
-
-                Napi::Function func = DefineClass(
-                    env,
-                    JS_CLASS_NAME,
-                    {
-                        InstanceAccessor("polygon", &XRPlane::GetPolygon, nullptr),
-                        InstanceAccessor("lastChangedTime", &XRPlane::GetLastChangedTime, nullptr),
-                        InstanceAccessor("parentSceneObject", &XRPlane::GetParentSceneObject, nullptr),
-                    });
-
-                env.Global().Set(JS_CLASS_NAME, func);
-            }
-
-            static Napi::Object New(const Napi::Env& env)
-            {
-                return env.Global().Get(JS_CLASS_NAME).As<Napi::Function>().New({});
-            }
-
-            XRPlane(const Napi::CallbackInfo& info)
-                : Napi::ObjectWrap<XRPlane>{info}
-                , m_jsThis{Napi::Persistent(info.This().As<Napi::Object>())}
-                , m_jsPlaneSpace{Napi::External<xr::Space>::New(info.Env(), &m_planeSpace)}
-            {
-                m_jsThis.Set("planeSpace", m_jsPlaneSpace);
-            }
-
-            void SetNativePlaneId(xr::System::Session::Frame::Plane::Identifier planeID)
-            {
-                m_nativePlaneID = planeID;
-            }
-
-            void SetXRFrame(XRFrame* frame)
-            {
-                m_frame = frame;
-            }
-
-            void Update(uint32_t timestamp)
-            {
-                m_planeSpace.Pose = GetPlane().Center;
-                m_lastUpdatedTimestamp = timestamp;
-            }
-
-        private:
-            xr::System::Session::Frame::Plane& GetPlane();
-
-            Napi::Value GetPolygon(const Napi::CallbackInfo& info)
-            {
-                // Translate the polygon from a native array to a JS array.
-                auto& nativePlane = GetPlane();
-                auto polygonArray = Napi::Array::New(info.Env(), nativePlane.PolygonSize);
-                for (size_t i = 0; i < nativePlane.PolygonSize; i++)
-                {
-                    auto polygonPoint = Napi::Object::New(info.Env());
-                    if (nativePlane.PolygonFormat == xr::PolygonFormat::XZ)
-                    {
-                        size_t polygonIndex = 2 * i;
-                        polygonPoint.Set("x", nativePlane.Polygon[polygonIndex]);
-                        polygonPoint.Set("y", 0);
-                        polygonPoint.Set("z", nativePlane.Polygon[polygonIndex + 1]);
-                    }
-                    else
-                    {
-                        size_t polygonIndex = 3 * i;
-                        polygonPoint.Set("x", nativePlane.Polygon[polygonIndex]);
-                        polygonPoint.Set("y", nativePlane.Polygon[polygonIndex + 1]);
-                        polygonPoint.Set("z", nativePlane.Polygon[polygonIndex + 2]);
-                    }
-
-                    polygonArray.Set((int)i, polygonPoint);
-                }
-
-                return std::move(polygonArray);
-            }
-
-            Napi::Value GetLastChangedTime(const Napi::CallbackInfo& info)
-            {
-                return Napi::Value::From(info.Env(), m_lastUpdatedTimestamp);
-            }
-
-            Napi::Value GetParentSceneObject(const Napi::CallbackInfo& info);
-
-            Napi::ObjectReference m_jsThis;
-            xr::Space m_planeSpace{};
-            const Napi::External<xr::Space> m_jsPlaneSpace;
-
-            // The last timestamp when this frame was updated (Pulled in from RequestAnimationFrame).
-            uint32_t m_lastUpdatedTimestamp{0};
-
-            // The underlying native plane.
-            xr::System::Session::Frame::Plane::Identifier m_nativePlaneID{};
-
-            // Pointer to the XRFrame object.
-            XRFrame* m_frame{};
-        };
-
-        class XRMesh : public Napi::ObjectWrap<XRMesh>
-        {
-            static constexpr auto JS_CLASS_NAME = "XRMesh";
-
-        public:
-            static void Initialize(Napi::Env env)
-            {
-                Napi::HandleScope scope{env};
-
-                Napi::Function func = DefineClass(
-                    env,
-                    JS_CLASS_NAME,
-                    {
-                        InstanceAccessor("positions", &XRMesh::GetPositions, nullptr),
-                        InstanceAccessor("indices", &XRMesh::GetIndices, nullptr),
-                        InstanceAccessor("normals", &XRMesh::GetNormals, nullptr),
-                        InstanceAccessor("lastChangedTime", &XRMesh::GetLastChangedTime, nullptr),
-                        InstanceAccessor("parentSceneObject", &XRMesh::GetParentSceneObject, nullptr),
-                    });
-
-                env.Global().Set(JS_CLASS_NAME, func);
-            }
-
-            static Napi::Object New(const Napi::Env& env)
-            {
-                return env.Global().Get(JS_CLASS_NAME).As<Napi::Function>().New({});
-            }
-
-            XRMesh(const Napi::CallbackInfo& info)
-                : Napi::ObjectWrap<XRMesh>{info}
-                , m_jsThis{Napi::Persistent(info.This().As<Napi::Object>())}
-                , m_jsMeshSpace{Napi::External<xr::Space>::New(info.Env(), &m_meshSpace)}
-            {
-                // OpenXR positions vertices within reference space, so "meshSpace" is identity with respect to WebXR's
-                // interpretation and our current implementation.
-                m_jsThis.Set("meshSpace", m_jsMeshSpace);
-            }
-
-            ~XRMesh()
-            {
-                m_jsPositions.Reset();
-                m_jsIndices.Reset();
-                m_jsNormals.Reset();
-            }
-
-            void SetLastUpdatedTime(uint32_t timestamp)
-            {
-                m_lastUpdatedTimestamp = timestamp;
-            }
-
-            void SetNativeMeshId(xr::System::Session::Frame::Mesh::Identifier meshID)
-            {
-                m_nativeMeshID = meshID;
-            }
-
-            void SetXRFrame(XRFrame* frame)
-            {
-                m_frame = frame;
-            }
-
-        private:
-            xr::System::Session::Frame::Mesh& GetMesh();
-
-            Napi::Value GetPositions(const Napi::CallbackInfo& info)
-            {
-                // NOTE: WebXR reports positions as right-handed coordinates
-                const auto& mesh = GetMesh();
-                constexpr uint8_t VECTOR3_NUM_FLOATS = 3;
-                bool updateValues = false;
-                if (!m_jsPositions ||
-                    m_numJsPositions != VECTOR3_NUM_FLOATS * mesh.Positions.size())
-                {
-                    m_numJsPositions = VECTOR3_NUM_FLOATS * mesh.Positions.size();
-                    m_jsPositions.Reset();
-                    m_jsPositions = Napi::Persistent(Napi::Float32Array::New(info.Env(), m_numJsPositions));
-                    updateValues = true;
-                }
-                else if (m_lastPositionsUpdatedTimestamp != m_lastUpdatedTimestamp)
-                {
-                    m_lastPositionsUpdatedTimestamp = m_lastUpdatedTimestamp;
-                    updateValues = true;
-                }
-
-                if (updateValues)
-                {
-                    for (size_t n = 0; n < mesh.Positions.size(); n++)
-                    {
-                        m_jsPositions.Value()[VECTOR3_NUM_FLOATS * n] = mesh.Positions.at(n).X;
-                        m_jsPositions.Value()[VECTOR3_NUM_FLOATS * n + 1] = mesh.Positions.at(n).Y;
-                        m_jsPositions.Value()[VECTOR3_NUM_FLOATS * n + 2] = mesh.Positions.at(n).Z;
-                    }
-                }
-
-                return m_jsPositions.Value();
-            }
-
-            Napi::Value GetIndices(const Napi::CallbackInfo& info)
-            {
-                // NOTE: WebXR reports indices in a counterclockwise winding order
-                assert(sizeof(xr::System::Session::Frame::Mesh::IndexType) == sizeof(uint32_t));
-                const auto& mesh = GetMesh();
-                if (!m_jsIndices ||
-                    m_numJsIndices != mesh.Indices.size())
-                {
-                    m_numJsIndices = mesh.Indices.size();
-                    m_jsIndices.Reset();
-                    m_jsIndices = Napi::Persistent(Napi::Uint32Array::New(info.Env(), m_numJsIndices));
-                    memcpy(m_jsIndices.Value().Data(), mesh.Indices.data(), mesh.Indices.size() * sizeof(xr::System::Session::Frame::Mesh::IndexType));
-                    m_lastIndicesUpdatedTimestamp = m_lastUpdatedTimestamp;
-                }
-                else if (m_lastIndicesUpdatedTimestamp != m_lastUpdatedTimestamp)
-                {
-                    memcpy(m_jsIndices.Value().Data(), mesh.Indices.data(), mesh.Indices.size() * sizeof(xr::System::Session::Frame::Mesh::IndexType));
-                    m_lastIndicesUpdatedTimestamp = m_lastUpdatedTimestamp;
-                }
-
-                return m_jsIndices.Value();
-            }
-
-            Napi::Value GetNormals(const Napi::CallbackInfo& info)
-            {
-                // NOTE: WebXR reports normals as right-handed vectors
-                const auto& mesh = GetMesh();
-                if (!mesh.HasNormals)
-                {
-                    return info.Env().Undefined();
-                }
-
-                constexpr uint8_t VECTOR3_NUM_FLOATS = 3;
-                if (!m_jsNormals ||
-                    m_numJsNormals != VECTOR3_NUM_FLOATS * mesh.Normals.size())
-                {
-                    m_numJsNormals = VECTOR3_NUM_FLOATS * mesh.Normals.size();
-                    m_jsNormals.Reset();
-                    m_jsNormals = Napi::Persistent(Napi::Float32Array::New(info.Env(), m_numJsNormals));
-                    for (size_t n = 0; n < mesh.Normals.size(); n++)
-                    {
-                        m_jsNormals.Value()[VECTOR3_NUM_FLOATS * n] = mesh.Normals.at(n).X;
-                        m_jsNormals.Value()[VECTOR3_NUM_FLOATS * n + 1] = mesh.Normals.at(n).Y;
-                        m_jsNormals.Value()[VECTOR3_NUM_FLOATS * n + 2] = mesh.Normals.at(n).Z;
-                    }
-                    m_lastNormalsUpdatedTimestamp = m_lastUpdatedTimestamp;
-                }
-                else if (m_lastNormalsUpdatedTimestamp != m_lastUpdatedTimestamp)
-                {
-                    for (size_t n = 0; n < mesh.Normals.size(); n++)
-                    {
-                        m_jsNormals.Value()[VECTOR3_NUM_FLOATS * n] = mesh.Normals.at(n).X;
-                        m_jsNormals.Value()[VECTOR3_NUM_FLOATS * n + 1] = mesh.Normals.at(n).Y;
-                        m_jsNormals.Value()[VECTOR3_NUM_FLOATS * n + 2] = mesh.Normals.at(n).Z;
-                    }
-                    m_lastNormalsUpdatedTimestamp = m_lastUpdatedTimestamp;
-                }
-
-                return m_jsNormals.Value();
-            }
-
-            Napi::Value GetLastChangedTime(const Napi::CallbackInfo& info)
-            {
-                return Napi::Value::From(info.Env(), m_lastUpdatedTimestamp);
-            }
-
-            Napi::Value GetParentSceneObject(const Napi::CallbackInfo& info);
-
-            Napi::ObjectReference m_jsThis;
-            xr::Space m_meshSpace{};
-            const Napi::External<xr::Space> m_jsMeshSpace;
-
-            // The last timestamp when this frame was updated (Pulled in from RequestAnimationFrame).
-            uint32_t m_lastUpdatedTimestamp{0};
-            uint32_t m_lastPositionsUpdatedTimestamp{0};
-            uint32_t m_lastIndicesUpdatedTimestamp{0};
-            uint32_t m_lastNormalsUpdatedTimestamp{0};
-
-            size_t m_numJsPositions{0};
-            Napi::Reference<Napi::Float32Array> m_jsPositions{};
-            size_t m_numJsIndices{0};
-            Napi::Reference<Napi::Uint32Array> m_jsIndices{};
-            size_t m_numJsNormals{0};
-            Napi::Reference<Napi::Float32Array> m_jsNormals{};
-
-            // The underlying native mesh.
-            xr::System::Session::Frame::Mesh::Identifier m_nativeMeshID{};
-
-            // Pointer to the XRFrame object.
-            XRFrame* m_frame{};
-        };
-
-        class XRHand : public Napi::ObjectWrap<XRHand>
-        {
-            static constexpr auto JS_CLASS_NAME = "XRHand";
-
-        public:
-            static void Initialize(Napi::Env env)
-            {
-                Napi::HandleScope scope{env};
-
-                std::vector<XRHand::PropertyDescriptor> initList{};
-                initList.reserve(HAND_JOINT_NAMES.size() + 1);
-
-                for (size_t idx = 0; idx < HAND_JOINT_NAMES.size(); idx++)
-                {
-                    initList.push_back(StaticValue(HAND_JOINT_NAMES[idx], Napi::Value::From(env, idx)));
-                }
-
-                initList.push_back(StaticAccessor("size", &XRHand::GetSize, nullptr));
-
-                Napi::Function func = DefineClass(
-                    env,
-                    JS_CLASS_NAME,
-                    initList);
-
-                env.Global().Set(JS_CLASS_NAME, func);
-            }
-
-            static Napi::Object New(const Napi::CallbackInfo& info)
-            {
-                return info.Env().Global().Get(JS_CLASS_NAME).As<Napi::Function>().New({});
-            }
-
-            XRHand(const Napi::CallbackInfo& info)
-                : Napi::ObjectWrap<XRHand>{info}
-            {
-            }
-
-        private:
-            static Napi::Value GetSize(const Napi::CallbackInfo& info)
-            {
-                return Napi::Value::From(info.Env(), HAND_JOINT_NAMES.size());
-            }
-        };
-
-        class XRFrame : public Napi::ObjectWrap<XRFrame>
-        {
-            static constexpr auto JS_CLASS_NAME = "XRFrame";
-
-        public:
-            static void Initialize(Napi::Env env)
-            {
-                Napi::HandleScope scope{env};
-
-                Napi::Function func = DefineClass(
-                    env,
-                    JS_CLASS_NAME,
-                    {
-                        InstanceMethod("getViewerPose", &XRFrame::GetViewerPose),
-                        InstanceMethod("getPoseData", &XRFrame::GetPoseData),
-                        InstanceMethod("getHitTestResults", &XRFrame::GetHitTestResults),
-                        InstanceMethod("createAnchor", &XRFrame::CreateAnchor),
-                        InstanceMethod("getJointPose", &XRFrame::GetJointPose),
-                        InstanceMethod("fillPoses", &XRFrame::FillPoses),
-                        InstanceMethod("fillJointRadii", &XRFrame::FillJointRadii),
-                        InstanceMethod("getImageTrackingResults", &XRFrame::GetImageTrackingResults),
-                        InstanceAccessor("trackedAnchors", &XRFrame::GetTrackedAnchors, nullptr),
-                        InstanceAccessor("worldInformation", &XRFrame::GetWorldInformation, nullptr),
-                        InstanceAccessor("featurePointCloud", &XRFrame::GetFeaturePointCloud, nullptr),
-                    });
-
-                env.Global().Set(JS_CLASS_NAME, func);
-            }
-
-            static Napi::Object New(const Napi::CallbackInfo& info)
-            {
-                // Instead of creating just a C++ XRFrame object, wrap it in a JS NativeXRFrame object (see nativeXRFrame.ts in Babylon.JS)
-                const auto nativeImpl = info.Env().Global().Get(JS_CLASS_NAME).As<Napi::Function>().New({});
-                const auto nativeXRFrame = JsRuntime::NativeObject::GetFromJavaScript(info.Env()).Get("NativeXRFrame").As<Napi::Function>().New({nativeImpl}).As<Napi::Object>();
-                return nativeXRFrame;
-            }
-
-            XRFrame(const Napi::CallbackInfo& info)
-                : Napi::ObjectWrap<XRFrame>{info}
-                , m_jsXRViewerPose{Napi::Persistent(XRViewerPose::New(info))}
-                , m_xrViewerPose{*XRViewerPose::Unwrap(m_jsXRViewerPose.Value())}
-                , m_imageTrackingResultsArray{Napi::Persistent(Napi::Array::New(info.Env()))}
-                , m_jsTransform{Napi::Persistent(XRRigidTransform::New(info.Env()))}
-                , m_transform{*XRRigidTransform::Unwrap(m_jsTransform.Value())}
-                , m_jsPose{Napi::Persistent(Napi::Object::New(info.Env()))}
-                , m_jsJointPose{Napi::Persistent(Napi::Object::New(info.Env()))}
-            {
-                info.This().As<Napi::Object>().Set("_imageTrackingResults", m_imageTrackingResultsArray.Value());
-                m_jsPose.Set("transform", m_jsTransform.Value());
-                m_jsJointPose.Set("transform", m_jsTransform.Value());
-            }
-
-            void Update(const Napi::Env& env, const xr::System::Session::Frame& frame, uint32_t timestamp)
-            {
-                // Store off a pointer to the frame so that the viewer pose can be updated later. We cannot
-                // update the viewer pose here because we don't yet know the desired reference space.
-                m_frame = &frame;
-
-                // Update anchor positions.
-                UpdateAnchors();
-
-                // Update scene objects.
-                UpdateSceneObjects(env);
-
-                // Update planes.
-                UpdatePlanes(env, timestamp);
-
-                // Update meshes.
-                UpdateMeshes(env, timestamp);
-
-                // Update image tracking results.
-                UpdateImageTrackingResults(env);
-            }
-
-            Napi::Promise CreateNativeAnchor(const Napi::CallbackInfo& info, xr::Pose pose, xr::NativeTrackablePtr nativeTrackable)
-            {
-                // Create the native anchor.
-                auto nativeAnchor = m_frame->CreateAnchor(pose, nativeTrackable);
-
-                // Create the XRAnchor object, and initialize its members.
-                auto napiAnchor = Napi::Persistent(XRAnchor::New(info.Env()));
-                auto* xrAnchor = XRAnchor::Unwrap(napiAnchor.Value());
-                xrAnchor->SetAnchor(nativeAnchor);
-
-                // Add the anchor to the list of tracked anchors.
-                m_trackedAnchors.emplace_back(std::move(napiAnchor));
-
-                // Resolve the promise with the newly created anchor.
-                auto deferred = Napi::Promise::Deferred::New(info.Env());
-                deferred.Resolve(m_trackedAnchors.back().Value());
-                return deferred.Promise();
-            }
-
-            Napi::Value DeclareNativeAnchor(const Napi::Env& env, xr::NativeAnchorPtr nativeAnchor)
-            {
-                for (const auto& anchor : m_trackedAnchors)
-                {
-                    const auto xrAnchor = XRAnchor::Unwrap(anchor.Value());
-                    if (xrAnchor->GetNativeAnchor().NativeAnchor == nativeAnchor)
-                    {
-                        return anchor.Value();
-                    }
-                }
-
-                // Provide the native anchor to the native frame.
-                auto newAnchor = m_frame->DeclareAnchor(nativeAnchor);
-
-                // Create and populate the napi object.
-                auto napiAnchor = Napi::Persistent(XRAnchor::New(env));
-                auto xrAnchor = XRAnchor::Unwrap(napiAnchor.Value());
-                xrAnchor->SetAnchor(newAnchor);
-
-                // Track the napi object.
-                m_trackedAnchors.emplace_back(std::move(napiAnchor));
-
-                // Return the napi object.
-                return napiAnchor.Value();
-            }
-
-            xr::System::Session::Frame::Plane& GetPlaneFromID(xr::System::Session::Frame::Plane::Identifier planeID)
-            {
-                return m_frame->GetPlaneByID(planeID);
-            }
-
-            xr::System::Session::Frame::Mesh& GetMeshFromID(xr::System::Session::Frame::Mesh::Identifier meshID)
-            {
-                return m_frame->GetMeshByID(meshID);
-            }
-
-            Napi::Value GetJSSceneObjectFromID(const Napi::CallbackInfo& info, const xr::System::Session::Frame::SceneObject::Identifier objectID)
-            {
-                if (objectID == xr::System::Session::Frame::SceneObject::INVALID_ID)
-                {
-                    return info.Env().Undefined();
-                }
-
-                assert(m_sceneObjects.count(objectID) > 0);
-                return m_sceneObjects.at(objectID).Value();
-            }
-
-        private:
-            const xr::System::Session::Frame* m_frame{};
-            Napi::ObjectReference m_jsXRViewerPose{};
-            XRViewerPose& m_xrViewerPose;
-            std::vector<Napi::ObjectReference> m_trackedAnchors{};
-            std::unordered_map<xr::System::Session::Frame::Plane::Identifier, Napi::ObjectReference> m_trackedPlanes{};
-            std::unordered_map<xr::System::Session::Frame::Mesh::Identifier, Napi::ObjectReference> m_trackedMeshes{};
-            std::unordered_map<xr::System::Session::Frame::ImageTrackingResult::Identifier, Napi::ObjectReference> m_trackedImageIDToResultMap{};
-            Napi::Reference<Napi::Array> m_imageTrackingResultsArray{};
-            Napi::ObjectReference m_meshSet{};
-            std::unordered_map<xr::System::Session::Frame::SceneObject::Identifier, Napi::ObjectReference> m_sceneObjects{};
-
-            Napi::ObjectReference m_jsTransform{};
-            XRRigidTransform& m_transform;
-            Napi::ObjectReference m_jsPose{};
-            Napi::ObjectReference m_jsJointPose{};
-
-            bool m_hasBegunTracking{false};
-
-            Napi::Value GetViewerPose(const Napi::CallbackInfo& info)
-            {
-                // To match the WebXR implementation we should return undefined here until we have gotten
-                // initial tracking. After that point we can just continue returning the position
-                // as it will be marked as estimated if tracking is lost.
-                if (!m_hasBegunTracking && !m_frame->IsTracking)
-                {
-                    return info.Env().Undefined();
-                }
-                else
-                {
-                    // We've received initial tracking, update the flag
-                    m_hasBegunTracking = true;
-                }
-
-                // TODO: Support reference spaces.
-                // auto& space = *XRReferenceSpace::Unwrap(info[0].As<Napi::Object>());
-
-                // Updating the reference space is currently not supported. Until it is, we assume the
-                // reference space is unmoving at identity (which is usually true).
-                m_xrViewerPose.Update(info, *m_frame);
-
-                return m_jsXRViewerPose.Value();
-            }
-
-            Napi::Value GetPoseData(const Napi::CallbackInfo& info)
-            {
-                assert(XRReferenceSpace::Unwrap(info[1].As<Napi::Object>()) != nullptr);
-                const auto& space = *info[0].As<Napi::External<xr::Space>>().Data();
-                auto vectorBuffer = info[2].As<Napi::ArrayBuffer>();
-                auto matrixBuffer = info[3].As<Napi::ArrayBuffer>();
-                m_transform.Update(space, vectorBuffer, matrixBuffer, false);
-                return Napi::Boolean::From(info.Env(), true);
-            }
-
-            Napi::Value GetJointPose(const Napi::CallbackInfo& info)
-            {
-                assert(info[0].IsExternal());
-
-                const auto& jointSpace = *info[0].As<Napi::External<xr::System::Session::Frame::JointSpace>>().Data();
-
-                if (jointSpace.PoseTracked)
-                {
-                    m_transform.Update(jointSpace, false);
-                    m_jsJointPose.Set("radius", jointSpace.PoseRadius);
-                    return m_jsJointPose.Value();
-                }
-                else
-                {
-                    return info.Env().Undefined();
-                }
-            }
-
-            Napi::Value FillPoses(const Napi::CallbackInfo& info)
-            {
-                const auto spaces = info[0].As<Napi::Array>();
-                auto transforms = info[2].As<Napi::Float32Array>();
-                if (spaces.Length() != (transforms.ElementLength() >> 4))
-                {
-                    throw std::runtime_error{"Number of spaces doesn't match number of transforms * 16."};
-                }
-
-                for (uint32_t spaceIdx = 0; spaceIdx < spaces.Length(); spaceIdx++)
-                {
-                    const auto& jointSpace = *spaces[spaceIdx].As<Napi::External<xr::System::Session::Frame::JointSpace>>().Data();
-                    const auto transformMatrix = CreateTransformMatrix(jointSpace, false);
-                    std::memcpy(transforms.Data() + (spaceIdx << 4), transformMatrix.data(), sizeof(float) << 4);
-                }
-
-                return Napi::Value::From(info.Env(), true);
-            }
-
-            Napi::Value FillJointRadii(const Napi::CallbackInfo& info)
-            {
-                const auto spaces = info[0].As<Napi::Array>();
-                auto radii = info[1].As<Napi::Float32Array>();
-                if (spaces.Length() != radii.ElementLength())
-                {
-                    throw std::runtime_error{"Number of spaces doesn't match number of radii."};
-                }
-
-                for (uint32_t spaceIdx = 0; spaceIdx < spaces.Length(); spaceIdx++)
-                {
-                    const auto& jointSpace = *spaces[spaceIdx].As<Napi::External<xr::System::Session::Frame::JointSpace>>().Data();
-                    const auto jointRadius = jointSpace.PoseRadius;
-                    radii.Data()[spaceIdx] = jointRadius;
-                }
-
-                return Napi::Value::From(info.Env(), true);
-            }
-
-            // NativeXRFrame on the JS side expects getImageTrackingResults to be defined at XR initialization time.
-            // This dummy implementation is a placeholder until WebXR Image Tracking support is completed: https://github.com/BabylonJS/BabylonNative/issues/619
-            Napi::Value GetImageTrackingResults(const Napi::CallbackInfo& info)
-            {
-                return info.Env().Undefined();
-            }
-
-            Napi::Value GetHitTestResults(const Napi::CallbackInfo& info)
-            {
-                XRHitTestSource* hitTestSource = XRHitTestSource::Unwrap(info[0].As<Napi::Object>());
-                XRRay* offsetRay = hitTestSource->OffsetRay();
-                xr::Ray nativeRay{};
-                if (offsetRay != nullptr)
-                {
-                    nativeRay = offsetRay->GetNativeRay();
-                }
-                else
-                {
-                    nativeRay = {{0, 0, 0}, {0, 0, -1}};
-                }
-
-                // Get the native results
-                std::vector<xr::HitResult> nativeHitResults{};
-                m_frame->GetHitTestResults(nativeHitResults, nativeRay, hitTestSource->GetEntityTypes());
-
-                // Translate those results into a napi array.
-                auto results = Napi::Array::New(info.Env(), nativeHitResults.size());
-                uint32_t i{0};
-                for (std::vector<xr::HitResult>::iterator it = nativeHitResults.begin(); it != nativeHitResults.end(); ++it)
-                {
-                    Napi::Object currentResult = XRHitTestResult::New(info);
-                    XRHitTestResult* xrResult = XRHitTestResult::Unwrap(currentResult);
-                    xrResult->SetHitResult(*it);
-                    xrResult->SetXRFrame(this);
-
-                    results[i++] = currentResult;
-                }
-
-                return std::move(results);
-            }
-
-            Napi::Value CreateAnchor(const Napi::CallbackInfo& info)
-            {
-                XRRigidTransform* transform = XRRigidTransform::Unwrap(info[0].As<Napi::Object>());
-                return CreateNativeAnchor(info, transform->GetNativePose(), nullptr);
-            }
-
-            Napi::Value GetTrackedAnchors(const Napi::CallbackInfo& info)
-            {
-                // Create a JavaScript set to store all currently tracked anchors.
-                Napi::Object anchorSet = info.Env().Global().Get("Set").As<Napi::Function>().New({});
-
-                // Loop over the list of tracked anchors, and add them to the set.
-                for (const Napi::ObjectReference& napiAnchorRef : m_trackedAnchors)
-                {
-                    anchorSet.Get("add").As<Napi::Function>().Call(anchorSet, {napiAnchorRef.Value()});
-                }
-
-                return std::move(anchorSet);
-            }
-
-            void UpdateAnchors()
-            {
-                // Loop over all anchors and update their state.
-                std::vector<Napi::ObjectReference>::iterator anchorIter = m_trackedAnchors.begin();
-                while (anchorIter != m_trackedAnchors.end())
-                {
-                    XRAnchor* xrAnchor = XRAnchor::Unwrap((*anchorIter).Value());
-                    xr::Anchor& nativeAnchor = xrAnchor->GetNativeAnchor();
-
-                    // Update the anchor if it has not been marked for deletion.
-                    if (nativeAnchor.IsValid)
-                    {
-                        m_frame->UpdateAnchor(nativeAnchor);
-                    }
-
-                    // If the anchor has been marked for deletion, delete the anchor from the session
-                    // and remove it from the list of tracked anchors.
-                    if (!nativeAnchor.IsValid)
-                    {
-                        m_frame->DeleteAnchor(nativeAnchor);
-                        anchorIter = m_trackedAnchors.erase(anchorIter);
-                    }
-                    else
-                    {
-                        ++anchorIter;
-                    }
-                }
-            }
-
-            Napi::Value GetWorldInformation(const Napi::CallbackInfo& info)
-            {
-                // Create a JavaScript object that stores all world information.
-                Napi::Object worldInformationObj = Napi::Object::New(info.Env());
-
-                // Create a set to contain all of the currently tracked planes.
-                Napi::Object planeSet = info.Env().Global().Get("Set").As<Napi::Function>().New({});
-
-                // Loop over the list of tracked planes, and add them to the set.
-                for (const auto& [plane, planeNapiValue] : m_trackedPlanes)
-                {
-                    planeSet.Get("add").As<Napi::Function>().Call(planeSet, {planeNapiValue.Value()});
-                }
-
-                // Pass the world information object back to the caller.
-                worldInformationObj.Set("detectedPlanes", planeSet);
-
-                if (m_meshSet)
-                {
-                    worldInformationObj.Set("detectedMeshes", m_meshSet.Value());
-                }
-
-                return std::move(worldInformationObj);
-            }
-
-            Napi::Value GetFeaturePointCloud(const Napi::CallbackInfo& info)
-            {
-                // Get feature points from native.
-                std::vector<xr::FeaturePoint>& pointCloud = m_frame->FeaturePointCloud;
-                auto featurePointArray = Napi::Array::New(info.Env(), pointCloud.size() * 5);
-                for (size_t i = 0; i < pointCloud.size(); i++)
-                {
-                    int pointIndex = (int)i * 5;
-                    auto& featurePoint = pointCloud[i];
-                    featurePointArray.Set(pointIndex, Napi::Value::From(info.Env(), featurePoint.X));
-                    featurePointArray.Set(pointIndex + 1, Napi::Value::From(info.Env(), featurePoint.Y));
-                    featurePointArray.Set(pointIndex + 2, Napi::Value::From(info.Env(), featurePoint.Z));
-                    featurePointArray.Set(pointIndex + 3, Napi::Value::From(info.Env(), featurePoint.ConfidenceValue));
-                    featurePointArray.Set(pointIndex + 4, Napi::Value::From(info.Env(), featurePoint.ID));
-                }
-
-                return std::move(featurePointArray);
-            }
-
-            void UpdateSceneObjects(const Napi::Env& env)
-            {
-                for (const auto& sceneObjectID : m_frame->UpdatedSceneObjects)
-                {
-                    if (m_sceneObjects.count(sceneObjectID) == 0)
-                    {
-                        m_sceneObjects[sceneObjectID] = Napi::Persistent(Napi::Object::New(env));
-                    }
-
-                    const auto& sceneObject = m_frame->GetSceneObjectByID(sceneObjectID);
-                    m_sceneObjects.at(sceneObjectID).Value().Set("type", xr::SceneObjectTypeNames.at(sceneObject.Type));
-                }
-
-                for (const auto& removedObjectID : m_frame->RemovedSceneObjects)
-                {
-                    m_sceneObjects.erase(removedObjectID);
-                }
-            }
-
-            void UpdatePlanes(const Napi::Env& env, uint32_t timestamp)
-            {
-                // First loop over the list of updated planes, check if they exist in our map if not create them otherwise update them.
-                for (auto planeID : m_frame->UpdatedPlanes)
-                {
-                    XRPlane* xrPlane{};
-                    auto trackedPlaneIterator = m_trackedPlanes.find(planeID);
-
-                    // Plane does not yet exist create the JS object and insert it into the map.
-                    if (trackedPlaneIterator == m_trackedPlanes.end())
-                    {
-                        auto napiPlane = Napi::Persistent(XRPlane::New(env));
-                        xrPlane = XRPlane::Unwrap(napiPlane.Value());
-                        xrPlane->SetNativePlaneId(planeID);
-                        xrPlane->SetXRFrame(this);
-                        m_trackedPlanes.insert({planeID, std::move(napiPlane)});
-                    }
-                    else
-                    {
-                        xrPlane = XRPlane::Unwrap(trackedPlaneIterator->second.Value());
-                    }
-
-                    xrPlane->Update(timestamp);
-                }
-
-                // Next go over removed planes and remove them from our mapping.
-                for (auto planeID : m_frame->RemovedPlanes)
-                {
-                    auto trackedPlaneIterator = m_trackedPlanes.find(planeID);
-                    assert(trackedPlaneIterator != m_trackedPlanes.end());
-                    m_trackedPlanes.erase(trackedPlaneIterator);
-                }
-            }
-
-            void UpdateMeshes(const Napi::Env& env, uint32_t timestamp)
-            {
-                for (auto meshID : m_frame->UpdatedMeshes)
-                {
-                    XRMesh* xrMesh{};
-                    auto trackedMeshIterator = m_trackedMeshes.find(meshID);
-
-                    if (trackedMeshIterator == m_trackedMeshes.end())
-                    {
-                        auto napiMesh = Napi::Persistent(XRMesh::New(env));
-                        xrMesh = XRMesh::Unwrap(napiMesh.Value());
-                        xrMesh->SetNativeMeshId(meshID);
-                        xrMesh->SetXRFrame(this);
-                        m_trackedMeshes.insert({meshID, std::move(napiMesh)});
-                    }
-                    else
-                    {
-                        xrMesh = XRMesh::Unwrap(trackedMeshIterator->second.Value());
-                    }
-
-                    xrMesh->SetLastUpdatedTime(timestamp);
-                }
-
-                for (auto meshID : m_frame->RemovedMeshes)
-                {
-                    m_trackedMeshes.erase(meshID);
-                }
-
-                // Create a new mesh set every frame, detected meshes are assumed immutable
-                m_meshSet = Napi::Persistent(env.Global().Get("Set").As<Napi::Function>().New({}));
-                for (const auto& [meshID, meshNapiValue] : m_trackedMeshes)
-                {
-                    m_meshSet.Value().Get("add").As<Napi::Function>().Call(m_meshSet.Value(), {meshNapiValue.Value()});
-                }
-            }
-
-            void UpdateImageTrackingResults(const Napi::Env& env)
-            {
-                // Loop over the list of updated image tracking results, check if they exist in our map if not create them otherwise update them.
-                for (auto imageTrackingResultID : m_frame->UpdatedImageTrackingResults)
-                {
-                    const auto trackedImageTrackingResultIterator{m_trackedImageIDToResultMap.find(imageTrackingResultID)};
-
-                    // Get the matching native result
-                    xr::System::Session::Frame::ImageTrackingResult& nativeResult{m_frame->GetImageTrackingResultByID(imageTrackingResultID)};
-
-                    // Convert the image tracking state from the native result to a string.
-                    const std::string trackingStateString = nativeResult.TrackingState == xr::ImageTrackingState::TRACKED ? XRImageTrackingState::TRACKED : XRImageTrackingState::EMULATED;
-
-                    // Result does not yet exist, create the JS object and insert it into the map.
-                    if (trackedImageTrackingResultIterator == m_trackedImageIDToResultMap.end())
-                    {
-                        // Don't add untracked images.
-                        if (nativeResult.TrackingState == xr::ImageTrackingState::UNTRACKED)
-                        {
-                            continue;
-                        }
-
-                        auto napiResult{Napi::Object::New(env)};
-                        napiResult.Set("index", Napi::Value::From(env, nativeResult.Index));
-                        napiResult.Set("trackingState", Napi::Value::From(env, trackingStateString));
-                        napiResult.Set("measuredWidthInMeters", Napi::Value::From(env, nativeResult.MeasuredWidthInMeters));
-                        napiResult.Set("imageSpace", Napi::External<xr::Space>::New(env, &nativeResult.ImageSpace));
-
-                        auto napiResultRef{Napi::Weak(napiResult)};
-                        auto imageTrackingArray{m_imageTrackingResultsArray.Value()};
-                        imageTrackingArray.Set(imageTrackingArray.Length(), napiResultRef.Value());
-                        m_trackedImageIDToResultMap.insert({imageTrackingResultID, std::move(napiResultRef)});
-                    }
-                    else
-                    {
-                        // Update the tracked image.
-                        auto napiResult{trackedImageTrackingResultIterator->second.Value().As<Napi::Object>()};
-                        napiResult.Set("trackingState", Napi::Value::From(env, trackingStateString));
-                        napiResult.Set("measuredWidthInMeters", Napi::Value::From(env, nativeResult.MeasuredWidthInMeters));
-                    }
-                }
-            }
-        };
-
-        // Creates an anchor from a hit result.
-        Napi::Value XRHitTestResult::CreateAnchor(const Napi::CallbackInfo& info)
-        {
-            return m_frame->CreateNativeAnchor(info, m_hitResult.Pose, m_hitResult.NativeTrackable);
-        }
-
-        xr::System::Session::Frame::Plane& XRPlane::GetPlane()
-        {
-            return m_frame->GetPlaneFromID(m_nativePlaneID);
-        }
-
-        Napi::Value XRPlane::GetParentSceneObject(const Napi::CallbackInfo& info)
-        {
-            const auto& plane = GetPlane();
-            return m_frame->GetJSSceneObjectFromID(info, plane.ParentSceneObjectID);
-        }
-
-        xr::System::Session::Frame::Mesh& XRMesh::GetMesh()
-        {
-            return m_frame->GetMeshFromID(m_nativeMeshID);
-        }
-
-        Napi::Value XRMesh::GetParentSceneObject(const Napi::CallbackInfo& info)
-        {
-            const auto& mesh = GetMesh();
-            return m_frame->GetJSSceneObjectFromID(info, mesh.ParentSceneObjectID);
-        }
-
-        // Implementation of the XRSession interface: https://immersive-web.github.io/webxr/#xrsession-interface
-        class XRSession : public Napi::ObjectWrap<XRSession>
-        {
-            static constexpr auto JS_CLASS_NAME = "XRSession";
-            static constexpr auto JS_EVENT_NAME_END = "end";
-            static constexpr auto JS_EVENT_NAME_INPUT_SOURCES_CHANGE = "inputsourceschange";
-            static constexpr auto JS_EVENT_NAME_SELECT = "select";
-            static constexpr auto JS_EVENT_NAME_SELECT_START = "selectstart";
-            static constexpr auto JS_EVENT_NAME_SELECT_END = "selectend";
-            static constexpr auto JS_EVENT_NAME_SQUEEZE = "squeeze";
-            static constexpr auto JS_EVENT_NAME_SQUEEZE_START = "squeezestart";
-            static constexpr auto JS_EVENT_NAME_SQUEEZE_END = "squeezeend";
-            static constexpr auto JS_EVENT_NAME_EYE_TRACKING_START = "eyetrackingstart";
-            static constexpr auto JS_EVENT_NAME_EYE_TRACKING_END = "eyetrackingend";
-            struct XRImageTrackingScore
-            {
-                static constexpr auto UNTRACKABLE{"untrackable"};
-                static constexpr auto TRACKABLE{"trackable"};
-            };
-
-        public:
-            static void Initialize(Napi::Env env)
-            {
-                Napi::Function func = DefineClass(
-                    env,
-                    JS_CLASS_NAME,
-                    {
-                        InstanceAccessor("inputSources", &XRSession::GetInputSources, nullptr),
-                        InstanceMethod("addEventListener", &XRSession::AddEventListener),
-                        InstanceMethod("removeEventListener", &XRSession::RemoveEventListener),
-                        InstanceMethod("requestReferenceSpace", &XRSession::RequestReferenceSpace),
-                        InstanceMethod("updateRenderState", &XRSession::UpdateRenderState),
-                        InstanceMethod("requestAnimationFrame", &XRSession::RequestAnimationFrame),
-                        InstanceMethod("end", &XRSession::End),
-                        InstanceMethod("requestHitTestSource", &XRSession::RequestHitTestSource),
-                        InstanceMethod("updateWorldTrackingState", &XRSession::UpdateWorldTrackingState),
-                        InstanceMethod("trySetFeaturePointCloudEnabled", &XRSession::TrySetFeaturePointCloudEnabled),
-                        InstanceMethod("trySetPreferredPlaneDetectorOptions", &XRSession::TrySetPreferredPlaneDetectorOptions),
-                        InstanceMethod("trySetMeshDetectorEnabled", &XRSession::TrySetMeshDetectorEnabled),
-                        InstanceMethod("trySetPreferredMeshDetectorOptions", &XRSession::TrySetPreferredMeshDetectorOptions),
-                        InstanceMethod("getTrackedImageScores", &XRSession::GetTrackedImageScores),
-                    });
-
-                env.Global().Set(JS_CLASS_NAME, func);
-            }
-
-            static Napi::Promise CreateAsync(const Napi::CallbackInfo& info, std::shared_ptr<Plugins::NativeXr::Impl> nativeXr)
-            {
-                auto jsSession{Napi::Persistent(info.Env().Global().Get(JS_CLASS_NAME).As<Napi::Function>().New({info[0]}))};
-                auto& session{*XRSession::Unwrap(jsSession.Value())};
-                session.m_xr = std::move(nativeXr);
-
-                auto featureObject = info[1].As<Napi::Object>();
-                if (featureObject.Has("trackedImages"))
-                {
-                    const auto napiTrackedImages{featureObject.Get("trackedImages").As<Napi::Array>()};
-                    session.m_imageTrackingRequests.resize(napiTrackedImages.Length());
-
-                    // Create the tracked image buffer.
-                    for (uint32_t idx = 0; idx < napiTrackedImages.Length(); idx++)
-                    {
-                        // Pull out native values from the JS object.
-                        const auto napiImageRequest{napiTrackedImages.Get(idx).As<Napi::Object>()};
-                        const auto napiImage{napiImageRequest.Get("image").As<Napi::Object>()};
-                        const auto napiBuffer{napiImage.Get("data").As<Napi::Uint8Array>()};
-                        const uint32_t bufferSize{(uint32_t)napiBuffer.ByteLength()};
-                        const uint32_t imageHeight{napiImage.Get("height").ToNumber().Uint32Value()};
-                        const uint32_t imageWidth{napiImage.Get("width").ToNumber().Uint32Value()};
-                        const uint32_t imageDepth{napiImage.Get("depth").ToNumber().Uint32Value()};
-                        const uint32_t stride{bufferSize / imageHeight};
-                        const float estimatedWidth{napiImageRequest.Get("widthInMeters").ToNumber().FloatValue()};
-
-                        // Construct the image tracking request object.
-                        session.m_imageTrackingRequests[idx] =
-                            {
-                                napiBuffer.Data(),
-                                imageWidth,
-                                imageHeight,
-                                imageDepth,
-                                stride,
-                                estimatedWidth};
-                    }
-                }
-
-                auto deferred{Napi::Promise::Deferred::New(info.Env())};
-                session.m_xr->BeginSessionAsync()
-                    .then(session.m_runtimeScheduler.Get(), arcana::cancellation::none(),
-                        [deferred, jsSession{std::move(jsSession)}, env{info.Env()}](const arcana::expected<void, std::exception_ptr>& result) {
-                            if (result.has_error())
-                            {
-                                deferred.Reject(Napi::Error::New(env, result.error()).Value());
-                            }
-                            else
-                            {
-                                deferred.Resolve(jsSession.Value());
-                            }
-                        });
-                return deferred.Promise();
-            }
-
-            XRSession(const Napi::CallbackInfo& info)
-                : Napi::ObjectWrap<XRSession>{info}
-                , m_runtimeScheduler{JsRuntime::GetFromJavaScript(info.Env())}
-                , m_jsXRFrame{Napi::Persistent(XRFrame::New(info))}
-                , m_xrFrame{*XRFrame::Unwrap(m_jsXRFrame.Get("_nativeImpl").As<Napi::Object>())}
-                , m_jsInputSources{Napi::Persistent(Napi::Array::New(info.Env()))}
-            {
-                // Currently only immersive VR and immersive AR are supported.
-                assert(info[0].As<Napi::String>().Utf8Value() == XRSessionType::IMMERSIVE_VR ||
-                       info[0].As<Napi::String>().Utf8Value() == XRSessionType::IMMERSIVE_AR);
-            }
-
-            void InitializeXrLayer(Napi::Object layer)
-            {
-                // NOTE: We currently only support rendering to the entire frame. Because the following values
-                // are only used in the context of each other, width and hight as used here don't need to have
-                // anything to do with actual pixel widths. This behavior is permitted by the draft WebXR spec,
-                // which states that the, "exact interpretation of the viewport values depends on the conventions
-                // of the graphics API the viewport is associated with." Since Babylon.js is here doing the
-                // the interpretation for our graphics API, we are able to provide Babylon.js with simple values
-                // that will communicate the correct behavior. In theory, for partial texture rendering, the
-                // only part of this that will need to be fixed is the viewport (the layer will need one for
-                // each view, not just the one that currently exists).
-                // Spec reference: https://immersive-web.github.io/webxr/#dom-xrviewport-width
-                constexpr size_t WIDTH = 1;
-                constexpr size_t HEIGHT = 1;
-
-                auto env = layer.Env();
-                auto viewport = Napi::Object::New(env);
-                viewport.Set("x", Napi::Value::From(env, 0));
-                viewport.Set("y", Napi::Value::From(env, 0));
-                viewport.Set("width", Napi::Value::From(env, WIDTH));
-                viewport.Set("height", Napi::Value::From(env, HEIGHT));
-                layer.Set("viewport", viewport);
-
-                layer.Set("framebufferWidth", Napi::Value::From(env, WIDTH));
-                layer.Set("framebufferHeight", Napi::Value::From(env, HEIGHT));
-            }
-
-            Napi::Value GetRenderTargetForEye(const std::string& eye) const
-            {
-                return m_xr->GetRenderTargetForViewIndex(XREye::EyeToIndex(eye));
-            }
-
-            void SetRenderTextureFunctions(const Napi::Function& createFunction, const Napi::Function& destroyFunction)
-            {
-                return m_xr->SetRenderTextureFunctions(createFunction, destroyFunction);
-            }
-
-            Napi::Value DeclareNativeAnchor(const Napi::Env& env, xr::NativeAnchorPtr nativeAnchor)
-            {
-                return m_xrFrame.DeclareNativeAnchor(env, nativeAnchor);
-            }
-
-        private:
-            JsRuntimeScheduler m_runtimeScheduler;
-            std::shared_ptr<Plugins::NativeXr::Impl> m_xr;
-            Napi::ObjectReference m_jsXRFrame{};
-            XRFrame& m_xrFrame;
-            uint32_t m_timestamp{0};
-
-            std::vector<std::pair<std::string, Napi::FunctionReference>> m_eventNamesAndCallbacks{};
-
-            Napi::Reference<Napi::Array> m_jsInputSources{};
-            std::map<xr::System::Session::Frame::InputSource::Identifier, Napi::ObjectReference> m_idToInputSource{};
-            Napi::ObjectReference m_jsEyeTrackedSource{};
-            std::vector<xr::System::Session::Frame::InputSource::Identifier> m_activeSelects{};
-            std::vector<xr::System::Session::Frame::InputSource::Identifier> m_activeSqueezes{};
-
-            std::vector<xr::System::Session::ImageTrackingRequest> m_imageTrackingRequests{};
-
-            Napi::Value GetInputSources(const Napi::CallbackInfo& /*info*/)
-            {
-                return m_jsInputSources.Value();
-            }
-
-            void AddEventListener(const Napi::CallbackInfo& info)
-            {
-                m_eventNamesAndCallbacks.emplace_back(
-                    info[0].As<Napi::String>().Utf8Value(),
-                    Napi::Persistent(info[1].As<Napi::Function>()));
-            }
-
-            void RemoveEventListener(const Napi::CallbackInfo& info)
-            {
-                auto name = info[0].As<Napi::String>().Utf8Value();
-                auto callback = info[1].As<Napi::Function>();
-                m_eventNamesAndCallbacks.erase(
-                    std::remove_if(
-                        m_eventNamesAndCallbacks.begin(),
-                        m_eventNamesAndCallbacks.end(),
-                        [&name, &callback](const std::pair<std::string, Napi::FunctionReference>& listener) {
-                            return listener.first == name && listener.second.Value() == callback;
-                        }),
-                    m_eventNamesAndCallbacks.end());
-            }
-
-            Napi::Value RequestReferenceSpace(const Napi::CallbackInfo& info)
-            {
-                auto deferred = Napi::Promise::Deferred::New(info.Env());
-                deferred.Resolve(XRReferenceSpace::New(info));
-                return deferred.Promise();
-            }
-
-            Napi::Value UpdateRenderState(const Napi::CallbackInfo& info)
-            {
-                auto renderState = info[0].As<Napi::Object>();
-                info.This().As<Napi::Object>().Set("renderState", renderState);
-
-                float depthNear = renderState.Get("depthNear").As<Napi::Number>().FloatValue();
-                float depthFar = renderState.Get("depthFar").As<Napi::Number>().FloatValue();
-                m_xr->SetDepthsNarFar(depthNear, depthFar);
-
-                auto deferred = Napi::Promise::Deferred::New(info.Env());
-                deferred.Resolve(info.Env().Undefined());
-                return deferred.Promise();
-            }
-
-            void ProcessEyeInputSource(const xr::System::Session::Frame& frame, Napi::Env env)
-            {
-                if (frame.EyeTrackerSpace.has_value() && m_jsEyeTrackedSource.IsEmpty())
-                {
-                    m_jsEyeTrackedSource = Napi::Persistent(Napi::Object::New(env));
-                    m_jsEyeTrackedSource.Set("gazeSpace", Napi::External<xr::Space>::New(env, &frame.EyeTrackerSpace.value()));
-
-                    for (const auto& [name, callback] : m_eventNamesAndCallbacks)
-                    {
-                        if (name == JS_EVENT_NAME_EYE_TRACKING_START)
-                        {
-                            Napi::Object obj = m_jsEyeTrackedSource.Value();
-                            callback.Call({obj});
-                        }
-                    }
-                }
-                else if (!frame.EyeTrackerSpace.has_value() && !m_jsEyeTrackedSource.IsEmpty())
-                {
-                    for (const auto& [name, callback] : m_eventNamesAndCallbacks)
-                    {
-                        if (name == JS_EVENT_NAME_EYE_TRACKING_END)
-                        {
-                            callback.Call({});
-                        }
-                    }
-
-                    m_jsEyeTrackedSource.Reset();
-                }
-            }
-
-            void ProcessControllerInputSources(const xr::System::Session::Frame& frame, Napi::Env env)
-            {
-                // Figure out the new state.
-                std::set<xr::System::Session::Frame::InputSource::Identifier> added{};
-                std::set<xr::System::Session::Frame::InputSource::Identifier> current{};
-                std::set<xr::System::Session::Frame::InputSource::Identifier> removed{};
-
-                std::vector<xr::System::Session::Frame::InputSource::Identifier> selectStarts{};
-                std::vector<xr::System::Session::Frame::InputSource::Identifier> selectEnds{};
-                std::vector<xr::System::Session::Frame::InputSource::Identifier> squeezeStarts{};
-                std::vector<xr::System::Session::Frame::InputSource::Identifier> squeezeEnds{};
-
-                // Process the controller-based input sources
-                for (auto& inputSource : frame.InputSources)
-                {
-                    if (!inputSource.TrackedThisFrame)
-                    {
-                        continue;
-                    }
-
-                    current.insert(inputSource.ID);
-
-                    auto inputSourceFound = m_idToInputSource.find(inputSource.ID);
-                    if (inputSourceFound == m_idToInputSource.end())
-                    {
-                        // Create the new input source, which will have the correct spaces associated with it.
-                        m_idToInputSource.insert({inputSource.ID, CreateXRInputSource(inputSource, env)});
-
-                        // Now that input Source is created, create a gamepad object if enabled for the input source. Hand data also uses the gamepad component.
-                        inputSourceFound = m_idToInputSource.find(inputSource.ID);
-                        if (inputSource.GamepadTrackedThisFrame || inputSource.HandTrackedThisFrame)
-                        {
-                            auto inputSourceVal = inputSourceFound->second.Value();
-                            CreateXRGamepadObject(inputSourceVal, inputSource);
-                        }
-
-                        added.insert(inputSource.ID);
-                    }
-                    else
-                    {
-                        // Ensure the correct spaces are associated with the existing input source.
-                        auto inputSourceVal = inputSourceFound->second.Value();
-                        SetXRInputSourceData(inputSourceVal, inputSource);
-
-                        // inputSource already exists, find the corresponding gamepad object if enabled and set to correct values
-                        if (inputSourceVal.Has("gamepad"))
-                        {
-                            auto gamepadObject = inputSourceVal.Get("gamepad").As<Napi::Object>();
-                            SetXRGamepadObjectData(inputSourceVal, gamepadObject, inputSource);
-                        }
-                    }
-
-                    // Handle gestures. Sources that do not support a gesture will always return false
-                    const bool isSelected = inputSource.GamepadObject.Buttons[0].Pressed;
-                    const bool isSqueezed = inputSource.GamepadObject.Buttons[1].Pressed;
-                    const bool wasSelected = std::find(m_activeSelects.begin(), m_activeSelects.end(), inputSource.ID) != m_activeSelects.end();
-                    const bool wasSqueezed = std::find(m_activeSqueezes.begin(), m_activeSqueezes.end(), inputSource.ID) != m_activeSqueezes.end();
-
-                    if (isSelected && !wasSelected)
-                    {
-                        selectStarts.push_back(inputSource.ID);
-                    }
-                    else if (!isSelected && wasSelected)
-                    {
-                        selectEnds.push_back(inputSource.ID);
-                    }
-
-                    if (isSqueezed && !wasSqueezed)
-                    {
-                        squeezeStarts.push_back(inputSource.ID);
-                    }
-                    else if (!isSqueezed && wasSqueezed)
-                    {
-                        squeezeEnds.push_back(inputSource.ID);
-                    }
-                }
-                for (const auto& [id, ref] : m_idToInputSource)
-                {
-                    if (current.find(id) == current.end())
-                    {
-                        // Process select and squeeze for lost sources before we send the source lost event
-                        auto inputSourceVal = ref.Value();
-                        Napi::Object inputSourceEvent = GenerateXRInputSourceEvent(inputSourceVal, env);
-                        const auto& activeSelectIter = std::find(m_activeSelects.begin(), m_activeSelects.end(), id);
-                        const auto& activeSqueezeIter = std::find(m_activeSqueezes.begin(), m_activeSqueezes.end(), id);
-
-                        if (activeSelectIter != m_activeSelects.end())
-                        {
-                            FireInputSourceEvent(inputSourceEvent, JS_EVENT_NAME_SELECT_END);
-                            m_activeSelects.erase(activeSelectIter);
-                        }
-
-                        if (activeSqueezeIter != m_activeSqueezes.end())
-                        {
-                            FireInputSourceEvent(inputSourceEvent, JS_EVENT_NAME_SQUEEZE_END);
-                            m_activeSqueezes.erase(activeSqueezeIter);
-                        }
-                        // Do not update space association since said spaces no longer exist.
-                        removed.insert(id);
-                    }
-                }
-
-                // Only need to do more if there's been a change. Note that this block of code assumes
-                // that ALL known input sources -- including ones added AND REMOVED this frame -- are
-                // currently up-to-date and accessible though m_idToInputSource.
-                if (added.size() > 0 || removed.size() > 0)
-                {
-                    // Update the input sources array.
-                    auto jsCurrent = Napi::Array::New(env);
-                    for (const auto id : current)
-                    {
-                        jsCurrent.Set(jsCurrent.Length(), m_idToInputSource[id].Value());
-                    }
-                    m_jsInputSources = Napi::Persistent(jsCurrent);
-
-                    // Create and send the sources changed event.
-                    Napi::Array jsAdded = Napi::Array::New(env);
-                    for (const auto id : added)
-                    {
-                        jsAdded.Set(jsAdded.Length(), m_idToInputSource[id].Value());
-                    }
-                    Napi::Array jsRemoved = Napi::Array::New(env);
-                    for (const auto id : removed)
-                    {
-                        jsRemoved.Set(jsRemoved.Length(), m_idToInputSource[id].Value());
-                    }
-                    auto sourcesChangeEvent = Napi::Object::New(env);
-                    sourcesChangeEvent.Set("added", jsAdded);
-                    sourcesChangeEvent.Set("removed", jsRemoved);
-                    for (const auto& [name, callback] : m_eventNamesAndCallbacks)
-                    {
-                        if (name == JS_EVENT_NAME_INPUT_SOURCES_CHANGE)
-                        {
-                            callback.Call({sourcesChangeEvent});
-                        }
-                    }
-
-                    // Finally, remove the removed.
-                    for (const auto id : removed)
-                    {
-                        m_idToInputSource.erase(id);
-                    }
-                }
-
-                // Process active selects after firing off any new source added events
-                UpdateInputSourceEventValues(selectStarts, selectEnds, squeezeStarts, squeezeEnds, env);
-            }
-
-            Napi::Value RequestAnimationFrame(const Napi::CallbackInfo& info)
-            {
-                Napi::Function callback{info[0].As<Napi::Function>()};
-
-                m_xr->ScheduleFrame([this, callbackPtr{std::make_shared<Napi::FunctionReference>(Napi::Persistent(callback))}](const auto& frame) {
-                    ProcessEyeInputSource(frame, Env());
-                    ProcessControllerInputSources(frame, Env());
-
-                    m_xrFrame.Update(Env(), frame, m_timestamp);
-
-                    if (m_imageTrackingRequests.size() > 0)
-                    {
-                        // Kick off creation of the augmented image database.
-                        m_xr->CreateAugmentedImageDatabase(m_imageTrackingRequests);
-
-                        // Clean up image tracking requests
-                        m_imageTrackingRequests.clear();
-                    }
-
-                    callbackPtr->Value().Call({Napi::Value::From(Env(), m_timestamp), m_jsXRFrame.Value()});
-                });
-
-                // The return value should be a request ID to allow for requesting cancellation, this is unused in Babylon.js currently.
-                // For now just pass our "timestamp" as that uniquely identifies the frame.
-                return Napi::Value::From(info.Env(), m_timestamp++);
-            }
-
-            void UpdateWorldTrackingState(const Napi::CallbackInfo& info)
-            {
-                auto optionsObj = info[0].As<Napi::Object>();
-                if (optionsObj.Has("planeDetectionState"))
-                {
-                    bool planeDetectionEnabled = optionsObj.Get("planeDetectionState").As<Napi::Object>().Get("enabled").ToBoolean();
-                    m_xr->SetPlaneDetectionEnabled(planeDetectionEnabled);
-                }
-            }
-
-            Napi::Object GenerateXRInputSourceEvent(Napi::Object& inputSource, Napi::Env env)
-            {
-                auto inputSourceEvent = Napi::Object::New(env);
-                inputSourceEvent.Set("frame", m_jsXRFrame.Value());
-                inputSourceEvent.Set("inputSource", inputSource);
-
-                return inputSourceEvent;
-            }
-
-            void FireInputSourceEvent(Napi::Object& inputSourceEvent, std::string eventName)
-            {
-                for (const auto& [name, callback] : m_eventNamesAndCallbacks)
-                {
-                    if (name == eventName)
-                    {
-                        callback.Call({inputSourceEvent});
-                    }
-                }
-            }
-
-            void UpdateInputSourceEventValues(
-                const std::vector<xr::System::Session::Frame::InputSource::Identifier>& selectStarts,
-                const std::vector<xr::System::Session::Frame::InputSource::Identifier>& selectEnds,
-                const std::vector<xr::System::Session::Frame::InputSource::Identifier>& squeezeStarts,
-                const std::vector<xr::System::Session::Frame::InputSource::Identifier>& squeezeEnds,
-                Napi::Env env)
-            {
-                for (const auto& id : selectStarts)
-                {
-                    auto inputSourceIter = m_idToInputSource.find(id);
-                    if (inputSourceIter != m_idToInputSource.end())
-                    {
-                        auto inputSourceVal = inputSourceIter->second.Value();
-                        Napi::Object inputSourceEvent = GenerateXRInputSourceEvent(inputSourceVal, env);
-                        FireInputSourceEvent(inputSourceEvent, JS_EVENT_NAME_SELECT_START);
-
-                        m_activeSelects.push_back(id);
-                    }
-                }
-
-                for (const auto& id : squeezeStarts)
-                {
-                    auto inputSourceIter = m_idToInputSource.find(id);
-                    if (inputSourceIter != m_idToInputSource.end())
-                    {
-                        auto inputSourceVal = inputSourceIter->second.Value();
-                        Napi::Object inputSourceEvent = GenerateXRInputSourceEvent(inputSourceVal, env);
-                        FireInputSourceEvent(inputSourceEvent, JS_EVENT_NAME_SQUEEZE_START);
-
-                        m_activeSqueezes.push_back(id);
-                    }
-                }
-
-                for (const auto& id : selectEnds)
-                {
-                    auto inputSourceIter = m_idToInputSource.find(id);
-                    if (inputSourceIter != m_idToInputSource.end())
-                    {
-                        auto inputSourceVal = inputSourceIter->second.Value();
-                        Napi::Object inputSourceEvent = GenerateXRInputSourceEvent(inputSourceVal, env);
-
-                        // WebXR API dictates the select event fires before the select end
-                        FireInputSourceEvent(inputSourceEvent, JS_EVENT_NAME_SELECT);
-                        FireInputSourceEvent(inputSourceEvent, JS_EVENT_NAME_SELECT_END);
-
-                        m_activeSelects.erase(std::find(m_activeSelects.begin(), m_activeSelects.end(), id));
-                    }
-                }
-
-                for (const auto& id : squeezeEnds)
-                {
-                    auto inputSourceIter = m_idToInputSource.find(id);
-                    if (inputSourceIter != m_idToInputSource.end())
-                    {
-                        auto inputSourceVal = inputSourceIter->second.Value();
-                        Napi::Object inputSourceEvent = GenerateXRInputSourceEvent(inputSourceVal, env);
-
-                        // WebXR API dictates the squeeze event fires before the squeeze end
-                        FireInputSourceEvent(inputSourceEvent, JS_EVENT_NAME_SQUEEZE);
-                        FireInputSourceEvent(inputSourceEvent, JS_EVENT_NAME_SQUEEZE_END);
-
-                        m_activeSqueezes.erase(std::find(m_activeSqueezes.begin(), m_activeSqueezes.end(), id));
-                    }
-                }
-            }
-
-            Napi::Value TrySetFeaturePointCloudEnabled(const Napi::CallbackInfo& info)
-            {
-                bool featurePointCloudEnabled = info[0].ToBoolean();
-                bool enabled = m_xr->TrySetFeaturePointCloudEnabled(featurePointCloudEnabled);
-
-                return Napi::Value::From(info.Env(), enabled);
-            }
-
-            Napi::Value End(const Napi::CallbackInfo& info)
-            {
-                auto deferred{Napi::Promise::Deferred::New(info.Env())};
-                m_xr->EndSessionAsync().then(m_runtimeScheduler.Get(), arcana::cancellation::none(),
-                    [this, deferred](const arcana::expected<void, std::exception_ptr>& result) {
-                        if (result.has_error())
-                        {
-                            deferred.Reject(Napi::Error::New(Env(), result.error()).Value());
-                            return;
-                        }
-
-                        for (const auto& [name, callback] : m_eventNamesAndCallbacks)
-                        {
-                            if (name == JS_EVENT_NAME_END)
-                            {
-                                callback.Call({});
-                            }
-                        }
-
-                        deferred.Resolve(Env().Undefined());
-                    });
-
-                return deferred.Promise();
-            }
-
-            Napi::Value RequestHitTestSource(const Napi::CallbackInfo& info)
-            {
-                auto deferred = Napi::Promise::Deferred::New(info.Env());
-                deferred.Resolve(XRHitTestSource::New(info));
-                return deferred.Promise();
-            }
-
-            Napi::Value TrySetPreferredPlaneDetectorOptions(const Napi::CallbackInfo& info)
-            {
-                if (info.Length() != 1 ||
-                    !info[0].IsObject())
-                {
-                    throw std::exception(/*invalid arguments*/);
-                }
-
-                const auto options = CreateDetectorOptions(info[0].As<Napi::Object>());
-                const auto result = m_xr->TrySetPreferredPlaneDetectorOptions(options);
-                return Napi::Value::From(info.Env(), result);
-            }
-
-            Napi::Value TrySetMeshDetectorEnabled(const Napi::CallbackInfo& info)
-            {
-                if (info.Length() != 1 ||
-                    !info[0].IsBoolean())
-                {
-                    throw std::exception(/*invalid arguments*/);
-                }
-
-                const auto enabled = info[0].As<Napi::Boolean>();
-                const auto result = m_xr->TrySetMeshDetectorEnabled(enabled);
-                return Napi::Value::From(info.Env(), result);
-            }
-
-            Napi::Value TrySetPreferredMeshDetectorOptions(const Napi::CallbackInfo& info)
-            {
-                if (info.Length() != 1 ||
-                    !info[0].IsObject())
-                {
-                    throw std::exception(/*invalid arguments*/);
-                }
-
-                const auto options = CreateDetectorOptions(info[0].As<Napi::Object>());
-                const auto result = m_xr->TrySetPreferredMeshDetectorOptions(options);
-                return Napi::Value::From(info.Env(), result);
-            }
-
-            Napi::Value GetTrackedImageScores(const Napi::CallbackInfo& info)
-            {
-                std::vector<xr::ImageTrackingScore>* imageTrackingScores{m_xr->GetImageTrackingScores()};
-                if (imageTrackingScores == nullptr)
-                {
-                    return info.Env().Undefined();
-                }
-
-                auto results{Napi::Array::New(info.Env(), imageTrackingScores->size())};
-                uint32_t index{0};
-
-                // Loop over the list of tracked image tracking results, and add them to the array.
-                for (const auto& score : *imageTrackingScores)
-                {
-                    const std::string scoreString = score == xr::ImageTrackingScore::TRACKABLE ? XRImageTrackingScore::TRACKABLE : XRImageTrackingScore::UNTRACKABLE;
-                    results.Set(index++, Napi::Value::From(info.Env(), scoreString));
-                }
-
-                return std::move(results);
-            }
-        };
-
-        class NativeWebXRRenderTarget : public Napi::ObjectWrap<NativeWebXRRenderTarget>
-        {
-            static constexpr auto JS_CLASS_NAME = "NativeWebXRRenderTarget";
-
-        public:
-            static void Initialize(Napi::Env env)
-            {
-                Napi::HandleScope scope{env};
-
-                Napi::Function func = DefineClass(
-                    env,
-                    JS_CLASS_NAME,
-                    {
-                        InstanceMethod("initializeXRLayerAsync", &NativeWebXRRenderTarget::InitializeXRLayerAsync),
-                        InstanceMethod("dispose", &NativeWebXRRenderTarget::Dispose),
-                    });
-
-                env.Global().Set(JS_CLASS_NAME, func);
-            }
-
-            static Napi::Object New(const Napi::CallbackInfo& info)
-            {
-                return info.Env().Global().Get(JS_CLASS_NAME).As<Napi::Function>().New({info[0]});
-            }
-
-            NativeWebXRRenderTarget(const Napi::CallbackInfo& info)
-                : Napi::ObjectWrap<NativeWebXRRenderTarget>{info}
-                , m_jsEngineReference{Napi::Persistent(info[0].As<Napi::Object>())}
-            {
-            }
-
-        private:
-            // Lifetime control to prevent the cleanup of the NativeEngine while XR is still alive.
-            Napi::ObjectReference m_jsEngineReference{};
-
-            Napi::Value InitializeXRLayerAsync(const Napi::CallbackInfo& info)
-            {
-                auto& session = *XRSession::Unwrap(info[0].As<Napi::Object>());
-
-                auto xrLayer = XRWebGLLayer::New(info);
-                session.InitializeXrLayer(xrLayer);
-                info.This().As<Napi::Object>().Set("xrLayer", xrLayer);
-
-                auto deferred = Napi::Promise::Deferred::New(info.Env());
-                deferred.Resolve(info.Env().Undefined());
-                return deferred.Promise();
-            }
-
-            Napi::Value Dispose(const Napi::CallbackInfo& info)
-            {
-                return info.Env().Undefined();
-            }
-        };
-
-        class NativeRenderTargetProvider : public Napi::ObjectWrap<NativeRenderTargetProvider>
-        {
-            static constexpr auto JS_CLASS_NAME = "NativeRenderTargetProvider";
-
-        public:
-            static void Initialize(Napi::Env env)
-            {
-                Napi::HandleScope scope{env};
-
-                Napi::Function func = DefineClass(
-                    env,
-                    JS_CLASS_NAME,
-                    {
-                        InstanceMethod("getRenderTargetForEye", &NativeRenderTargetProvider::GetRenderTargetForEye),
-                    });
-
-                env.Global().Set(JS_CLASS_NAME, func);
-            }
-
-            static Napi::Object New(const Napi::CallbackInfo& info)
-            {
-                return info.Env().Global().Get(JS_CLASS_NAME).As<Napi::Function>().New({info[0], info[1], info[2]});
-            }
-
-            NativeRenderTargetProvider(const Napi::CallbackInfo& info)
-                : Napi::ObjectWrap<NativeRenderTargetProvider>{info}
-                , m_jsSession{Napi::Persistent(info[0].As<Napi::Object>())}
-                , m_session{*XRSession::Unwrap(m_jsSession.Value())}
-            {
-                auto createRenderTexture{info[1].As<Napi::Function>()};
-                auto destroyRenderTexture{info[2].As<Napi::Function>()};
-                m_session.SetRenderTextureFunctions(createRenderTexture, destroyRenderTexture);
-            }
-
-        private:
-            Napi::ObjectReference m_jsSession{};
-            XRSession& m_session;
-
-            Napi::Value GetRenderTargetForEye(const Napi::CallbackInfo& info)
-            {
-                const std::string eye{info[0].As<Napi::String>().Utf8Value()};
-                return m_session.GetRenderTargetForEye(eye);
-            }
-        };
-
-        // Implementation of the XR interface: https://immersive-web.github.io/webxr/#xr-interface
-        class XR : public Napi::ObjectWrap<XR>
-        {
-            static constexpr auto JS_CLASS_NAME = "NativeXR";
-            static constexpr auto JS_NAVIGATOR_NAME = "navigator";
-            static constexpr auto JS_XR_NAME = "xr";
-            static constexpr auto JS_NATIVE_NAME = "native";
-
-        public:
-            static void Initialize(Napi::Env env, std::shared_ptr<Plugins::NativeXr::Impl> nativeXr)
-            {
-                Napi::HandleScope scope{env};
-
-                Napi::Function func = DefineClass(
-                    env,
-                    JS_CLASS_NAME,
-                    {
-                        InstanceMethod("isSessionSupported", &XR::IsSessionSupported),
-                        InstanceMethod("requestSession", &XR::RequestSession),
-                        InstanceMethod("getWebXRRenderTarget", &XR::GetWebXRRenderTarget),
-                        InstanceMethod("getNativeRenderTargetProvider", &XR::GetNativeRenderTargetProvider),
-                        InstanceAccessor("nativeXrContext", &XR::GetNativeXrContext, nullptr),
-                        InstanceAccessor("nativeXrContextType", &XR::GetNativeXrContextType, nullptr),
-                        InstanceMethod("getNativeAnchor", &XR::GetNativeAnchor),
-                        InstanceMethod("declareNativeAnchor", &XR::DeclareNativeAnchor),
-                        InstanceValue(JS_NATIVE_NAME, Napi::Value::From(env, true)),
-                    });
-
-                Napi::Object global = env.Global();
-                Napi::Object navigator;
-                if (global.Has(JS_NAVIGATOR_NAME))
-                {
-                    navigator = global.Get(JS_NAVIGATOR_NAME).As<Napi::Object>();
-                }
-                else
-                {
-                    navigator = Napi::Object::New(env);
-                    global.Set(JS_NAVIGATOR_NAME, navigator);
-                }
-
-                auto xr = func.New({});
-                XR::Unwrap(xr)->m_xr = std::move(nativeXr);
-                navigator.Set(JS_XR_NAME, xr);
-            }
-
-            XR(const Napi::CallbackInfo& info)
-                : Napi::ObjectWrap<XR>{info}
-                , m_runtimeScheduler{JsRuntime::GetFromJavaScript(info.Env())}
-            {
-            }
-
-        private:
-            JsRuntimeScheduler m_runtimeScheduler;
-            std::shared_ptr<Plugins::NativeXr::Impl> m_xr{};
-
-            Napi::Value IsSessionSupported(const Napi::CallbackInfo& info)
-            {
-                std::string sessionTypeString = info[0].As<Napi::String>().Utf8Value();
-                xr::SessionType sessionType{xr::SessionType::INVALID};
-
-                if (sessionTypeString == XRSessionType::IMMERSIVE_VR)
-                {
-                    sessionType = xr::SessionType::IMMERSIVE_VR;
-                }
-                else if (sessionTypeString == XRSessionType::IMMERSIVE_AR)
-                {
-                    sessionType = xr::SessionType::IMMERSIVE_AR;
-                }
-                else if (sessionTypeString == XRSessionType::INLINE)
-                {
-                    sessionType = xr::SessionType::INLINE;
-                }
-
-                auto deferred = Napi::Promise::Deferred::New(info.Env());
-
-                // Fire off the IsSessionSupported task.
-                xr::System::IsSessionSupportedAsync(sessionType)
-                    .then(m_runtimeScheduler.Get(),
-                        arcana::cancellation::none(),
-                        [deferred, env = info.Env()](bool result) {
-                            deferred.Resolve(Napi::Boolean::New(env, result));
-                        });
-
-                return deferred.Promise();
-            }
-
-            Napi::Value RequestSession(const Napi::CallbackInfo& info)
-            {
-                return XRSession::CreateAsync(info, m_xr);
-            }
-
-            Napi::Value GetWebXRRenderTarget(const Napi::CallbackInfo& info)
-            {
-                return NativeWebXRRenderTarget::New(info);
-            }
-
-            Napi::Value GetNativeRenderTargetProvider(const Napi::CallbackInfo& info)
-            {
-                return NativeRenderTargetProvider::New(info);
-            }
-
-            Napi::Value GetNativeXrContext(const Napi::CallbackInfo& info)
-            {
-                const auto nativeExtension = m_xr->GetNativeXrContext();
-                if (nativeExtension)
-                {
-                    return Napi::Number::From(info.Env(), nativeExtension);
-                }
-
-                return info.Env().Undefined();
-            }
-
-            Napi::Value GetNativeXrContextType(const Napi::CallbackInfo& info)
-            {
-                const auto nativeExtensionType = m_xr->GetNativeXrContextType();
-                if (!nativeExtensionType.empty())
-                {
-                    return Napi::String::From(info.Env(), nativeExtensionType);
-                }
-
-                return info.Env().Undefined();
-            }
-
-            Napi::Value GetNativeAnchor(const Napi::CallbackInfo& info)
-            {
-                if (info.Length() != 1 ||
-                    !info[0].IsObject())
-                {
-                    throw std::runtime_error{"A single object argument is required."};
-                }
-
-                const auto xrAnchor{XRAnchor::Unwrap(info[0].ToObject())};
-                const auto anchor{xrAnchor->GetNativeAnchor()};
-                if (anchor.NativeAnchor != nullptr)
-                {
-                    return Napi::Number::From(info.Env(), reinterpret_cast<uintptr_t>(anchor.NativeAnchor));
-                }
-
-                return info.Env().Undefined();
-            }
-
-            Napi::Value DeclareNativeAnchor(const Napi::CallbackInfo& info)
-            {
-                if (info.Length() != 2 ||
-                    !info[0].IsObject() /*XRSession*/ ||
-                    !info[1].IsNumber() /*NativeAnchorPtr*/)
-                {
-                    throw std::runtime_error{"Invalid argument provided."};
-                }
-
-                const auto session = XRSession::Unwrap(info[0].As<Napi::Object>());
-                const auto anchorPtr = reinterpret_cast<void*>(static_cast<uintptr_t>(info[1].As<Napi::Number>().DoubleValue()));
-                return session->DeclareNativeAnchor(info.Env(), anchorPtr);
-            }
-        };
-    }
-
-    namespace Plugins
-    {
-=======
->>>>>>> f255831a
         NativeXr::NativeXr(std::shared_ptr<Impl> impl)
             : m_impl{std::move(impl)}
         {
