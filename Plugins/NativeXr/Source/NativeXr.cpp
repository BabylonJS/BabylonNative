#include "NativeXr.h"

#include "NativeEngine.h"
#include <Babylon/JsRuntimeScheduler.h>

#include <XR.h>

#include <bx/bx.h>
#include <bx/math.h>

#include <set>
#include <memory>
#include <napi/napi.h>
#include <arcana/threading/task.h>

namespace
{
    bgfx::TextureFormat::Enum XrTextureFormatToBgfxFormat(xr::TextureFormat format)
    {
        switch (format)
        {
            // Color Formats
            // NOTE: Use linear formats even though XR requests sRGB to match what happens on the web.
            //       WebGL shaders expect sRGB output while native shaders expect linear output.
            case xr::TextureFormat::BGRA8_SRGB:
                return bgfx::TextureFormat::BGRA8;
            case xr::TextureFormat::RGBA8_SRGB:
                return bgfx::TextureFormat::RGBA8;

            // Depth Formats
            case xr::TextureFormat::D24S8:
                return bgfx::TextureFormat::D24S8;

            default:
                throw std::runtime_error{"Unsupported texture format"};
        }
    }

    // clang-format off
    constexpr std::array<float, 16> IDENTITY_MATRIX{
        1.f, 0.f, 0.f, 0.f,
        0.f, 1.f, 0.f, 0.f,
        0.f, 0.f, 1.f, 0.f,
        0.f, 0.f, 0.f, 1.f
    };
    // clang-format on

    std::array<float, 16> CreateTransformMatrix(const xr::System::Session::Frame::Space& space, bool viewSpace = true)
    {
        auto& quat = space.Pose.Orientation;
        auto& pos = space.Pose.Position;

        // Quaternion to matrix from https://github.com/BabylonJS/Babylon.js/blob/v4.0.0/src/Maths/math.ts#L6245-L6283
        const float xx{quat.X * quat.X};
        const float yy{quat.Y * quat.Y};
        const float zz{quat.Z * quat.Z};
        const float xy{quat.X * quat.Y};
        const float zw{quat.Z * quat.W};
        const float zx{quat.Z * quat.X};
        const float yw{quat.Y * quat.W};
        const float yz{quat.Y * quat.Z};
        const float xw{quat.X * quat.W};

        auto worldSpaceTransform{IDENTITY_MATRIX};

        worldSpaceTransform[0] = 1.f - (2.f * (yy + zz));
        worldSpaceTransform[1] = 2.f * (xy + zw);
        worldSpaceTransform[2] = 2.f * (zx - yw);
        worldSpaceTransform[3] = 0.f;

        worldSpaceTransform[4] = 2.f * (xy - zw);
        worldSpaceTransform[5] = 1.f - (2.f * (zz + xx));
        worldSpaceTransform[6] = 2.f * (yz + xw);
        worldSpaceTransform[7] = 0.f;

        worldSpaceTransform[8] = 2.f * (zx + yw);
        worldSpaceTransform[9] = 2.f * (yz - xw);
        worldSpaceTransform[10] = 1.f - (2.f * (yy + xx));
        worldSpaceTransform[11] = 0.f;

        // Insert position into rotation matrix.
        worldSpaceTransform[12] = pos.X;
        worldSpaceTransform[13] = pos.Y;
        worldSpaceTransform[14] = pos.Z;
        worldSpaceTransform[15] = 1.f;

        if (viewSpace)
        {
            // Invert to get the view space transform.
            std::array<float, 16> viewSpaceTransform{};
            bx::mtxInverse(viewSpaceTransform.data(), worldSpaceTransform.data());

            return viewSpaceTransform;
        }
        else
        {
            return worldSpaceTransform;
        }
    }

    constexpr std::array<const char*, 25> HAND_JOINT_NAMES
    {
        "wrist",

        "thumb-metacarpal",
        "thumb-phalanx-proximal",
        "thumb-phalanx-distal",
        "thumb-tip",

        "index-finger-metacarpal",
        "index-finger-phalanx-proximal",
        "index-finger-phalanx-intermediate",
        "index-finger-phalanx-distal",
        "index-finger-tip",

        "middle-finger-metacarpal",
        "middle-finger-phalanx-proximal",
        "middle-finger-phalanx-intermediate",
        "middle-finger-phalanx-distal",
        "middle-finger-tip",

        "ring-finger-metacarpal",
        "ring-finger-phalanx-proximal",
        "ring-finger-phalanx-intermediate",
        "ring-finger-phalanx-distal",
        "ring-finger-tip",

        "pinky-finger-metacarpal",
        "pinky-finger-phalanx-proximal",
        "pinky-finger-phalanx-intermediate",
        "pinky-finger-phalanx-distal",
        "pinky-finger-tip"
    };

    void SetXRInputSourceData(Napi::Object& jsInputSource, xr::System::Session::Frame::InputSource& inputSource)
    {
        auto env = jsInputSource.Env();
        jsInputSource.Set("targetRaySpace", Napi::External<decltype(inputSource.AimSpace)>::New(env, &inputSource.AimSpace));
        jsInputSource.Set("gripSpace", Napi::External<decltype(inputSource.GripSpace)>::New(env, &inputSource.GripSpace));

        // Don't set hands up unless hand data is supported/available
        if (inputSource.JointsTrackedThisFrame)
        {
            auto handJointCollection = Napi::Array::New(env, HAND_JOINT_NAMES.size());

            for (size_t i = 0; i < HAND_JOINT_NAMES.size(); i++)
            {
                auto napiJoint = Napi::External<std::decay_t<decltype(*inputSource.HandJoints.begin())>>::New(env, &inputSource.HandJoints[i]);
                handJointCollection.Set(HAND_JOINT_NAMES[i], napiJoint);
            }
            
            auto jointGetter = [handJointCollection](const Napi::CallbackInfo& info) -> Napi::Value {
                return handJointCollection.Get(info[0].As<Napi::String>());
            };

            handJointCollection.Set("get", Napi::Function::New(env, jointGetter, "get"));
            handJointCollection.Set("size", static_cast<int>(HAND_JOINT_NAMES.size()));

            jsInputSource.Set("hand", handJointCollection);
        }
    }

    void SetXRGamepadObjectData(Napi::Object& jsInputSource, Napi::Object& jsGamepadObject, xr::System::Session::Frame::InputSource& inputSource)
    {
        auto env = jsInputSource.Env();
        //Set Gamepad Object
        auto gamepadButtons = Napi::Array::New(env, inputSource.GamepadObject.Buttons.size());
        for (size_t i = 0; i < inputSource.GamepadObject.Buttons.size(); i++)
        {
            auto gamepadButton = Napi::Object::New(env);
            auto napiGamepadPressed = Napi::Boolean::New(env, inputSource.GamepadObject.Buttons[i].Pressed);
            auto napiGamepadTouched = Napi::Boolean::New(env, inputSource.GamepadObject.Buttons[i].Touched);
            auto napiGamepadValue = Napi::Number::New(env, inputSource.GamepadObject.Buttons[i].Value);
            gamepadButton.Set("pressed", napiGamepadPressed);
            gamepadButton.Set("touched", napiGamepadTouched);
            gamepadButton.Set("value", napiGamepadValue);
            gamepadButtons.Set(static_cast<int>(i), gamepadButton);
        }
        jsGamepadObject.Set("buttons", gamepadButtons);

        auto gamepadAxes = Napi::Array::New(env, inputSource.GamepadObject.Axes.size());
        for (size_t i = 0; i < inputSource.GamepadObject.Axes.size(); i++)
        {
            auto napiGamepadAxesValue = Napi::Number::New(env, inputSource.GamepadObject.Axes[i]);
            gamepadAxes.Set(static_cast<int>(i), napiGamepadAxesValue);
        }
        jsGamepadObject.Set("axes", gamepadAxes);
        jsInputSource.Set("gamepad", jsGamepadObject);
    }

    Napi::ObjectReference CreateXRInputSource(xr::System::Session::Frame::InputSource& inputSource, Napi::Env& env)
    {
        constexpr std::array<const char*, 2> HANDEDNESS_STRINGS{
            "left",
            "right"};
        constexpr const char* TARGET_RAY_MODE{"tracked-pointer"};

        auto jsInputSource = Napi::Object::New(env);

        jsInputSource.Set("handedness", Napi::String::New(env, HANDEDNESS_STRINGS[static_cast<size_t>(inputSource.Handedness)]));
        jsInputSource.Set("targetRayMode", TARGET_RAY_MODE);
        SetXRInputSourceData(jsInputSource, inputSource);

        auto profiles = Napi::Array::New(env, 1);
        Napi::Value string = Napi::String::New(env, "generic-trigger-squeeze-touchpad-thumbstick");
        profiles.Set(uint32_t{0}, string);
        jsInputSource.Set("profiles", profiles);

        return Napi::Persistent(jsInputSource);
    }

    void PopulateDetectionBoundary(const Napi::Object& object, xr::DetectionBoundary& detectionBoundary)
    {
        if (object.Has("type"))
        {
            const std::map<std::string, xr::DetectionBoundaryType> detectionBoundaryTypeMap
            {
                {"box", xr::DetectionBoundaryType::Box},
                {"frustum", xr::DetectionBoundaryType::Frustum},
                {"sphere", xr::DetectionBoundaryType::Sphere}
            };
            detectionBoundary.Type = detectionBoundaryTypeMap.at(object.Get("type").As<Napi::String>());
        }

        switch (detectionBoundary.Type)
        {
        case xr::DetectionBoundaryType::Box:
            if (object.Has("extent"))
            {
                const auto& vector = object.Get("extent").As<Napi::Object>();
                xr::Vector3f boxDimensions{};
                boxDimensions.X = vector.Get("x").As<Napi::Number>();
                boxDimensions.Y = vector.Get("y").As<Napi::Number>();
                boxDimensions.Z = vector.Get("z").As<Napi::Number>();
                detectionBoundary.Data = boxDimensions;
            }
            break;
        case xr::DetectionBoundaryType::Frustum:
            if (object.Has("frustum"))
            {
                const auto& frustum = object.Get("frustum").As<Napi::Object>();
                xr::Frustum frustumData{};
                frustumData.FarDistance = frustum.Get("farDistance").As<Napi::Number>();

                const auto& vector = frustum.Get("position").As<Napi::Object>();
                frustumData.Pose.Position.X = vector.Get("x").As<Napi::Number>();
                frustumData.Pose.Position.Y = vector.Get("y").As<Napi::Number>();
                frustumData.Pose.Position.Z = vector.Get("z").As<Napi::Number>();

                const auto& quaternion = frustum.Get("orientation").As<Napi::Object>();
                frustumData.Pose.Orientation.X = quaternion.Get("x").As<Napi::Number>();
                frustumData.Pose.Orientation.Y = quaternion.Get("y").As<Napi::Number>();
                frustumData.Pose.Orientation.Z = quaternion.Get("z").As<Napi::Number>();
                frustumData.Pose.Orientation.W = quaternion.Get("w").As<Napi::Number>();

                const auto& fov = frustum.Get("fieldOfView").As<Napi::Object>();
                frustumData.FOV.AngleLeft = fov.Get("angleLeft").As<Napi::Number>();
                frustumData.FOV.AngleRight = fov.Get("angleRight").As<Napi::Number>();
                frustumData.FOV.AngleUp = fov.Get("angleUp").As<Napi::Number>();
                frustumData.FOV.AngleDown = fov.Get("angleDown").As<Napi::Number>();

                frustumData.FarDistance = frustum.Get("farDistance").As<Napi::Number>();

                detectionBoundary.Data = frustumData;
            }
            break;
        case xr::DetectionBoundaryType::Sphere:
            if (object.Has("radius"))
            {
                detectionBoundary.Data = object.Get("radius").As<Napi::Number>();
            }
            break;
        }
    }

    xr::GeometryDetectorOptions CreateDetectorOptions(const Napi::Object& object)
    {
        xr::GeometryDetectorOptions options{};
        if (object.Has("updateInterval"))
        {
            options.UpdateInterval = object.Get("updateInterval").As<Napi::Number>();
        }

        if (object.Has("detectionBoundary"))
        {
            const auto& detectionBoundary = object.Get("detectionBoundary").As<Napi::Object>();
            PopulateDetectionBoundary(detectionBoundary, options.DetectionBoundary);
        }

        return options;
    }

    void CreateXRGamepadObject(Napi::Object& jsInputSource, xr::System::Session::Frame::InputSource& inputSource)
    {
        auto env = jsInputSource.Env();
        auto jsGamepadObject = Napi::Object::New(env);
        SetXRGamepadObjectData(jsInputSource, jsGamepadObject, inputSource);
    }
}

// NativeXr implementation proper.
namespace Babylon
{
    class NativeXr : public std::enable_shared_from_this<NativeXr>
    {
    public:
<<<<<<< HEAD
        NativeXr(Napi::Env, const std::function<void(bool)>& sessionStateChangedCallback);
        ~NativeXr();
=======
        NativeXr(Napi::Env, JsRuntimeScheduler& runtimeScheduler);
>>>>>>> 97c3a2ee

        arcana::task<void, std::exception_ptr> BeginSessionAsync();
        arcana::task<void, std::exception_ptr> EndSessionAsync();

        void ScheduleFrame(std::function<void(const xr::System::Session::Frame&)>&& callback);

        void SetRenderTextureFunctions(const Napi::Function& createFunction, const Napi::Function& destroyFunction)
        {
            m_createRenderTexture = Napi::Persistent(createFunction);
            m_destroyRenderTexture = Napi::Persistent(destroyFunction);
        }

        Napi::Value GetRenderTargetForViewIndex(int viewIndex) const
        {
            auto itTextureToFrameBuffer{m_textureToFrameBufferMap.find(m_activeTextures[viewIndex])};
            if (itTextureToFrameBuffer == m_textureToFrameBufferMap.end())
            {
                return m_env.Null();
            }

            auto itFrameBufferToJsTexture{m_frameBufferToJsTextureMap.find(itTextureToFrameBuffer->second)};
            return itFrameBufferToJsTexture->second.Value();
        }

        void SetDepthsNarFar(float depthNear, float depthFar)
        {
            m_session->SetDepthsNearFar(depthNear, depthFar);
        }

        void SetPlaneDetectionEnabled(bool enabled)
        {
            m_session->SetPlaneDetectionEnabled(enabled);
        }

        bool TrySetFeaturePointCloudEnabled(bool enabled)
        {
            return m_session->TrySetFeaturePointCloudEnabled(enabled);
        }

        bool TrySetPreferredPlaneDetectorOptions(const xr::GeometryDetectorOptions& options)
        {
            return m_session->TrySetPreferredPlaneDetectorOptions(options);
        }

        bool TrySetMeshDetectorEnabled(const bool enabled)
        {
            return m_session->TrySetMeshDetectorEnabled(enabled);
        }

        bool TrySetPreferredMeshDetectorOptions(const xr::GeometryDetectorOptions& options)
        {
            return m_session->TrySetPreferredMeshDetectorOptions(options);
        }

        uintptr_t GetNativeXrContext()
        {
            return m_session->GetNativeXrContext();
        }

        std::string GetNativeXrContextType()
        {
            return m_session->GetNativeXrContextType();
        }

    private:
        Napi::Env m_env;
        JsRuntimeScheduler& m_runtimeScheduler;
        Graphics::Impl& m_graphicsImpl;
        Napi::FunctionReference m_createRenderTexture{};
        Napi::FunctionReference m_destroyRenderTexture{};
        std::map<void*, FrameBuffer*> m_textureToFrameBufferMap{};
        std::map<FrameBuffer*, Napi::ObjectReference> m_frameBufferToJsTextureMap{};
        std::vector<void*> m_activeTextures{};
        xr::System m_system{};
        std::shared_ptr<xr::System::Session> m_session{};
        std::unique_ptr<xr::System::Session::Frame> m_frame{};
        arcana::cancellation_source m_cancellationSource{};
<<<<<<< HEAD
        bool m_isFrameScheduled{false};
        const std::function<void(bool)>& m_sessionStateChangedCallback{};
=======
        bool m_frameScheduled{false};
        std::vector<std::function<void(const xr::System::Session::Frame&)>> m_scheduleFrameCallbacks{};
        arcana::task<void, std::exception_ptr> m_frameTask{};
>>>>>>> 97c3a2ee

        void BeginFrame();
        void BeginUpdate();
        void EndUpdate();
        void EndFrame();
    };

<<<<<<< HEAD
    NativeXr::NativeXr(Napi::Env env, const std::function<void(bool)>& sessionStateChangedCallback)
        : m_graphicsImpl{Graphics::Impl::GetFromJavaScript(env)}
        , m_sessionStateChangedCallback{sessionStateChangedCallback}
=======
    NativeXr::NativeXr(Napi::Env env, JsRuntimeScheduler& runtimeScheduler)
        : m_env{env}
        , m_runtimeScheduler{runtimeScheduler}
        , m_graphicsImpl{Graphics::Impl::GetFromJavaScript(m_env)}
>>>>>>> 97c3a2ee
    {
    }

    arcana::task<void, std::exception_ptr> NativeXr::BeginSessionAsync()
    {
        return arcana::make_task(m_graphicsImpl.AfterRenderScheduler(), arcana::cancellation::none(),
            [this, thisRef{shared_from_this()}, getWindow{std::bind(&Graphics::Impl::GetNativeWindow, &m_graphicsImpl)}]() {
                assert(m_session == nullptr);
                assert(m_frame == nullptr);

                if (!m_system.IsInitialized())
                {
                    while (!m_system.TryInitialize())
                    {
                        // do nothing
                    }
                }

                return xr::System::Session::CreateAsync(m_system, bgfx::getInternalData()->context, std::move(getWindow))
                    .then(m_graphicsImpl.AfterRenderScheduler(), arcana::cancellation::none(), [this, thisRef{shared_from_this()}](std::shared_ptr<xr::System::Session> session) {
                        m_session = std::move(session);
                    });
            });
    }

    arcana::task<void, std::exception_ptr> NativeXr::EndSessionAsync()
    {
        m_cancellationSource.cancel();

        m_frameBufferToJsTextureMap.clear();
        m_textureToFrameBufferMap.clear();
        m_activeTextures.clear();

        return m_frameTask.then(m_graphicsImpl.AfterRenderScheduler(), arcana::cancellation::none(), [this, thisRef{shared_from_this()}](const arcana::expected<void, std::exception_ptr>&) {
            assert(m_session != nullptr);
            assert(m_frame == nullptr);

            m_session->RequestEndSession();

            bool shouldEndSession{};
            bool shouldRestartSession{};
            do
            {
                // Block and burn frames until XR successfully shuts down.
                m_frame = m_session->GetNextFrame(shouldEndSession, shouldRestartSession);
                m_frame.reset();
            } while (!shouldEndSession);

<<<<<<< HEAD
        if (m_sessionStateChangedCallback)
        {
            m_sessionStateChangedCallback(true);
        }

        return m_graphicsImpl.GetAfterRenderTask().then(arcana::inline_scheduler, arcana::cancellation::none(), [this, getWindow = std::bind(&Graphics::Impl::GetNativeWindow, &m_graphicsImpl)]() {
            return xr::System::Session::CreateAsync(m_system, bgfx::getInternalData()->context, std::move(getWindow)).then(arcana::inline_scheduler, m_cancellationSource, [this](std::shared_ptr<xr::System::Session> session) {
                m_session = std::move(session);
            });
=======
            m_session.reset();
>>>>>>> 97c3a2ee
        });
    }

    void NativeXr::ScheduleFrame(std::function<void(const xr::System::Session::Frame&)>&& callback)
    {
        if (m_frameScheduled)
        {
            return;
        }

        m_frameScheduled = true;

        // REVIEW: This should technically be before the check for m_frameScheduled, but for some
        // reason requestAnimationFrame is being called twice when starting XR.
        m_scheduleFrameCallbacks.emplace_back(callback);

        m_frameTask = arcana::make_task(m_graphicsImpl.BeforeRenderScheduler(), m_cancellationSource, [this, thisRef{shared_from_this()}] {
            BeginFrame();

            return arcana::make_task(m_runtimeScheduler, m_cancellationSource, [this, updateToken{m_graphicsImpl.GetUpdateToken()}, thisRef{shared_from_this()}]() {
                m_frameScheduled = false;

                BeginUpdate();

<<<<<<< HEAD
        m_texturesToFrameBuffers.clear();
        m_session.reset();

        if (m_sessionStateChangedCallback)
        {
            m_sessionStateChangedCallback(false);
        }
=======
                auto callbacks{std::move(m_scheduleFrameCallbacks)};
                for (auto& callback : callbacks)
                {
                    callback(*m_frame);
                }

                EndUpdate();
            }).then(arcana::inline_scheduler, m_cancellationSource, [this, thisRef{shared_from_this()}](const arcana::expected<void, std::exception_ptr>& result) {
                if (!m_cancellationSource.cancelled() && result.has_error())
                {
                    Napi::Error::New(m_env, result.error()).ThrowAsJavaScriptException();
                }
            }).then(m_graphicsImpl.AfterRenderScheduler(), arcana::cancellation::none(), [this, thisRef{shared_from_this()}](const arcana::expected<void, std::exception_ptr>&) {
                EndFrame();
            });
        });
>>>>>>> 97c3a2ee
    }

    void NativeXr::BeginFrame()
    {
        assert(m_session != nullptr);
        assert(m_frame == nullptr);

        bool shouldEndSession{};
        bool shouldRestartSession{};
        m_frame = m_session->GetNextFrame(shouldEndSession, shouldRestartSession, [this](void* texturePointer) {
            m_runtimeScheduler([this, texturePointer]() {
                auto itTextureToFrameBuffer{m_textureToFrameBufferMap.find(texturePointer)};
                if (itTextureToFrameBuffer != m_textureToFrameBufferMap.end())
                {
                    auto itFrameBufferToJsTexture{m_frameBufferToJsTextureMap.find(itTextureToFrameBuffer->second)};
                    if (itFrameBufferToJsTexture != m_frameBufferToJsTextureMap.end())
                    {
                        m_destroyRenderTexture.Call({itFrameBufferToJsTexture->second.Value()});
                        m_frameBufferToJsTextureMap.erase(itFrameBufferToJsTexture);
                    }

                    m_textureToFrameBufferMap.erase(itTextureToFrameBuffer);
                }
            });
        });

        // Ending a session outside of calls to EndSessionAsync() is currently not supported.
        assert(!shouldEndSession);
        assert(m_frame != nullptr);
    }

    void NativeXr::BeginUpdate()
    {
        m_activeTextures.reserve(m_frame->Views.size());
        for (const auto& view : m_frame->Views)
        {
            m_activeTextures.push_back(view.ColorTexturePointer);

            auto it{m_textureToFrameBufferMap.find(view.ColorTexturePointer)};
            if (it == m_textureToFrameBufferMap.end() || it->second->Width() != view.ColorTextureSize.Width || it->second->Height() != view.ColorTextureSize.Height)
            {
                // If a texture width or height is 0, bgfx will assert (can't create 0 sized texture). Asserting here instead of deeper in bgfx rendering.
                assert(view.ColorTextureSize.Width != 0);
                assert(view.ColorTextureSize.Height != 0);
                assert(view.ColorTextureSize.Width == view.DepthTextureSize.Width);
                assert(view.ColorTextureSize.Height == view.DepthTextureSize.Height);

                // Create textures with the desired size. It will be freed and replaced with overrideInternal call
                // This is mandatory as overrideInternal do not update texture size.
                // And size is used for determining viewport when rendering to texture.
                auto colorTextureFormat = XrTextureFormatToBgfxFormat(view.ColorTextureFormat);
                auto colorTexture = bgfx::createTexture2D(static_cast<uint16_t>(view.ColorTextureSize.Width), static_cast<uint16_t>(view.ColorTextureSize.Height), false, 1, colorTextureFormat, BGFX_TEXTURE_RT);

                auto depthTextureFormat = XrTextureFormatToBgfxFormat(view.DepthTextureFormat);
                auto depthTexture = bgfx::createTexture2D(static_cast<uint16_t>(view.DepthTextureSize.Width), static_cast<uint16_t>(view.DepthTextureSize.Height), false, 1, depthTextureFormat, BGFX_TEXTURE_RT);

                arcana::make_task(m_graphicsImpl.AfterRenderScheduler(), arcana::cancellation::none(), [colorTexture, depthTexture, &view]() {
                    bgfx::overrideInternal(colorTexture, reinterpret_cast<uintptr_t>(view.ColorTexturePointer));
                    bgfx::overrideInternal(depthTexture, reinterpret_cast<uintptr_t>(view.DepthTexturePointer));
                }).then(m_runtimeScheduler, m_cancellationSource, [this, thisRef{shared_from_this()}, colorTexture, depthTexture, &view]() {
                    std::array<bgfx::Attachment, 2> attachments{};
                    attachments[0].init(colorTexture);
                    attachments[1].init(depthTexture);
                    auto frameBufferHandle = bgfx::createFrameBuffer(static_cast<uint8_t>(attachments.size()), attachments.data(), false);

                    auto& frameBuffer{m_graphicsImpl.AddFrameBuffer(frameBufferHandle,
                        static_cast<uint16_t>(view.ColorTextureSize.Width),
                        static_cast<uint16_t>(view.ColorTextureSize.Height),
                        true)};

                    // WebXR, at least in its current implementation, specifies an implicit default clear to black.
                    // https://immersive-web.github.io/webxr/#xrwebgllayer-interface
                    frameBuffer.Clear(m_graphicsImpl.GetUpdateToken().GetEncoder(), BGFX_CLEAR_COLOR | BGFX_CLEAR_DEPTH | BGFX_CLEAR_STENCIL, 0, 1.0f, 0);

                    m_textureToFrameBufferMap[view.ColorTexturePointer] = &frameBuffer;

                    auto jsWidth{Napi::Value::From(m_env, view.ColorTextureSize.Width)};
                    auto jsHeight{Napi::Value::From(m_env, view.ColorTextureSize.Height)};
                    auto jsFrameBuffer{Napi::External<FrameBuffer>::New(m_env, &frameBuffer)};
                    m_frameBufferToJsTextureMap[&frameBuffer] = Napi::Persistent(m_createRenderTexture.Call({jsWidth, jsHeight, jsFrameBuffer}).As<Napi::Object>());
                }).then(arcana::inline_scheduler, m_cancellationSource, [env{m_env}](const arcana::expected<void, std::exception_ptr>& result) {
                    if (result.has_error())
                    {
                        Napi::Error::New(env, result.error()).ThrowAsJavaScriptException();
                    }
                });
            }
        }
    }

    void NativeXr::EndUpdate()
    {
        m_activeTextures.clear();
    }

    void NativeXr::EndFrame()
    {
        assert(m_session != nullptr);
        assert(m_frame != nullptr);

        m_frame.reset();
    }
}

namespace Babylon
{
    namespace
    {
        class XRFrame;

        struct XRSessionType
        {
            static constexpr auto IMMERSIVE_VR{"immersive-vr"};
            static constexpr auto IMMERSIVE_AR{"immersive-ar"};
            static constexpr auto INLINE{"inline"};
        };

        struct XRReferenceSpaceType
        {
            static constexpr auto VIEWER{"viewer"};
            // static constexpr auto LOCAL{"local"};
            // static constexpr auto LOCAL_FLOOR{"local-floor"};
            // static constexpr auto BOUNDED_FLOOR{"bounded-floor"};
            static constexpr auto UNBOUNDED{"unbounded"};
        };

        struct XRHitTestTrackableType
        {
            static constexpr auto POINT{"point"};
            static constexpr auto PLANE{"plane"};
            static constexpr auto MESH{"mesh"};
        };

        struct XREye
        {
            static constexpr auto NONE{"none"};
            static constexpr auto LEFT{"left"};
            static constexpr auto RIGHT{"right"};

            static auto IndexToEye(size_t idx)
            {
                switch (idx)
                {
                    case 0:
                        return LEFT;
                    case 1:
                        return RIGHT;
                    case 2:
                        return NONE;
                    default:
                        throw std::runtime_error{"Unsupported index"};
                }
            }

            static auto EyeToIndex(const std::string& eye)
            {
                if (eye == LEFT)
                {
                    return 0;
                }
                else if (eye == RIGHT)
                {
                    return 1;
                }
                else if (eye == NONE)
                {
                    return 2;
                }
                else
                {
                    throw std::runtime_error{"Unsupported eye"};
                }
            }
        };

        class PointerEvent : public Napi::ObjectWrap<PointerEvent>
        {
            static constexpr auto JS_CLASS_NAME = "PointerEvent";

        public:
            static void Initialize(Napi::Env& env)
            {
                Napi::Function func = DefineClass(
                    env,
                    JS_CLASS_NAME,
                    {});

                env.Global().Set(JS_CLASS_NAME, func);
            }

            static Napi::Object New(const Napi::CallbackInfo& info)
            {
                return info.Env().Global().Get(JS_CLASS_NAME).As<Napi::Function>().New({});
            }

            PointerEvent(const Napi::CallbackInfo& info)
                : Napi::ObjectWrap<PointerEvent>{info}
            {
            }
        };

        class XRWebGLLayer : public Napi::ObjectWrap<XRWebGLLayer>
        {
            static constexpr auto JS_CLASS_NAME = "XRWebGLLayer";

        public:
            static void Initialize(Napi::Env env)
            {
                Napi::HandleScope scope{env};

                Napi::Function func = DefineClass(
                    env,
                    JS_CLASS_NAME,
                    {
                        InstanceMethod("getViewport", &XRWebGLLayer::GetViewport),
                    });

                env.Global().Set(JS_CLASS_NAME, func);
            }

            static Napi::Object New(const Napi::CallbackInfo& info)
            {
                return info.Env().Global().Get(JS_CLASS_NAME).As<Napi::Function>().New({});
            }

            XRWebGLLayer(const Napi::CallbackInfo& info)
                : Napi::ObjectWrap<XRWebGLLayer>{info}
            {
            }

        private:
            Napi::Value GetViewport(const Napi::CallbackInfo& info)
            {
                return info.This().As<Napi::Object>().Get("viewport");
            }
        };

        class XRRigidTransform : public Napi::ObjectWrap<XRRigidTransform>
        {
            static constexpr auto JS_CLASS_NAME = "XRRigidTransform";
            // static constexpr size_t VECTOR_SIZE = 4;
            static constexpr size_t MATRIX_SIZE = 16;

        public:
            static void Initialize(Napi::Env env)
            {
                Napi::HandleScope scope{env};

                Napi::Function func = DefineClass(
                    env,
                    JS_CLASS_NAME,
                    {
                        InstanceAccessor("position", &XRRigidTransform::Position, nullptr),
                        InstanceAccessor("orientation", &XRRigidTransform::Orientation, nullptr),
                        InstanceAccessor("matrix", &XRRigidTransform::Matrix, nullptr),
                    });

                env.Global().Set(JS_CLASS_NAME, func);
            }

            static Napi::Object New(const Napi::CallbackInfo& info)
            {
                return info.Env().Global().Get(JS_CLASS_NAME).As<Napi::Function>().New({});
            }

            XRRigidTransform(const Napi::CallbackInfo& info)
                : Napi::ObjectWrap<XRRigidTransform>{info}
                , m_matrix{Napi::Persistent(Napi::Float32Array::New(info.Env(), MATRIX_SIZE))}
            {
                if (info.Length() == 2)
                {
                    m_position = Napi::Persistent(info[0].As<Napi::Object>());
                    m_orientation = Napi::Persistent(info[1].As<Napi::Object>());
                }
                else
                {
                    m_position = Napi::Persistent(Napi::Object::New(info.Env()));
                    m_orientation = Napi::Persistent(Napi::Object::New(info.Env()));
                }
            }

            void Update(XRRigidTransform* transform)
            {
                Update({transform->GetNativePose()}, false);
            }

            void Update(const xr::System::Session::Frame::Space& space, bool isViewSpace)
            {
                auto position = m_position.Value();
                position.Set("x", space.Pose.Position.X);
                position.Set("y", space.Pose.Position.Y);
                position.Set("z", space.Pose.Position.Z);
                position.Set("w", 1.f);

                auto orientation = m_orientation.Value();
                orientation.Set("x", space.Pose.Orientation.X);
                orientation.Set("y", space.Pose.Orientation.Y);
                orientation.Set("z", space.Pose.Orientation.Z);
                orientation.Set("w", space.Pose.Orientation.W);

                std::memcpy(m_matrix.Value().Data(), CreateTransformMatrix(space, isViewSpace).data(), m_matrix.Value().ByteLength());
            }

            void Update(const xr::Pose& pose)
            {
                xr::System::Session::Frame::Space space{{pose}};
                Update(space, true);
            }

            xr::Pose GetNativePose()
            {
                auto position = m_position.Value();
                auto orientation = m_orientation.Value();
                return {
                    {position.Get("x").ToNumber().FloatValue(), position.Get("y").ToNumber().FloatValue(), position.Get("z").ToNumber().FloatValue()},
                    {orientation.Get("x").ToNumber().FloatValue(), orientation.Get("y").ToNumber().FloatValue(), orientation.Get("z").ToNumber().FloatValue(), orientation.Get("w").ToNumber().FloatValue()}};
            }

        private:
            Napi::ObjectReference m_position{};
            Napi::ObjectReference m_orientation{};
            Napi::Reference<Napi::Float32Array> m_matrix{};

            Napi::Value Position(const Napi::CallbackInfo&)
            {
                return m_position.Value();
            }

            Napi::Value Orientation(const Napi::CallbackInfo&)
            {
                return m_orientation.Value();
            }

            Napi::Value Matrix(const Napi::CallbackInfo&)
            {
                return m_matrix.Value();
            }
        };

        class XRView : public Napi::ObjectWrap<XRView>
        {
            static constexpr auto JS_CLASS_NAME = "XRView";
            static constexpr size_t MATRIX_SIZE = 16;

        public:
            static void Initialize(Napi::Env env)
            {
                Napi::HandleScope scope{env};

                Napi::Function func = DefineClass(
                    env,
                    JS_CLASS_NAME,
                    {
                        InstanceAccessor("eye", &XRView::GetEye, nullptr),
                        InstanceAccessor("projectionMatrix", &XRView::GetProjectionMatrix, nullptr),
                        InstanceAccessor("transform", &XRView::GetTransform, nullptr),
                        InstanceAccessor("isFirstPersonObserver", &XRView::IsFirstPersonObserver, nullptr)
                    });

                env.Global().Set(JS_CLASS_NAME, func);
            }

            static Napi::Object New(const Napi::CallbackInfo& info)
            {
                return info.Env().Global().Get(JS_CLASS_NAME).As<Napi::Function>().New({});
            }

            XRView(const Napi::CallbackInfo& info)
                : Napi::ObjectWrap<XRView>{info}
                , m_eyeIdx{0}
                , m_eye{XREye::IndexToEye(m_eyeIdx)}
                , m_projectionMatrix{Napi::Persistent(Napi::Float32Array::New(info.Env(), MATRIX_SIZE))}
                , m_rigidTransform{Napi::Persistent(XRRigidTransform::New(info))}
                , m_isFirstPersonObserver{ false }
            {
            }

            void Update(size_t eyeIdx, gsl::span<const float, 16> projectionMatrix, const xr::System::Session::Frame::Space& space, bool isFirstPersonObserver)
            {
                if (eyeIdx != m_eyeIdx)
                {
                    m_eyeIdx = eyeIdx;
                    m_eye = XREye::IndexToEye(m_eyeIdx);
                }

                std::memcpy(m_projectionMatrix.Value().Data(), projectionMatrix.data(), m_projectionMatrix.Value().ByteLength());

                XRRigidTransform::Unwrap(m_rigidTransform.Value())->Update(space, false);

                m_isFirstPersonObserver = isFirstPersonObserver;
            }

        private:
            size_t m_eyeIdx{};
            gsl::czstring<> m_eye{};
            Napi::Reference<Napi::Float32Array> m_projectionMatrix{};
            Napi::ObjectReference m_rigidTransform{};
            bool m_isFirstPersonObserver{};

            Napi::Value GetEye(const Napi::CallbackInfo& info)
            {
                return Napi::String::From(info.Env(), m_eye);
            }

            Napi::Value GetProjectionMatrix(const Napi::CallbackInfo&)
            {
                return m_projectionMatrix.Value();
            }

            Napi::Value GetTransform(const Napi::CallbackInfo&)
            {
                return m_rigidTransform.Value();
            }

            Napi::Value IsFirstPersonObserver(const Napi::CallbackInfo& info)
            {
                return Napi::Boolean::From(info.Env(), m_isFirstPersonObserver);
            }
        };

        class XRViewerPose : public Napi::ObjectWrap<XRViewerPose>
        {
            static constexpr auto JS_CLASS_NAME = "XRViewerPose";

        public:
            static void Initialize(Napi::Env env)
            {
                Napi::HandleScope scope{env};

                Napi::Function func = DefineClass(
                    env,
                    JS_CLASS_NAME,
                    {
                        InstanceAccessor("transform", &XRViewerPose::GetTransform, nullptr),
                        InstanceAccessor("views", &XRViewerPose::GetViews, nullptr),
                        InstanceAccessor("emulatedPosition", &XRViewerPose::GetEmulatedPosition, nullptr),
                    });

                env.Global().Set(JS_CLASS_NAME, func);
            }

            static Napi::Object New(const Napi::CallbackInfo& info)
            {
                return info.Env().Global().Get(JS_CLASS_NAME).As<Napi::Function>().New({});
            }

            XRViewerPose(const Napi::CallbackInfo& info)
                : Napi::ObjectWrap<XRViewerPose>{info}
                , m_jsTransform{Napi::Persistent(XRRigidTransform::New(info))}
                , m_jsViews{Napi::Persistent(Napi::Array::New(info.Env(), 0))}
                , m_transform{*XRRigidTransform::Unwrap(m_jsTransform.Value())}
                , m_isEmulatedPosition{true}
            {
            }

            void Update(const Napi::CallbackInfo& info, const xr::System::Session::Frame& frame)
            {
                // Update the transform, for now assume that the pose of the first view if it exists represents the viewer transform.
                // This is correct for devices with a single view, but is likely incorrect for devices with multiple views (eg. VR/AR headsets with binocular views).
                if (frame.Views.size() > 0)
                {
                    m_transform.Update(frame.Views[0].Space, true);
                }

                // Update the views array if necessary.
                const auto oldSize = static_cast<uint32_t>(m_views.size());
                const auto newSize = static_cast<uint32_t>(frame.Views.size());
                if (oldSize != newSize)
                {
                    auto newViews = Napi::Array::New(m_jsViews.Env(), newSize);
                    m_views.resize(newSize);

                    for (uint32_t idx = 0; idx < newSize; ++idx)
                    {
                        if (idx < oldSize)
                        {
                            newViews.Set(idx, m_jsViews.Value().Get(idx));
                        }
                        else
                        {
                            newViews.Set(idx, XRView::New(info));
                        }

                        m_views[idx] = XRView::Unwrap(newViews.Get(idx).As<Napi::Object>());
                    }

                    m_jsViews = Napi::Persistent(newViews);
                }

                // Update the individual views.
                for (uint32_t idx = 0; idx < static_cast<uint32_t>(frame.Views.size()); ++idx)
                {
                    const auto& view = frame.Views[idx];
                    m_views[idx]->Update(idx, view.ProjectionMatrix, view.Space, view.IsFirstPersonObserver);
                }

                // Check the frame to see if it has valid tracking, if it does not then the position should
                // be flagged as being emulated.
                m_isEmulatedPosition = !frame.IsTracking;
            }

        private:
            Napi::ObjectReference m_jsTransform{};
            Napi::Reference<Napi::Array> m_jsViews{};

            XRRigidTransform& m_transform;
            std::vector<XRView*> m_views{};
            bool m_isEmulatedPosition;

            Napi::Value GetTransform(const Napi::CallbackInfo& /*info*/)
            {
                return m_jsTransform.Value();
            }

            Napi::Value GetViews(const Napi::CallbackInfo& /*info*/)
            {
                return m_jsViews.Value();
            }

            Napi::Value GetEmulatedPosition(const Napi::CallbackInfo& info)
            {
                return Napi::Boolean::New(info.Env(), m_isEmulatedPosition);
            }
        };

        // Implementation of vanilla XRPose: https://immersive-web.github.io/webxr/#xrpose-interface
        class XRPose : public Napi::ObjectWrap<XRPose>
        {
            static constexpr auto JS_CLASS_NAME = "XRPose";

        public:
            static void Initialize(Napi::Env env)
            {
                Napi::HandleScope scope{env};

                Napi::Function func = DefineClass(
                    env,
                    JS_CLASS_NAME,
                    {
                        InstanceAccessor("transform", &XRPose::GetTransform, nullptr),
                    });

                env.Global().Set(JS_CLASS_NAME, func);
            }

            static Napi::Object New(const Napi::CallbackInfo& info)
            {
                return info.Env().Global().Get(JS_CLASS_NAME).As<Napi::Function>().New({});
            }

            XRPose(const Napi::CallbackInfo& info)
                : Napi::ObjectWrap<XRPose>{info}
                , m_jsTransform{Napi::Persistent(XRRigidTransform::New(info))}
                , m_transform{*XRRigidTransform::Unwrap(m_jsTransform.Value())}
            {
            }

            void Update(const Napi::CallbackInfo& /*info*/, const xr::Pose& pose)
            {
                // Update the transform.
                m_transform.Update(pose);
            }

            void Update(XRRigidTransform* transform)
            {
                // Update the transform.
                m_transform.Update(transform);
            }

        private:
            Napi::ObjectReference m_jsTransform{};
            XRRigidTransform& m_transform;

            Napi::Value GetTransform(const Napi::CallbackInfo& /*info*/)
            {
                return m_jsTransform.Value();
            }
        };

        // Implementation of XRRay: https://immersive-web.github.io/hit-test/#xrray-interface
        class XRRay : public Napi::ObjectWrap<XRRay>
        {
            static constexpr auto JS_CLASS_NAME = "XRRay";
            static constexpr size_t MATRIX_SIZE = 16;

        public:
            static void Initialize(Napi::Env env)
            {
                Napi::HandleScope scope{env};

                Napi::Function func = DefineClass(
                    env,
                    JS_CLASS_NAME,
                    {
                        InstanceAccessor("origin", &XRRay::Origin, nullptr),
                        InstanceAccessor("direction", &XRRay::Direction, nullptr),
                        InstanceAccessor("matrix", &XRRay::Matrix, nullptr),
                    });

                env.Global().Set(JS_CLASS_NAME, func);
            }

            static Napi::Object New(const Napi::CallbackInfo& info)
            {
                return info.Env().Global().Get(JS_CLASS_NAME).As<Napi::Function>().New({info[0]});
            }

            XRRay(const Napi::CallbackInfo& info)
                : Napi::ObjectWrap<XRRay>{info}
            {
                bool originSet = false;
                bool directionSet = false;
                bool matrixSet = false;
                if (info[0].IsObject())
                {
                    auto argumentObject = info[0].As<Napi::Object>();
                    auto originValue = argumentObject.Get("origin");
                    if (originValue.IsObject())
                    {
                        originSet = true;
                        m_origin = Napi::Persistent(originValue.As<Napi::Object>());
                    }

                    auto directionValue = argumentObject.Get("direction");
                    if (directionValue.IsObject())
                    {
                        directionSet = true;
                        m_direction = Napi::Persistent(directionValue.As<Napi::Object>());
                    }

                    auto matrixValue = argumentObject.Get("matrix");
                    if (matrixValue.IsArray())
                    {
                        matrixSet = true;
                        m_matrix = Napi::Persistent(matrixValue.As<Napi::Float32Array>());
                    }
                }

                if (!originSet)
                {
                    m_origin = Napi::Persistent(Napi::Object::New(info.Env()));
                }

                if (!directionSet)
                {
                    m_direction = Napi::Persistent(Napi::Object::New(info.Env()));
                }

                if (!matrixSet)
                {
                    m_matrix = Napi::Persistent(Napi::Float32Array::New(info.Env(), MATRIX_SIZE));
                }
            }

            xr::Ray GetNativeRay()
            {
                xr::Ray nativeRay{{0, 0, 0}, {0, 0, -1}};
                auto originObject = m_origin.Value();
                nativeRay.Origin.X = originObject.Get("x").ToNumber().FloatValue();
                nativeRay.Origin.Y = originObject.Get("y").ToNumber().FloatValue();
                nativeRay.Origin.Z = originObject.Get("z").ToNumber().FloatValue();

                auto directionObject = m_direction.Value();
                nativeRay.Direction.X = directionObject.Get("x").ToNumber().FloatValue();
                nativeRay.Direction.Y = directionObject.Get("y").ToNumber().FloatValue();
                nativeRay.Direction.Z = directionObject.Get("z").ToNumber().FloatValue();

                return nativeRay;
            }

        private:
            Napi::ObjectReference m_origin{};
            Napi::ObjectReference m_direction{};
            Napi::Reference<Napi::Float32Array> m_matrix{};

            Napi::Value Origin(const Napi::CallbackInfo&)
            {
                return m_origin.Value();
            }

            Napi::Value Direction(const Napi::CallbackInfo&)
            {
                return m_direction.Value();
            }

            Napi::Value Matrix(const Napi::CallbackInfo&)
            {
                return m_matrix.Value();
            }
        };

        // Implementation of the XRReferenceSpace interface: https://immersive-web.github.io/webxr/#xrreferencespace-interface
        class XRReferenceSpace : public Napi::ObjectWrap<XRReferenceSpace>
        {
            static constexpr auto JS_CLASS_NAME = "XRReferenceSpace";

        public:
            static void Initialize(Napi::Env env)
            {
                Napi::HandleScope scope{env};

                Napi::Function func = DefineClass(
                    env,
                    JS_CLASS_NAME,
                    {
                        InstanceMethod("getOffsetReferenceSpace", &XRReferenceSpace::GetOffsetReferenceSpace),
                    });

                env.Global().Set(JS_CLASS_NAME, func);
            }

            static Napi::Object New(const Napi::CallbackInfo& info)
            {
                return info.Env().Global().Get(JS_CLASS_NAME).As<Napi::Function>().New({info[0]});
            }

            static Napi::Object New(const Napi::Env env, Napi::Object napiTransform)
            {
                return env.Global().Get(JS_CLASS_NAME).As<Napi::Function>().New({napiTransform});
            }

            XRReferenceSpace(const Napi::CallbackInfo& info)
                : Napi::ObjectWrap<XRReferenceSpace>{info}
            {
                if (info.Length() > 0)
                {
                    if (info[0].IsString())
                    {
                        // TODO: Actually support the different types of reference spaces.
                        const auto referenceSpaceType = info[0].As<Napi::String>().Utf8Value();
                        assert(referenceSpaceType == XRReferenceSpaceType::UNBOUNDED ||
                            referenceSpaceType == XRReferenceSpaceType::VIEWER);
                        (void)XRReferenceSpaceType::UNBOUNDED;
                        (void)XRReferenceSpaceType::VIEWER;
                    }
                    else
                    {
                        m_jsTransform = Napi::Persistent(info[0].As<Napi::Object>());
                    }
                }
            }

            void SetTransform(Napi::Object transformObj)
            {
                m_jsTransform = Napi::Persistent(transformObj);
            }

            XRRigidTransform* GetTransform()
            {
                return XRRigidTransform::Unwrap(m_jsTransform.Value());
            }

        private:
            Napi::Value GetOffsetReferenceSpace(const Napi::CallbackInfo& info)
            {
                // TODO: Handle XRBoundedReferenceSpace case
                // https://immersive-web.github.io/webxr/#dom-xrreferencespace-getoffsetreferencespace

                return XRReferenceSpace::New(info);
            }

            Napi::ObjectReference m_jsTransform{};
        };

        // Implementation of the XRAnchor interface: https://immersive-web.github.io/anchors/#xr-anchor
        class XRAnchor : public Napi::ObjectWrap<XRAnchor>
        {
            static constexpr auto JS_CLASS_NAME = "XRAnchor";

        public:
            static void Initialize(Napi::Env env)
            {
                Napi::HandleScope scope{env};

                Napi::Function func = DefineClass(
                    env,
                    JS_CLASS_NAME,
                    {
                        InstanceAccessor("anchorSpace", &XRAnchor::GetAnchorSpace, nullptr),
                        InstanceMethod("delete", &XRAnchor::Delete),
                    });

                env.Global().Set(JS_CLASS_NAME, func);
            }

            static Napi::Object New(const Napi::CallbackInfo& info)
            {
                return info.Env().Global().Get(JS_CLASS_NAME).As<Napi::Function>().New({});
            }

            XRAnchor(const Napi::CallbackInfo& info)
                : Napi::ObjectWrap<XRAnchor>{info}
            {
            }

            xr::Anchor& GetNativeAnchor()
            {
                return m_nativeAnchor;
            }

            void SetAnchor(xr::Anchor& nativeAnchor)
            {
                m_nativeAnchor = nativeAnchor;
            }

        private:
            Napi::Value GetAnchorSpace(const Napi::CallbackInfo& info)
            {
                Napi::Object napiTransform = XRRigidTransform::New(info);
                XRRigidTransform* rigidTransform = XRRigidTransform::Unwrap(napiTransform);
                rigidTransform->Update(m_nativeAnchor.Pose);

                Napi::Object napiSpace = XRReferenceSpace::New(info.Env(), napiTransform);
                return std::move(napiSpace);
            }

            // Marks the anchor as no longer valid, and should be deleted on the next pass.
            void Delete(const Napi::CallbackInfo&)
            {
                m_nativeAnchor.IsValid = false;
            }

            // The native anchor which holds the current position of the anchor, and the native ref to the anchor.
            xr::Anchor m_nativeAnchor{};
        };

        // Implementation of the XRHitTestSource interface: https://immersive-web.github.io/hit-test/#hit-test-source-interface
        class XRHitTestSource : public Napi::ObjectWrap<XRHitTestSource>
        {
            static constexpr auto JS_CLASS_NAME = "XRHitTestSource";

        public:
            static void Initialize(Napi::Env env)
            {
                Napi::HandleScope scope{env};

                Napi::Function func = DefineClass(
                    env,
                    JS_CLASS_NAME,
                    {
                        InstanceMethod("cancel", &XRHitTestSource::Cancel),
                    });

                env.Global().Set(JS_CLASS_NAME, func);
            }

            static Napi::Object New(const Napi::CallbackInfo& info)
            {
                return info.Env().Global().Get(JS_CLASS_NAME).As<Napi::Function>().New({info[0]});
            }

            XRHitTestSource(const Napi::CallbackInfo& info)
                : Napi::ObjectWrap<XRHitTestSource>{info}
            {
                auto options = info[0].As<Napi::Object>();

                if (options.Has("space"))
                {
                    auto spaceValue = options.Get("space");

                    if (spaceValue.IsObject())
                    {
                        m_space = Napi::Persistent(spaceValue.As<Napi::Object>());
                        hasSpace = true;
                    }
                }

                if (options.Has("offsetRay"))
                {
                    m_offsetRay = Napi::Persistent(options.Get("offsetRay").As<Napi::Object>());
                    hasOffsetRay = true;
                }

                if (options.Has("entityTypes"))
                {
                    const auto entityTypeArray = options.Get("entityTypes").As<Napi::Array>();
                    for (uint32_t i = 0; i < entityTypeArray.Length(); i++)
                    {
                        const auto entityType = entityTypeArray.Get(i).As<Napi::String>().Utf8Value();
                        if (entityType == XRHitTestTrackableType::POINT)
                        {
                            m_entityTypes |= xr::HitTestTrackableType::POINT;
                        }
                        else if (entityType == XRHitTestTrackableType::PLANE)
                        {
                            m_entityTypes |= xr::HitTestTrackableType::PLANE;
                        }
                        else if (entityType == XRHitTestTrackableType::MESH)
                        {
                            m_entityTypes |= xr::HitTestTrackableType::MESH;
                        }
                    }
                }

                // Default to MESH if unspecified.
                if (m_entityTypes == xr::HitTestTrackableType::NONE)
                {
                    m_entityTypes = xr::HitTestTrackableType::MESH;
                }
            }

            XRRay* OffsetRay()
            {
                return hasOffsetRay ? XRRay::Unwrap(m_offsetRay.Value()) : nullptr;
            }

            XRReferenceSpace* Space()
            {
                return hasSpace ? XRReferenceSpace::Unwrap(m_space.Value()) : nullptr;
            }

            xr::HitTestTrackableType GetEntityTypes()
            {
                return m_entityTypes;
            }

        private:
            void Cancel(const Napi::CallbackInfo& /*info*/)
            {
                // no-op we don't keep a persistent list of active XRHitTestSources..
            }

            bool hasSpace = false;
            Napi::ObjectReference m_space;

            bool hasOffsetRay = false;
            Napi::ObjectReference m_offsetRay;

            xr::HitTestTrackableType m_entityTypes{xr::HitTestTrackableType::NONE};
        };

        // Implementation of the XRHitTestResult interface: https://immersive-web.github.io/hit-test/#xr-hit-test-result-interface
        class XRHitTestResult : public Napi::ObjectWrap<XRHitTestResult>
        {
            static constexpr auto JS_CLASS_NAME = "XRHitTestResult";

        public:
            static void Initialize(Napi::Env env)
            {
                Napi::HandleScope scope{env};

                Napi::Function func = DefineClass(
                    env,
                    JS_CLASS_NAME,
                    {
                        InstanceMethod("getPose", &XRHitTestResult::GetPose),
                        InstanceMethod("createAnchor", &XRHitTestResult::CreateAnchor),
                    });

                env.Global().Set(JS_CLASS_NAME, func);
            }

            static Napi::Object New(const Napi::CallbackInfo& info)
            {
                return info.Env().Global().Get(JS_CLASS_NAME).As<Napi::Function>().New({});
            }

            XRHitTestResult(const Napi::CallbackInfo& info)
                : Napi::ObjectWrap<XRHitTestResult>{info}
            {
            }

            // Sets the value of the hit pose and native entity via struct copy.
            void SetHitResult(const xr::HitResult& hitResult)
            {
                m_hitResult = hitResult;
            }

            void SetXRFrame(XRFrame* frame)
            {
                m_frame = frame;
            }

        private:
            // The hit hit result, which contains the pose in default AR Space, as well as the native entity.
            xr::HitResult m_hitResult{};
            XRFrame* m_frame{};

            Napi::Value GetPose(const Napi::CallbackInfo& info)
            {
                // TODO: Once multiple reference views are supported, we need to convert the values into the passed in reference space.
                Napi::Object napiPose = XRPose::New(info);
                XRPose* pose = XRPose::Unwrap(napiPose);
                pose->Update(info, m_hitResult.Pose);

                return std::move(napiPose);
            }

            Napi::Value CreateAnchor(const Napi::CallbackInfo& info);
        };

        // Implementation of the XRPlane interface: https://github.com/immersive-web/real-world-geometry/blob/master/plane-detection-explainer.md
        class XRPlane : public Napi::ObjectWrap<XRPlane>
        {
            static constexpr auto JS_CLASS_NAME = "XRPlane";

        public:
            static void Initialize(Napi::Env env)
            {
                Napi::HandleScope scope{env};

                Napi::Function func = DefineClass(
                    env,
                    JS_CLASS_NAME,
                    {
                        InstanceAccessor("planeSpace", &XRPlane::GetPlaneSpace, nullptr),
                        InstanceAccessor("polygon", &XRPlane::GetPolygon, nullptr),
                        InstanceAccessor("lastChangedTime", &XRPlane::GetLastChangedTime, nullptr),
                        InstanceAccessor("parentSceneObject", &XRPlane::GetParentSceneObject, nullptr)
                    });

                env.Global().Set(JS_CLASS_NAME, func);
            }

            static Napi::Object New(const Napi::Env& env)
            {
                return env.Global().Get(JS_CLASS_NAME).As<Napi::Function>().New({});
            }

            XRPlane(const Napi::CallbackInfo& info)
                : Napi::ObjectWrap<XRPlane>{info}
            {
            }

            void SetLastUpdatedTime(uint32_t timestamp)
            {
                m_lastUpdatedTimestamp = timestamp;
            }

            void SetNativePlaneId(xr::System::Session::Frame::Plane::Identifier planeID)
            {
                m_nativePlaneID = planeID;
            }

            void SetXRFrame(XRFrame* frame)
            {
                m_frame = frame;
            }

        private:
            xr::System::Session::Frame::Plane& GetPlane();

            Napi::Value GetPlaneSpace(const Napi::CallbackInfo& info)
            {
                Napi::Object napiTransform = XRRigidTransform::New(info);
                XRRigidTransform* rigidTransform = XRRigidTransform::Unwrap(napiTransform);
                rigidTransform->Update(GetPlane().Center);

                Napi::Object napiSpace = XRReferenceSpace::New(info.Env(), napiTransform);
                return std::move(napiSpace);
            }

            Napi::Value GetPolygon(const Napi::CallbackInfo& info)
            {
                // Translate the polygon from a native array to a JS array.
                auto& nativePlane = GetPlane();
                auto polygonArray = Napi::Array::New(info.Env(), nativePlane.PolygonSize);
                for (size_t i = 0; i < nativePlane.PolygonSize; i++)
                {
                    auto polygonPoint = Napi::Object::New(info.Env());
                    if (nativePlane.PolygonFormat == xr::PolygonFormat::XZ)
                    {
                        size_t polygonIndex = 2 * i;
                        polygonPoint.Set("x", nativePlane.Polygon[polygonIndex]);
                        polygonPoint.Set("y", 0);
                        polygonPoint.Set("z", nativePlane.Polygon[polygonIndex + 1]);
                    }
                    else
                    {
                        size_t polygonIndex = 3 * i;
                        polygonPoint.Set("x", nativePlane.Polygon[polygonIndex]);
                        polygonPoint.Set("y", nativePlane.Polygon[polygonIndex + 1]);
                        polygonPoint.Set("z", nativePlane.Polygon[polygonIndex + 2]);
                    }

                    polygonArray.Set((int)i, polygonPoint);
                }

                return std::move(polygonArray);
            }

            Napi::Value GetLastChangedTime(const Napi::CallbackInfo& info)
            {
                return Napi::Value::From(info.Env(), m_lastUpdatedTimestamp);
            }

            Napi::Value GetParentSceneObject(const Napi::CallbackInfo& info);

            // The last timestamp when this frame was updated (Pulled in from RequestAnimationFrame).
            uint32_t m_lastUpdatedTimestamp{0};

            // The underlying native plane.
            xr::System::Session::Frame::Plane::Identifier m_nativePlaneID{};

            // Pointer to the XRFrame object.
            XRFrame* m_frame{};
        };

        class XRMesh : public Napi::ObjectWrap<XRMesh>
        {
            static constexpr auto JS_CLASS_NAME = "XRMesh";

        public:
            static void Initialize(Napi::Env env)
            {
                Napi::HandleScope scope{env};

                Napi::Function func = DefineClass(
                    env,
                    JS_CLASS_NAME,
                    {
                        InstanceAccessor("meshSpace", &XRMesh::GetMeshSpace, nullptr),
                        InstanceAccessor("positions", &XRMesh::GetPositions, nullptr),
                        InstanceAccessor("indices", &XRMesh::GetIndices, nullptr),
                        InstanceAccessor("normals", &XRMesh::GetNormals, nullptr),
                        InstanceAccessor("lastChangedTime", &XRMesh::GetLastChangedTime, nullptr),
                        InstanceAccessor("parentSceneObject", &XRMesh::GetParentSceneObject, nullptr)
                    });

                env.Global().Set(JS_CLASS_NAME, func);
            }

            static Napi::Object New(const Napi::Env& env)
            {
                return env.Global().Get(JS_CLASS_NAME).As<Napi::Function>().New({});
            }

            XRMesh(const Napi::CallbackInfo& info)
                : Napi::ObjectWrap<XRMesh>{info}
            {
            }

            ~XRMesh()
            {
                m_jsPositions.Reset();
                m_jsIndices.Reset();
                m_jsNormals.Reset();
            }

            void SetLastUpdatedTime(uint32_t timestamp)
            {
                m_lastUpdatedTimestamp = timestamp;
            }

            void SetNativeMeshId(xr::System::Session::Frame::Mesh::Identifier meshID)
            {
                m_nativeMeshID = meshID;
            }

            void SetXRFrame(XRFrame* frame)
            {
                m_frame = frame;
            }

        private:
            xr::System::Session::Frame::Mesh& GetMesh();

            Napi::Value GetMeshSpace(const Napi::CallbackInfo& info)
            {
                Napi::Object napiTransform = XRRigidTransform::New(info);
                XRRigidTransform* rigidTransform = XRRigidTransform::Unwrap(napiTransform);

                // TODO: update to not use identity pose as needed
                rigidTransform->Update(xr::Pose{});

                Napi::Object napiSpace = XRReferenceSpace::New(info.Env(), napiTransform);
                return std::move(napiSpace);
            }

            Napi::Value GetPositions(const Napi::CallbackInfo& info)
            {
                // NOTE: WebXR reports positions as right-handed coordinates
                const auto& mesh = GetMesh();
                constexpr uint8_t VECTOR3_NUM_FLOATS = 3;
                bool updateValues = false;
                if (!m_jsPositions ||
                    m_numJsPositions != VECTOR3_NUM_FLOATS * mesh.Positions.size())
                {
                    m_numJsPositions = VECTOR3_NUM_FLOATS * mesh.Positions.size();
                    m_jsPositions.Reset();
                    m_jsPositions = Napi::Persistent(Napi::Float32Array::New(info.Env(), m_numJsPositions));
                    updateValues = true;
                }
                else if (m_lastPositionsUpdatedTimestamp != m_lastUpdatedTimestamp)
                {
                    m_lastPositionsUpdatedTimestamp = m_lastUpdatedTimestamp;
                    updateValues = true;
                }

                if (updateValues)
                {
                    for (size_t n = 0; n < mesh.Positions.size(); n++)
                    {
                        m_jsPositions.Value()[VECTOR3_NUM_FLOATS * n] = mesh.Positions.at(n).X;
                        m_jsPositions.Value()[VECTOR3_NUM_FLOATS * n + 1] = mesh.Positions.at(n).Y;
                        m_jsPositions.Value()[VECTOR3_NUM_FLOATS * n + 2] = mesh.Positions.at(n).Z;
                    }
                }

                return m_jsPositions.Value();
            }

            Napi::Value GetIndices(const Napi::CallbackInfo& info)
            {
                // NOTE: WebXR reports indices in a counterclockwise winding order
                assert(sizeof(xr::System::Session::Frame::Mesh::IndexType) == sizeof(uint32_t));
                const auto& mesh = GetMesh();
                if (!m_jsIndices ||
                    m_numJsIndices != mesh.Indices.size())
                {
                    m_numJsIndices = mesh.Indices.size();
                    m_jsIndices.Reset();
                    m_jsIndices = Napi::Persistent(Napi::Uint32Array::New(info.Env(), m_numJsIndices));
                    memcpy(m_jsIndices.Value().Data(), mesh.Indices.data(), mesh.Indices.size() * sizeof(xr::System::Session::Frame::Mesh::IndexType));
                    m_lastIndicesUpdatedTimestamp = m_lastUpdatedTimestamp;
                }
                else if (m_lastIndicesUpdatedTimestamp != m_lastUpdatedTimestamp)
                {
                    memcpy(m_jsIndices.Value().Data(), mesh.Indices.data(), mesh.Indices.size() * sizeof(xr::System::Session::Frame::Mesh::IndexType));
                    m_lastIndicesUpdatedTimestamp = m_lastUpdatedTimestamp;
                }

                return m_jsIndices.Value();
            }

            Napi::Value GetNormals(const Napi::CallbackInfo& info)
            {
                // NOTE: WebXR reports normals as right-handed vectors
                const auto& mesh = GetMesh();
                if (!mesh.HasNormals)
                {
                    return info.Env().Undefined();
                }

                constexpr uint8_t VECTOR3_NUM_FLOATS = 3;
                if (!m_jsNormals ||
                    m_numJsNormals != VECTOR3_NUM_FLOATS * mesh.Normals.size())
                {
                    m_numJsNormals = VECTOR3_NUM_FLOATS * mesh.Normals.size();
                    m_jsNormals.Reset();
                    m_jsNormals = Napi::Persistent(Napi::Float32Array::New(info.Env(), m_numJsNormals));
                    for (size_t n = 0; n < mesh.Normals.size(); n++)
                    {
                        m_jsNormals.Value()[VECTOR3_NUM_FLOATS * n] = mesh.Normals.at(n).X;
                        m_jsNormals.Value()[VECTOR3_NUM_FLOATS * n + 1] = mesh.Normals.at(n).Y;
                        m_jsNormals.Value()[VECTOR3_NUM_FLOATS * n + 2] = mesh.Normals.at(n).Z;
                    }
                    m_lastNormalsUpdatedTimestamp = m_lastUpdatedTimestamp;
                }
                else if (m_lastNormalsUpdatedTimestamp != m_lastUpdatedTimestamp)
                {
                    for (size_t n = 0; n < mesh.Normals.size(); n++)
                    {
                        m_jsNormals.Value()[VECTOR3_NUM_FLOATS * n] = mesh.Normals.at(n).X;
                        m_jsNormals.Value()[VECTOR3_NUM_FLOATS * n + 1] = mesh.Normals.at(n).Y;
                        m_jsNormals.Value()[VECTOR3_NUM_FLOATS * n + 2] = mesh.Normals.at(n).Z;
                    }
                    m_lastNormalsUpdatedTimestamp = m_lastUpdatedTimestamp;
                }

                return m_jsNormals.Value();
            }

            Napi::Value GetLastChangedTime(const Napi::CallbackInfo& info)
            {
                return Napi::Value::From(info.Env(), m_lastUpdatedTimestamp);
            }

            Napi::Value GetParentSceneObject(const Napi::CallbackInfo& info);

            // The last timestamp when this frame was updated (Pulled in from RequestAnimationFrame).
            uint32_t m_lastUpdatedTimestamp{ 0 };
            uint32_t m_lastPositionsUpdatedTimestamp{ 0 };
            uint32_t m_lastIndicesUpdatedTimestamp{ 0 };
            uint32_t m_lastNormalsUpdatedTimestamp{ 0 };

            size_t m_numJsPositions{ 0 };
            Napi::Reference<Napi::Float32Array> m_jsPositions{};
            size_t m_numJsIndices{ 0 };
            Napi::Reference<Napi::Uint32Array> m_jsIndices{};
            size_t m_numJsNormals{ 0 };
            Napi::Reference<Napi::Float32Array> m_jsNormals{};

            // The underlying native mesh.
            xr::System::Session::Frame::Mesh::Identifier m_nativeMeshID{};

            // Pointer to the XRFrame object.
            XRFrame* m_frame{};
        };

        class XRHand : public Napi::ObjectWrap<XRHand>
        {
            static constexpr auto JS_CLASS_NAME = "XRHand";

        public:
            static void Initialize(Napi::Env env)
            {
                Napi::HandleScope scope{env};

                std::vector<XRHand::PropertyDescriptor> initList{};
                initList.reserve(HAND_JOINT_NAMES.size() + 1);

                for (size_t idx = 0; idx < HAND_JOINT_NAMES.size(); idx++)
                {
                    initList.push_back(StaticValue(HAND_JOINT_NAMES[idx], Napi::Value::From(env, idx)));
                }

                initList.push_back(StaticAccessor("size", &XRHand::GetSize, nullptr));

                Napi::Function func = DefineClass(
                    env,
                    JS_CLASS_NAME,
                    initList
                    );

                env.Global().Set(JS_CLASS_NAME, func);
            }

            static Napi::Object New(const Napi::CallbackInfo& info)
            {
                return info.Env().Global().Get(JS_CLASS_NAME).As<Napi::Function>().New({});
            }

            XRHand(const Napi::CallbackInfo& info)
                : Napi::ObjectWrap<XRHand>{info}
            {
            }

        private:
            static Napi::Value GetSize(const Napi::CallbackInfo& info)
            {
                return Napi::Value::From(info.Env(), HAND_JOINT_NAMES.size());
            }
        };

        class XRFrame : public Napi::ObjectWrap<XRFrame>
        {
            static constexpr auto JS_CLASS_NAME = "XRFrame";

        public:
            static void Initialize(Napi::Env env)
            {
                Napi::HandleScope scope{env};

                Napi::Function func = DefineClass(
                    env,
                    JS_CLASS_NAME,
                    {
                        InstanceMethod("getViewerPose", &XRFrame::GetViewerPose),
                        InstanceMethod("getPose", &XRFrame::GetPose),
                        InstanceMethod("getHitTestResults", &XRFrame::GetHitTestResults),
                        InstanceMethod("createAnchor", &XRFrame::CreateAnchor),
                        InstanceMethod("getJointPose", &XRFrame::GetJointPose),
                        InstanceAccessor("trackedAnchors", &XRFrame::GetTrackedAnchors, nullptr),
                        InstanceAccessor("worldInformation", &XRFrame::GetWorldInformation, nullptr),
                        InstanceAccessor("featurePointCloud", &XRFrame::GetFeaturePointCloud, nullptr),
                    });

                env.Global().Set(JS_CLASS_NAME, func);
            }

            static Napi::Object New(const Napi::CallbackInfo& info)
            {
                return info.Env().Global().Get(JS_CLASS_NAME).As<Napi::Function>().New({});
            }

            XRFrame(const Napi::CallbackInfo& info)
                : Napi::ObjectWrap<XRFrame>{info}
                , m_jsXRViewerPose{Napi::Persistent(XRViewerPose::New(info))}
                , m_xrViewerPose{*XRViewerPose::Unwrap(m_jsXRViewerPose.Value())}
                , m_jsTransform{Napi::Persistent(XRRigidTransform::New(info))}
                , m_transform{*XRRigidTransform::Unwrap(m_jsTransform.Value())}
                , m_jsPose{Napi::Persistent(Napi::Object::New(info.Env()))}
                , m_jsJointPose{Napi::Persistent(Napi::Object::New(info.Env()))}
            {
                m_jsPose.Set("transform", m_jsTransform.Value());
                m_jsJointPose.Set("transform", m_jsTransform.Value());
            }

            void Update(const Napi::Env& env, const xr::System::Session::Frame& frame, uint32_t timestamp)
            {
                // Store off a pointer to the frame so that the viewer pose can be updated later. We cannot
                // update the viewer pose here because we don't yet know the desired reference space.
                m_frame = &frame;

                // Update anchor positions.
                UpdateAnchors();

                // Update scene objects.
                UpdateSceneObjects(env);

                // Update planes.
                UpdatePlanes(env, timestamp);

                // Update meshes.
                UpdateMeshes(env, timestamp);
            }

            Napi::Promise CreateNativeAnchor(const Napi::CallbackInfo& info, xr::Pose pose, xr::NativeTrackablePtr nativeTrackable)
            {
                // Create the native anchor.
                auto nativeAnchor = m_frame->CreateAnchor(pose, nativeTrackable);

                // Create the XRAnchor object, and initialize its members.
                auto napiAnchor = Napi::Persistent(XRAnchor::New(info));
                auto* xrAnchor = XRAnchor::Unwrap(napiAnchor.Value());
                xrAnchor->SetAnchor(nativeAnchor);

                // Add the anchor to the list of tracked anchors.
                m_trackedAnchors.emplace_back(std::move(napiAnchor));

                // Resolve the promise with the newly created anchor.
                auto deferred = Napi::Promise::Deferred::New(info.Env());
                deferred.Resolve(m_trackedAnchors.back().Value());
                return deferred.Promise();
            }

            xr::System::Session::Frame::Plane& GetPlaneFromID(xr::System::Session::Frame::Plane::Identifier planeID)
            {
                return m_frame->GetPlaneByID(planeID);
            }

            xr::System::Session::Frame::Mesh& GetMeshFromID(xr::System::Session::Frame::Mesh::Identifier meshID)
            {
                return m_frame->GetMeshByID(meshID);
            }

            Napi::Value GetJSSceneObjectFromID(const Napi::CallbackInfo& info, const xr::System::Session::Frame::SceneObject::Identifier objectID)
            {
                if (objectID == xr::System::Session::Frame::SceneObject::INVALID_ID)
                {
                    return info.Env().Undefined();
                }

                assert(m_sceneObjects.count(objectID) > 0);
                return m_sceneObjects.at(objectID).Value();
            }

        private:
            const xr::System::Session::Frame* m_frame{};
            Napi::ObjectReference m_jsXRViewerPose{};
            XRViewerPose& m_xrViewerPose;
            std::vector<Napi::ObjectReference> m_trackedAnchors{};
            std::unordered_map<xr::System::Session::Frame::Plane::Identifier, Napi::ObjectReference> m_trackedPlanes{};
            std::unordered_map<xr::System::Session::Frame::Mesh::Identifier, Napi::ObjectReference> m_trackedMeshes{};
            Napi::ObjectReference m_meshSet{};
            std::unordered_map<xr::System::Session::Frame::SceneObject::Identifier, Napi::ObjectReference> m_sceneObjects{};

            Napi::ObjectReference m_jsTransform{};
            XRRigidTransform& m_transform;
            Napi::ObjectReference m_jsPose{};
            Napi::ObjectReference m_jsJointPose{};

            bool m_hasBegunTracking{false};

            Napi::Value GetViewerPose(const Napi::CallbackInfo& info)
            {
                // To match the WebXR implementation we should return undefined here until we have gotten
                // initial tracking. After that point we can just continue returning the position
                // as it will be marked as estimated if tracking is lost.
                if (!m_hasBegunTracking && !m_frame->IsTracking)
                {
                    return info.Env().Undefined();
                }
                else
                {
                    // We've received initial tracking, update the flag
                    m_hasBegunTracking = true;
                }

                // TODO: Support reference spaces.
                // auto& space = *XRReferenceSpace::Unwrap(info[0].As<Napi::Object>());

                // Updating the reference space is currently not supported. Until it is, we assume the
                // reference space is unmoving at identity (which is usually true).
                m_xrViewerPose.Update(info, *m_frame);

                return m_jsXRViewerPose.Value();
            }

            Napi::Value GetPose(const Napi::CallbackInfo& info)
            {
                if (info[0].IsExternal())
                {
                    const auto& space = *info[0].As<Napi::External<xr::System::Session::Frame::Space>>().Data();
                    m_transform.Update(space, false);
                    return m_jsPose.Value();
                }
                else
                {
                    auto* xrSpace = XRReferenceSpace::Unwrap(info[0].As<Napi::Object>());
                    assert(xrSpace != nullptr);
                    Napi::Object napiPose = XRPose::New(info);
                    XRPose* pose = XRPose::Unwrap(napiPose);
                    pose->Update(xrSpace->GetTransform());
                    return std::move(napiPose);
                }
            }

            Napi::Value GetJointPose(const Napi::CallbackInfo& info)
            {
                assert(info[0].IsExternal());

                const auto& jointSpace = *info[0].As<Napi::External<xr::System::Session::Frame::JointSpace>>().Data();

                if (jointSpace.PoseTracked)
                {
                    m_transform.Update(jointSpace, false);
                    m_jsJointPose.Set("radius", jointSpace.PoseRadius);
                    return m_jsJointPose.Value();
                }
                else
                {
                    return info.Env().Undefined();
                }
            }

            Napi::Value GetHitTestResults(const Napi::CallbackInfo& info)
            {
                XRHitTestSource* hitTestSource = XRHitTestSource::Unwrap(info[0].As<Napi::Object>());
                XRRay* offsetRay = hitTestSource->OffsetRay();
                xr::Ray nativeRay{};
                if (offsetRay != nullptr)
                {
                    nativeRay = offsetRay->GetNativeRay();
                }
                else
                {
                    nativeRay = {{0, 0, 0}, {0, 0, -1}};
                }

                // Get the native results
                std::vector<xr::HitResult> nativeHitResults{};
                m_frame->GetHitTestResults(nativeHitResults, nativeRay, hitTestSource->GetEntityTypes());

                // Translate those results into a napi array.
                auto results = Napi::Array::New(info.Env(), nativeHitResults.size());
                uint32_t i{0};
                for (std::vector<xr::HitResult>::iterator it = nativeHitResults.begin(); it != nativeHitResults.end(); ++it)
                {
                    Napi::Object currentResult = XRHitTestResult::New(info);
                    XRHitTestResult* xrResult = XRHitTestResult::Unwrap(currentResult);
                    xrResult->SetHitResult(*it);
                    xrResult->SetXRFrame(this);

                    results[i++] = currentResult;
                }

                return std::move(results);
            }

            Napi::Value CreateAnchor(const Napi::CallbackInfo& info)
            {
                XRRigidTransform* transform = XRRigidTransform::Unwrap(info[0].As<Napi::Object>());
                return CreateNativeAnchor(info, transform->GetNativePose(), nullptr);
            }

            Napi::Value GetTrackedAnchors(const Napi::CallbackInfo& info)
            {
                // Create a JavaScript set to store all currently tracked anchors.
                Napi::Object anchorSet = info.Env().Global().Get("Set").As<Napi::Function>().New({});

                // Loop over the list of tracked anchors, and add them to the set.
                for (const Napi::ObjectReference& napiAnchorRef : m_trackedAnchors)
                {
                    anchorSet.Get("add").As<Napi::Function>().Call(anchorSet, {napiAnchorRef.Value()});
                }

                return std::move(anchorSet);
            }

            void UpdateAnchors()
            {
                // Loop over all anchors and update their state.
                std::vector<Napi::ObjectReference>::iterator anchorIter = m_trackedAnchors.begin();
                while (anchorIter != m_trackedAnchors.end())
                {
                    XRAnchor* xrAnchor = XRAnchor::Unwrap((*anchorIter).Value());
                    xr::Anchor& nativeAnchor = xrAnchor->GetNativeAnchor();

                    // Update the anchor if it has not been marked for deletion.
                    if (nativeAnchor.IsValid)
                    {
                        m_frame->UpdateAnchor(nativeAnchor);
                    }

                    // If the anchor has been marked for deletion, delete the anchor from the session
                    // and remove it from the list of tracked anchors.
                    if (!nativeAnchor.IsValid)
                    {
                        m_frame->DeleteAnchor(nativeAnchor);
                        anchorIter = m_trackedAnchors.erase(anchorIter);
                    }
                    else
                    {
                        ++anchorIter;
                    }
                }
            }

            Napi::Value GetWorldInformation(const Napi::CallbackInfo& info)
            {
                // Create a JavaScript object that stores all world information.
                Napi::Object worldInformationObj = Napi::Object::New(info.Env());

                // Create a set to contain all of the currently tracked planes.
                Napi::Object planeSet = info.Env().Global().Get("Set").As<Napi::Function>().New({});

                // Loop over the list of tracked planes, and add them to the set.
                for (const auto& [plane, planeNapiValue] : m_trackedPlanes)
                {
                    planeSet.Get("add").As<Napi::Function>().Call(planeSet, {planeNapiValue.Value()});
                }

                // Pass the world information object back to the caller.
                worldInformationObj.Set("detectedPlanes", planeSet);

                if (m_meshSet)
                {
                    worldInformationObj.Set("detectedMeshes", m_meshSet.Value());
                }

                return std::move(worldInformationObj);
            }

            Napi::Value GetFeaturePointCloud(const Napi::CallbackInfo& info)
            {
                // Get feature points from native.
                std::vector<xr::FeaturePoint>& pointCloud = m_frame->FeaturePointCloud;
                auto featurePointArray = Napi::Array::New(info.Env(), pointCloud.size() * 5);
                for (size_t i = 0; i < pointCloud.size(); i++)
                {
                    int pointIndex = (int) i * 5;
                    auto& featurePoint = pointCloud[i];
                    featurePointArray.Set(pointIndex, Napi::Value::From(info.Env(), featurePoint.X));
                    featurePointArray.Set(pointIndex + 1, Napi::Value::From(info.Env(), featurePoint.Y));
                    featurePointArray.Set(pointIndex + 2, Napi::Value::From(info.Env(), featurePoint.Z));
                    featurePointArray.Set(pointIndex + 3, Napi::Value::From(info.Env(), featurePoint.ConfidenceValue));
                    featurePointArray.Set(pointIndex + 4, Napi::Value::From(info.Env(), featurePoint.ID));
                }

                return std::move(featurePointArray);
            }

            void UpdateSceneObjects(const Napi::Env& env)
            {
                for (const auto& sceneObjectID : m_frame->UpdatedSceneObjects)
                {
                    if (m_sceneObjects.count(sceneObjectID) == 0)
                    {
                        m_sceneObjects[sceneObjectID] = Napi::Persistent(Napi::Object::New(env));
                    }

                    const auto& sceneObject = m_frame->GetSceneObjectByID(sceneObjectID);
                    m_sceneObjects.at(sceneObjectID).Value().Set("type", xr::SceneObjectTypeNames.at(sceneObject.Type));
                }

                for (const auto& removedObjectID : m_frame->RemovedSceneObjects)
                {
                    m_sceneObjects.erase(removedObjectID);
                }
            }

            void UpdatePlanes(const Napi::Env& env, uint32_t timestamp)
            {
                // First loop over the list of updated planes, check if they exist in our map if not create them otherwise update them.
                for (auto planeID : m_frame->UpdatedPlanes)
                {
                    XRPlane* xrPlane{};
                    auto trackedPlaneIterator = m_trackedPlanes.find(planeID);

                    // Plane does not yet exist create the JS object and insert it into the map.
                    if (trackedPlaneIterator == m_trackedPlanes.end())
                    {
                        auto napiPlane = Napi::Persistent(XRPlane::New(env));
                        xrPlane = XRPlane::Unwrap(napiPlane.Value());
                        xrPlane->SetNativePlaneId(planeID);
                        xrPlane->SetXRFrame(this);
                        m_trackedPlanes.insert({planeID, std::move(napiPlane)});
                    }
                    else
                    {
                        xrPlane = XRPlane::Unwrap(trackedPlaneIterator->second.Value());
                    }

                    xrPlane->SetLastUpdatedTime(timestamp);
                }

                // Next go over removed planes and remove them from our mapping.
                for (auto planeID : m_frame->RemovedPlanes)
                {
                    auto trackedPlaneIterator = m_trackedPlanes.find(planeID);
                    assert(trackedPlaneIterator != m_trackedPlanes.end());
                    m_trackedPlanes.erase(trackedPlaneIterator);
                }
            }

            void UpdateMeshes(const Napi::Env& env, uint32_t timestamp)
            {
                for (auto meshID : m_frame->UpdatedMeshes)
                {
                    XRMesh* xrMesh{};
                    auto trackedMeshIterator = m_trackedMeshes.find(meshID);

                    if (trackedMeshIterator == m_trackedMeshes.end())
                    {
                        auto napiMesh = Napi::Persistent(XRMesh::New(env));
                        xrMesh = XRMesh::Unwrap(napiMesh.Value());
                        xrMesh->SetNativeMeshId(meshID);
                        xrMesh->SetXRFrame(this);
                        m_trackedMeshes.insert({meshID, std::move(napiMesh)});
                    }
                    else
                    {
                        xrMesh = XRMesh::Unwrap(trackedMeshIterator->second.Value());
                    }

                    xrMesh->SetLastUpdatedTime(timestamp);
                }

                for (auto meshID : m_frame->RemovedMeshes)
                {
                    m_trackedMeshes.erase(meshID);
                }

                // Create a new mesh set every frame, detected meshes are assumed immutable
                m_meshSet = Napi::Persistent(env.Global().Get("Set").As<Napi::Function>().New({}));
                for (const auto& [meshID, meshNapiValue] : m_trackedMeshes)
                {
                    m_meshSet.Value().Get("add").As<Napi::Function>().Call(m_meshSet.Value(), { meshNapiValue.Value() });
                }
            }
        };

        // Creates an anchor from a hit result.
        Napi::Value XRHitTestResult::CreateAnchor(const Napi::CallbackInfo& info)
        {
            return m_frame->CreateNativeAnchor(info, m_hitResult.Pose, m_hitResult.NativeTrackable);
        }

        xr::System::Session::Frame::Plane& XRPlane::GetPlane()
        {
            return m_frame->GetPlaneFromID(m_nativePlaneID);
        }

        Napi::Value XRPlane::GetParentSceneObject(const Napi::CallbackInfo& info)
        {
            const auto& plane = GetPlane();
            return m_frame->GetJSSceneObjectFromID(info, plane.ParentSceneObjectID);
        }

        xr::System::Session::Frame::Mesh& XRMesh::GetMesh()
        {
            return m_frame->GetMeshFromID(m_nativeMeshID);
        }

        Napi::Value XRMesh::GetParentSceneObject(const Napi::CallbackInfo& info)
        {
            const auto& mesh = GetMesh();
            return m_frame->GetJSSceneObjectFromID(info, mesh.ParentSceneObjectID);
        }

        // Implementation of the XRSession interface: https://immersive-web.github.io/webxr/#xrsession-interface
        class XRSession : public Napi::ObjectWrap<XRSession>
        {
            static constexpr auto JS_CLASS_NAME = "XRSession";
            static constexpr auto JS_EVENT_NAME_END = "end";
            static constexpr auto JS_EVENT_NAME_INPUT_SOURCES_CHANGE = "inputsourceschange";
            static constexpr auto JS_SESSION_STATE_CALLBACK_NAME = "_sessionStateCallback";

        public:
            static void Initialize(Napi::Env env, std::function<void(bool)> sessionStateChangedCallback)
            {
                Napi::Function func = DefineClass(
                    env,
                    JS_CLASS_NAME,
                    {
                        InstanceAccessor("inputSources", &XRSession::GetInputSources, nullptr),
                        InstanceAccessor("nativeXrContext", &XRSession::GetNativeXrContext, nullptr),
                        InstanceAccessor("nativeXrContextType", &XRSession::GetNativeXrContextType, nullptr),
                        InstanceMethod("addEventListener", &XRSession::AddEventListener),
                        InstanceMethod("removeEventListener", &XRSession::RemoveEventListener),
                        InstanceMethod("requestReferenceSpace", &XRSession::RequestReferenceSpace),
                        InstanceMethod("updateRenderState", &XRSession::UpdateRenderState),
                        InstanceMethod("requestAnimationFrame", &XRSession::RequestAnimationFrame),
                        InstanceMethod("end", &XRSession::End),
                        InstanceMethod("requestHitTestSource", &XRSession::RequestHitTestSource),
                        InstanceMethod("updateWorldTrackingState", &XRSession::UpdateWorldTrackingState),
                        InstanceMethod("trySetFeaturePointCloudEnabled", &XRSession::TrySetFeaturePointCloudEnabled),
                        InstanceMethod("trySetPreferredPlaneDetectorOptions", &XRSession::TrySetPreferredPlaneDetectorOptions),
                        InstanceMethod("trySetMeshDetectorEnabled", &XRSession::TrySetMeshDetectorEnabled),
                        InstanceMethod("trySetPreferredMeshDetectorOptions", &XRSession::TrySetPreferredMeshDetectorOptions),
                    });

                Napi::Value callbackExternal = Napi::External<std::function<void(bool)>>::New(env, new std::function<void(bool)>(std::move(sessionStateChangedCallback)), [](Napi::Env, std::function<void(bool)>* callback) { delete callback; });
                func.Set(JS_SESSION_STATE_CALLBACK_NAME, callbackExternal);

                env.Global().Set(JS_CLASS_NAME, func);
            }

            static Napi::Promise CreateAsync(const Napi::CallbackInfo& info)
            {
                auto jsSession{Napi::Persistent(info.Env().Global().Get(JS_CLASS_NAME).As<Napi::Function>().New({info[0]}))};
                auto& session{*XRSession::Unwrap(jsSession.Value())};

                auto deferred{Napi::Promise::Deferred::New(info.Env())};
                session.m_xr->BeginSessionAsync()
                    .then(session.m_runtimeScheduler, arcana::cancellation::none(),
                        [deferred, jsSession{std::move(jsSession)}, env{info.Env()}](const arcana::expected<void, std::exception_ptr>& result) {
                            if (result.has_error())
                            {
                                deferred.Reject(Napi::Error::New(env, result.error()).Value());
                            }
                            else
                            {
                                deferred.Resolve(jsSession.Value());
                            }
                        });

                return deferred.Promise();
            }

            XRSession(const Napi::CallbackInfo& info)
                : Napi::ObjectWrap<XRSession>{info}
<<<<<<< HEAD
                , m_xr{info.Env(), *info.NewTarget().As<Napi::Function>().Get(JS_SESSION_STATE_CALLBACK_NAME).As<Napi::External<std::function<void(bool)>>>().Data()}
=======
                , m_runtimeScheduler{JsRuntime::GetFromJavaScript(info.Env())}
                , m_xr{std::make_shared<NativeXr>(info.Env(), m_runtimeScheduler)}
>>>>>>> 97c3a2ee
                , m_jsXRFrame{Napi::Persistent(XRFrame::New(info))}
                , m_xrFrame{*XRFrame::Unwrap(m_jsXRFrame.Value())}
                , m_jsInputSources{Napi::Persistent(Napi::Array::New(info.Env()))}
            {
                // Currently only immersive VR and immersive AR are supported.
                assert(info[0].As<Napi::String>().Utf8Value() == XRSessionType::IMMERSIVE_VR ||
                    info[0].As<Napi::String>().Utf8Value() == XRSessionType::IMMERSIVE_AR);
            }

            void InitializeXrLayer(Napi::Object layer)
            {
                // NOTE: We currently only support rendering to the entire frame. Because the following values
                // are only used in the context of each other, width and hight as used here don't need to have
                // anything to do with actual pixel widths. This behavior is permitted by the draft WebXR spec,
                // which states that the, "exact interpretation of the viewport values depends on the conventions
                // of the graphics API the viewport is associated with." Since Babylon.js is here doing the
                // the interpretation for our graphics API, we are able to provide Babylon.js with simple values
                // that will communicate the correct behavior. In theory, for partial texture rendering, the
                // only part of this that will need to be fixed is the viewport (the layer will need one for
                // each view, not just the one that currently exists).
                // Spec reference: https://immersive-web.github.io/webxr/#dom-xrviewport-width
                constexpr size_t WIDTH = 1;
                constexpr size_t HEIGHT = 1;

                auto env = layer.Env();
                auto viewport = Napi::Object::New(env);
                viewport.Set("x", Napi::Value::From(env, 0));
                viewport.Set("y", Napi::Value::From(env, 0));
                viewport.Set("width", Napi::Value::From(env, WIDTH));
                viewport.Set("height", Napi::Value::From(env, HEIGHT));
                layer.Set("viewport", viewport);

                layer.Set("framebufferWidth", Napi::Value::From(env, WIDTH));
                layer.Set("framebufferHeight", Napi::Value::From(env, HEIGHT));
            }

            Napi::Value GetRenderTargetForEye(const std::string& eye) const
            {
                return m_xr->GetRenderTargetForViewIndex(XREye::EyeToIndex(eye));
            }

            void SetRenderTextureFunctions(const Napi::Function& createFunction, const Napi::Function& destroyFunction)
            {
                return m_xr->SetRenderTextureFunctions(createFunction, destroyFunction);
            }

        private:
            JsRuntimeScheduler m_runtimeScheduler;
            std::shared_ptr<NativeXr> m_xr;
            Napi::ObjectReference m_jsXRFrame{};
            XRFrame& m_xrFrame;
            uint32_t m_timestamp{0};

            std::vector<std::pair<std::string, Napi::FunctionReference>> m_eventNamesAndCallbacks{};

            Napi::Reference<Napi::Array> m_jsInputSources{};
            std::map<xr::System::Session::Frame::InputSource::Identifier, Napi::ObjectReference> m_idToInputSource{};

            Napi::Value GetInputSources(const Napi::CallbackInfo& /*info*/)
            {
                return m_jsInputSources.Value();
            }

            void AddEventListener(const Napi::CallbackInfo& info)
            {
                m_eventNamesAndCallbacks.emplace_back(
                    info[0].As<Napi::String>().Utf8Value(),
                    Napi::Persistent(info[1].As<Napi::Function>()));
            }

            void RemoveEventListener(const Napi::CallbackInfo& info)
            {
                auto name = info[0].As<Napi::String>().Utf8Value();
                auto callback = info[1].As<Napi::Function>();
                m_eventNamesAndCallbacks.erase(std::remove_if(
                    m_eventNamesAndCallbacks.begin(),
                    m_eventNamesAndCallbacks.end(),
                    [&name, &callback](const std::pair<std::string, Napi::FunctionReference>& listener)
                {
                    return listener.first == name && listener.second.Value() == callback;
                }), m_eventNamesAndCallbacks.end());
            }

            Napi::Value RequestReferenceSpace(const Napi::CallbackInfo& info)
            {
                auto deferred = Napi::Promise::Deferred::New(info.Env());
                deferred.Resolve(XRReferenceSpace::New(info));
                return deferred.Promise();
            }

            Napi::Value UpdateRenderState(const Napi::CallbackInfo& info)
            {
                auto renderState = info[0].As<Napi::Object>();
                info.This().As<Napi::Object>().Set("renderState", renderState);

                float depthNear = renderState.Get("depthNear").As<Napi::Number>().FloatValue();
                float depthFar = renderState.Get("depthFar").As<Napi::Number>().FloatValue();
                m_xr->SetDepthsNarFar(depthNear, depthFar);

                auto deferred = Napi::Promise::Deferred::New(info.Env());
                deferred.Resolve(info.Env().Undefined());
                return deferred.Promise();
            }

            void ProcessInputSources(const xr::System::Session::Frame& frame, Napi::Env env)
            {
                // Figure out the new state.
                std::set<xr::System::Session::Frame::InputSource::Identifier> added{};
                std::set<xr::System::Session::Frame::InputSource::Identifier> current{};
                std::set<xr::System::Session::Frame::InputSource::Identifier> removed{};

                for (auto& inputSource : frame.InputSources)
                {
                    if (!inputSource.TrackedThisFrame)
                    {
                        continue;
                    }

                    current.insert(inputSource.ID);

                    auto inputSourceFound = m_idToInputSource.find(inputSource.ID);
                    if (inputSourceFound == m_idToInputSource.end())
                    {
                        // Create the new input source, which will have the correct spaces associated with it.
                        m_idToInputSource.insert({inputSource.ID, CreateXRInputSource(inputSource, env)});

                        //Now that input Source is created, create a gamepad object if enabled for the input source
                        inputSourceFound = m_idToInputSource.find(inputSource.ID);
                        if (inputSource.GamepadTrackedThisFrame)
                        {
                            auto inputSourceVal = inputSourceFound->second.Value();
                            CreateXRGamepadObject(inputSourceVal, inputSource);
                        }

                        added.insert(inputSource.ID);
                    }
                    else
                    {
                        // Ensure the correct spaces are associated with the existing input source.
                        auto inputSourceVal = inputSourceFound->second.Value();
                        SetXRInputSourceData(inputSourceVal, inputSource);

                        //inputSource already exists, find the corresponding gamepad object if enabled and set to correct values
                        if (inputSourceVal.Has("gamepad"))
                        {
                            auto gamepadObject = inputSourceVal.Get("gamepad").As<Napi::Object>();
                            SetXRGamepadObjectData(inputSourceVal, gamepadObject, inputSource);
                        }
                    }
                }
                for (const auto& [id, ref] : m_idToInputSource)
                {
                    if (current.find(id) == current.end())
                    {
                        // Do not update space association since said spaces no longer exist.
                        removed.insert(id);
                    }
                }

                // Only need to do more if there's been a change. Note that this block of code assumes
                // that ALL known input sources -- including ones added AND REMOVED this frame -- are
                // currently up-to-date and accessible though m_idToInputSource.
                if (added.size() > 0 || removed.size() > 0)
                {
                    // Update the input sources array.
                    auto jsCurrent = Napi::Array::New(env);
                    for (const auto id : current)
                    {
                        jsCurrent.Set(jsCurrent.Length(), m_idToInputSource[id].Value());
                    }
                    m_jsInputSources = Napi::Persistent(jsCurrent);

                    // Create and send the sources changed event.
                    Napi::Array jsAdded = Napi::Array::New(env);
                    for (const auto id : added)
                    {
                        jsAdded.Set(jsAdded.Length(), m_idToInputSource[id].Value());
                    }
                    Napi::Array jsRemoved = Napi::Array::New(env);
                    for (const auto id : removed)
                    {
                        jsRemoved.Set(jsRemoved.Length(), m_idToInputSource[id].Value());
                    }
                    auto sourcesChangeEvent = Napi::Object::New(env);
                    sourcesChangeEvent.Set("added", jsAdded);
                    sourcesChangeEvent.Set("removed", jsRemoved);
                    for (const auto& [name, callback] : m_eventNamesAndCallbacks)
                    {
                        if (name == JS_EVENT_NAME_INPUT_SOURCES_CHANGE)
                        {
                            callback.Call({sourcesChangeEvent});
                        }
                    }

                    // Finally, remove the removed.
                    for (const auto id : removed)
                    {
                        m_idToInputSource.erase(id);
                    }
                }
            }

            Napi::Value RequestAnimationFrame(const Napi::CallbackInfo& info)
            {
                Napi::Function callback{info[0].As<Napi::Function>()};

                m_xr->ScheduleFrame([this, callbackPtr{std::make_shared<Napi::FunctionReference>(Napi::Persistent(callback))}](const auto& frame) {
                    ProcessInputSources(frame, Env());

                    m_xrFrame.Update(Env(), frame, m_timestamp);

                    callbackPtr->Value().Call({Napi::Value::From(Env(), m_timestamp), m_jsXRFrame.Value()});
                });

                // The return value should be a request ID to allow for requesting cancellation, this is unused in Babylon.js currently.
                // For now just pass our "timestamp" as that uniquely identifies the frame.
                return Napi::Value::From(info.Env(), m_timestamp++);
            }

            void UpdateWorldTrackingState(const Napi::CallbackInfo& info)
            {
                auto optionsObj = info[0].As<Napi::Object>();
                if (optionsObj.Has("planeDetectionState"))
                {
                    bool planeDetectionEnabled = optionsObj.Get("planeDetectionState").As<Napi::Object>().Get("enabled").ToBoolean();
                    m_xr->SetPlaneDetectionEnabled(planeDetectionEnabled);
                }
            }

            Napi::Value TrySetFeaturePointCloudEnabled(const Napi::CallbackInfo& info)
            {
                bool featurePointCloudEnabled = info[0].ToBoolean();
                bool enabled = m_xr->TrySetFeaturePointCloudEnabled(featurePointCloudEnabled);

                return Napi::Value::From(info.Env(), enabled);
            }

            Napi::Value End(const Napi::CallbackInfo& info)
            {
                auto deferred{Napi::Promise::Deferred::New(info.Env())};
                m_xr->EndSessionAsync().then(m_runtimeScheduler, arcana::cancellation::none(),
                    [this, deferred](const arcana::expected<void, std::exception_ptr>& result) {
                        if (result.has_error())
                        {
                            deferred.Reject(Napi::Error::New(Env(), result.error()).Value());
                            return;
                        }

                        for (const auto& [name, callback] : m_eventNamesAndCallbacks)
                        {
                            if (name == JS_EVENT_NAME_END)
                            {
                                callback.Call({});
                            }
                        }


                        deferred.Resolve(Env().Undefined());
                    });

                return deferred.Promise();
            }

            Napi::Value RequestHitTestSource(const Napi::CallbackInfo& info)
            {
                auto deferred = Napi::Promise::Deferred::New(info.Env());
                deferred.Resolve(XRHitTestSource::New(info));
                return deferred.Promise();
            }

            Napi::Value TrySetPreferredPlaneDetectorOptions(const Napi::CallbackInfo& info)
            {
                if (info.Length() != 1 ||
                    !info[0].IsObject())
                {
                    throw std::exception(/*invalid arguments*/);
                }

                const auto options = CreateDetectorOptions(info[0].As<Napi::Object>());
                const auto result = m_xr->TrySetPreferredPlaneDetectorOptions(options);
                return Napi::Value::From(info.Env(), result);
            }

            Napi::Value TrySetMeshDetectorEnabled(const Napi::CallbackInfo& info)
            {
                if (info.Length() != 1 ||
                    !info[0].IsBoolean())
                {
                    throw std::exception(/*invalid arguments*/);
                }

                const auto enabled = info[0].As<Napi::Boolean>();
                const auto result = m_xr->TrySetMeshDetectorEnabled(enabled);
                return Napi::Value::From(info.Env(), result);
            }

            Napi::Value TrySetPreferredMeshDetectorOptions(const Napi::CallbackInfo& info)
            {
                if (info.Length() != 1 ||
                    !info[0].IsObject())
                {
                    throw std::exception(/*invalid arguments*/);
                }

                const auto options = CreateDetectorOptions(info[0].As<Napi::Object>());
                const auto result = m_xr->TrySetPreferredMeshDetectorOptions(options);
                return Napi::Value::From(info.Env(), result);
            }

            Napi::Value GetNativeXrContext(const Napi::CallbackInfo& info)
            {
                const auto nativeExtension = m_xr->GetNativeXrContext();
                if (nativeExtension)
                {
                    return Napi::Number::From(info.Env(), nativeExtension);
                }

                return info.Env().Undefined();
            }

            Napi::Value GetNativeXrContextType(const Napi::CallbackInfo& info)
            {
                const auto nativeExtensionType = m_xr->GetNativeXrContextType();
                if (!nativeExtensionType.empty())
                {
                    return Napi::String::From(info.Env(), nativeExtensionType);
                }

                return info.Env().Undefined();
            }
        };

        class NativeWebXRRenderTarget : public Napi::ObjectWrap<NativeWebXRRenderTarget>
        {
            static constexpr auto JS_CLASS_NAME = "NativeWebXRRenderTarget";

        public:
            static void Initialize(Napi::Env env)
            {
                Napi::HandleScope scope{env};

                Napi::Function func = DefineClass(
                    env,
                    JS_CLASS_NAME,
                    {
                        InstanceMethod("initializeXRLayerAsync", &NativeWebXRRenderTarget::InitializeXRLayerAsync),
                        InstanceMethod("dispose", &NativeWebXRRenderTarget::Dispose),
                    });

                env.Global().Set(JS_CLASS_NAME, func);
            }

            static Napi::Object New(const Napi::CallbackInfo& info)
            {
                return info.Env().Global().Get(JS_CLASS_NAME).As<Napi::Function>().New({info[0]});
            }

            NativeWebXRRenderTarget(const Napi::CallbackInfo& info)
                : Napi::ObjectWrap<NativeWebXRRenderTarget>{info}
                , m_jsEngineReference{Napi::Persistent(info[0].As<Napi::Object>())}
            {
            }

        private:
            // Lifetime control to prevent the cleanup of the NativeEngine while XR is still alive.
            Napi::ObjectReference m_jsEngineReference{};

            Napi::Value InitializeXRLayerAsync(const Napi::CallbackInfo& info)
            {
                auto& session = *XRSession::Unwrap(info[0].As<Napi::Object>());

                auto xrLayer = XRWebGLLayer::New(info);
                session.InitializeXrLayer(xrLayer);
                info.This().As<Napi::Object>().Set("xrLayer", xrLayer);

                auto deferred = Napi::Promise::Deferred::New(info.Env());
                deferred.Resolve(info.Env().Undefined());
                return deferred.Promise();
            }

            Napi::Value Dispose(const Napi::CallbackInfo& info)
            {
                return info.Env().Undefined();
            }
        };

        class NativeRenderTargetProvider : public Napi::ObjectWrap<NativeRenderTargetProvider>
        {
            static constexpr auto JS_CLASS_NAME = "NativeRenderTargetProvider";

        public:
            static void Initialize(Napi::Env env)
            {
                Napi::HandleScope scope{env};

                Napi::Function func = DefineClass(
                    env,
                    JS_CLASS_NAME,
                    {
                        InstanceMethod("getRenderTargetForEye", &NativeRenderTargetProvider::GetRenderTargetForEye),
                    });

                env.Global().Set(JS_CLASS_NAME, func);
            }

            static Napi::Object New(const Napi::CallbackInfo& info)
            {
                return info.Env().Global().Get(JS_CLASS_NAME).As<Napi::Function>().New({info[0], info[1], info[2]});
            }

            NativeRenderTargetProvider(const Napi::CallbackInfo& info)
                : Napi::ObjectWrap<NativeRenderTargetProvider>{info}
                , m_jsSession{Napi::Persistent(info[0].As<Napi::Object>())}
                , m_session{*XRSession::Unwrap(m_jsSession.Value())}
            {
                auto createRenderTexture{info[1].As<Napi::Function>()};
                auto destroyRenderTexture{info[2].As<Napi::Function>()};
                m_session.SetRenderTextureFunctions(createRenderTexture, destroyRenderTexture);
            }

        private:
            Napi::ObjectReference m_jsSession{};
            XRSession& m_session;

            Napi::Value GetRenderTargetForEye(const Napi::CallbackInfo& info)
            {
                const std::string eye{info[0].As<Napi::String>().Utf8Value()};
                return m_session.GetRenderTargetForEye(eye);
            }
        };

        // Implementation of the XR interface: https://immersive-web.github.io/webxr/#xr-interface
        class XR : public Napi::ObjectWrap<XR>
        {
            static constexpr auto JS_CLASS_NAME = "NativeXR";
            static constexpr auto JS_NAVIGATOR_NAME = "navigator";
            static constexpr auto JS_XR_NAME = "xr";
            static constexpr auto JS_NATIVE_NAME = "native";

        public:
            static void Initialize(Napi::Env env)
            {
                Napi::HandleScope scope{env};

                Napi::Function func = DefineClass(
                    env,
                    JS_CLASS_NAME,
                    {
                        InstanceMethod("isSessionSupported", &XR::IsSessionSupported),
                        InstanceMethod("requestSession", &XR::RequestSession),
                        InstanceMethod("getWebXRRenderTarget", &XR::GetWebXRRenderTarget),
                        InstanceMethod("getNativeRenderTargetProvider", &XR::GetNativeRenderTargetProvider),
                        InstanceValue(JS_NATIVE_NAME, Napi::Value::From(env, true)),
                    });

                Napi::Object global = env.Global();
                Napi::Object navigator;
                if (global.Has(JS_NAVIGATOR_NAME))
                {
                    navigator = global.Get(JS_NAVIGATOR_NAME).As<Napi::Object>();
                }
                else
                {
                    navigator = Napi::Object::New(env);
                    global.Set(JS_NAVIGATOR_NAME, navigator);
                }

                auto xr = func.New({});
                navigator.Set(JS_XR_NAME, xr);
            }

            XR(const Napi::CallbackInfo& info)
                : Napi::ObjectWrap<XR>{info}
                , m_runtimeScheduler{JsRuntime::GetFromJavaScript(info.Env())}
            {
            }

        private:
            JsRuntimeScheduler m_runtimeScheduler;

            Napi::Value IsSessionSupported(const Napi::CallbackInfo& info)
            {
                std::string sessionTypeString = info[0].As<Napi::String>().Utf8Value();
                xr::SessionType sessionType{xr::SessionType::INVALID};

                if (sessionTypeString == XRSessionType::IMMERSIVE_VR)
                {
                    sessionType = xr::SessionType::IMMERSIVE_VR;
                }
                else if (sessionTypeString == XRSessionType::IMMERSIVE_AR)
                {
                    sessionType = xr::SessionType::IMMERSIVE_AR;
                }
                else if (sessionTypeString == XRSessionType::INLINE)
                {
                    sessionType = xr::SessionType::INLINE;
                }

                auto deferred = Napi::Promise::Deferred::New(info.Env());

                // Fire off the IsSessionSupported task.
                xr::System::IsSessionSupportedAsync(sessionType)
                    .then(m_runtimeScheduler,
                        arcana::cancellation::none(),
                        [deferred, env = info.Env()](bool result) {
                            deferred.Resolve(Napi::Boolean::New(env, result));
                        });

                return deferred.Promise();
            }

            Napi::Value RequestSession(const Napi::CallbackInfo& info)
            {
                return XRSession::CreateAsync(info);
            }

            Napi::Value GetWebXRRenderTarget(const Napi::CallbackInfo& info)
            {
                return NativeWebXRRenderTarget::New(info);
            }

            Napi::Value GetNativeRenderTargetProvider(const Napi::CallbackInfo& info)
            {
                return NativeRenderTargetProvider::New(info);
            }
        };
    }

    namespace Plugins::NativeXr
    {
        void Initialize(Napi::Env env, Configuration config)
        {
            PointerEvent::Initialize(env);

            XRWebGLLayer::Initialize(env);
            XRRigidTransform::Initialize(env);
            XRView::Initialize(env);
            XRViewerPose::Initialize(env);
            XRPose::Initialize(env);
            XRReferenceSpace::Initialize(env);
            XRFrame::Initialize(env);
            XRHand::Initialize(env);
            XRPlane::Initialize(env);
            XRMesh::Initialize(env);
            XRAnchor::Initialize(env);
            XRHitTestSource::Initialize(env);
            XRHitTestResult::Initialize(env);
            XRRay::Initialize(env);
            XRSession::Initialize(env, std::move(config.SessionStateChangedCallback));
            NativeWebXRRenderTarget::Initialize(env);
            NativeRenderTargetProvider::Initialize(env);
            XR::Initialize(env);
        }
    }
}<|MERGE_RESOLUTION|>--- conflicted
+++ resolved
@@ -304,12 +304,7 @@
     class NativeXr : public std::enable_shared_from_this<NativeXr>
     {
     public:
-<<<<<<< HEAD
-        NativeXr(Napi::Env, const std::function<void(bool)>& sessionStateChangedCallback);
-        ~NativeXr();
-=======
-        NativeXr(Napi::Env, JsRuntimeScheduler& runtimeScheduler);
->>>>>>> 97c3a2ee
+        NativeXr(Napi::Env, JsRuntimeScheduler& runtimeScheduler, const std::function<void(bool)>& sessionStateChangedCallback);
 
         arcana::task<void, std::exception_ptr> BeginSessionAsync();
         arcana::task<void, std::exception_ptr> EndSessionAsync();
@@ -387,14 +382,10 @@
         std::shared_ptr<xr::System::Session> m_session{};
         std::unique_ptr<xr::System::Session::Frame> m_frame{};
         arcana::cancellation_source m_cancellationSource{};
-<<<<<<< HEAD
-        bool m_isFrameScheduled{false};
-        const std::function<void(bool)>& m_sessionStateChangedCallback{};
-=======
         bool m_frameScheduled{false};
         std::vector<std::function<void(const xr::System::Session::Frame&)>> m_scheduleFrameCallbacks{};
         arcana::task<void, std::exception_ptr> m_frameTask{};
->>>>>>> 97c3a2ee
+        const std::function<void(bool)>& m_sessionStateChangedCallback{};
 
         void BeginFrame();
         void BeginUpdate();
@@ -402,16 +393,11 @@
         void EndFrame();
     };
 
-<<<<<<< HEAD
-    NativeXr::NativeXr(Napi::Env env, const std::function<void(bool)>& sessionStateChangedCallback)
-        : m_graphicsImpl{Graphics::Impl::GetFromJavaScript(env)}
-        , m_sessionStateChangedCallback{sessionStateChangedCallback}
-=======
-    NativeXr::NativeXr(Napi::Env env, JsRuntimeScheduler& runtimeScheduler)
+    NativeXr::NativeXr(Napi::Env env, JsRuntimeScheduler& runtimeScheduler, const std::function<void(bool)>& sessionStateChangedCallback)
         : m_env{env}
         , m_runtimeScheduler{runtimeScheduler}
-        , m_graphicsImpl{Graphics::Impl::GetFromJavaScript(m_env)}
->>>>>>> 97c3a2ee
+        , m_graphicsImpl{Graphics::Impl::GetFromJavaScript(env)}
+        , m_sessionStateChangedCallback{sessionStateChangedCallback}
     {
     }
 
@@ -433,6 +419,11 @@
                 return xr::System::Session::CreateAsync(m_system, bgfx::getInternalData()->context, std::move(getWindow))
                     .then(m_graphicsImpl.AfterRenderScheduler(), arcana::cancellation::none(), [this, thisRef{shared_from_this()}](std::shared_ptr<xr::System::Session> session) {
                         m_session = std::move(session);
+
+                        if (m_sessionStateChangedCallback)
+                        {
+                            m_sessionStateChangedCallback(true);
+                        }
                     });
             });
     }
@@ -460,19 +451,12 @@
                 m_frame.reset();
             } while (!shouldEndSession);
 
-<<<<<<< HEAD
-        if (m_sessionStateChangedCallback)
-        {
-            m_sessionStateChangedCallback(true);
-        }
-
-        return m_graphicsImpl.GetAfterRenderTask().then(arcana::inline_scheduler, arcana::cancellation::none(), [this, getWindow = std::bind(&Graphics::Impl::GetNativeWindow, &m_graphicsImpl)]() {
-            return xr::System::Session::CreateAsync(m_system, bgfx::getInternalData()->context, std::move(getWindow)).then(arcana::inline_scheduler, m_cancellationSource, [this](std::shared_ptr<xr::System::Session> session) {
-                m_session = std::move(session);
-            });
-=======
             m_session.reset();
->>>>>>> 97c3a2ee
+
+            if (m_sessionStateChangedCallback)
+            {
+                m_sessionStateChangedCallback(false);
+            }
         });
     }
 
@@ -497,15 +481,6 @@
 
                 BeginUpdate();
 
-<<<<<<< HEAD
-        m_texturesToFrameBuffers.clear();
-        m_session.reset();
-
-        if (m_sessionStateChangedCallback)
-        {
-            m_sessionStateChangedCallback(false);
-        }
-=======
                 auto callbacks{std::move(m_scheduleFrameCallbacks)};
                 for (auto& callback : callbacks)
                 {
@@ -522,7 +497,6 @@
                 EndFrame();
             });
         });
->>>>>>> 97c3a2ee
     }
 
     void NativeXr::BeginFrame()
@@ -2347,12 +2321,8 @@
 
             XRSession(const Napi::CallbackInfo& info)
                 : Napi::ObjectWrap<XRSession>{info}
-<<<<<<< HEAD
-                , m_xr{info.Env(), *info.NewTarget().As<Napi::Function>().Get(JS_SESSION_STATE_CALLBACK_NAME).As<Napi::External<std::function<void(bool)>>>().Data()}
-=======
                 , m_runtimeScheduler{JsRuntime::GetFromJavaScript(info.Env())}
-                , m_xr{std::make_shared<NativeXr>(info.Env(), m_runtimeScheduler)}
->>>>>>> 97c3a2ee
+                , m_xr{std::make_shared<NativeXr>(info.Env(), m_runtimeScheduler, *info.NewTarget().As<Napi::Function>().Get(JS_SESSION_STATE_CALLBACK_NAME).As<Napi::External<std::function<void(bool)>>>().Data())}
                 , m_jsXRFrame{Napi::Persistent(XRFrame::New(info))}
                 , m_xrFrame{*XRFrame::Unwrap(m_jsXRFrame.Value())}
                 , m_jsInputSources{Napi::Persistent(Napi::Array::New(info.Env()))}
