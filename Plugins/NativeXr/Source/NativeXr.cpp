--- conflicted
+++ resolved
@@ -203,7 +203,6 @@
         return Napi::Persistent(jsInputSource);
     }
 
-<<<<<<< HEAD
     xr::DetectionBoundary CreateDetectionBoundary(const Napi::Object& object)
     {
         xr::DetectionBoundary detectionBoundary{};
@@ -281,13 +280,13 @@
         }
 
         return options;
-=======
+    }
+    
     void CreateXRGamepadObject(Napi::Object& jsInputSource, xr::System::Session::Frame::InputSource& inputSource)
     {
         auto env = jsInputSource.Env();
         auto jsGamepadObject = Napi::Object::New(env);
         SetXRGamepadObjectData(jsInputSource, jsGamepadObject, inputSource);
->>>>>>> bf18e85c
     }
 }
 
