--- conflicted
+++ resolved
@@ -585,12 +585,7 @@
             m_sessionState->FrameTask = arcana::make_task(m_sessionState->Update.Scheduler(), m_sessionState->CancellationSource, [this, thisRef{shared_from_this()}] {
                 BeginFrame();
 
-<<<<<<< HEAD
-                return arcana::make_task(m_runtimeScheduler.Get(), m_sessionState->CancellationSource, [this, updateToken{m_sessionState->Update.GetUpdateToken()}, thisRef{shared_from_this()}]()
-                {
-=======
-                return arcana::make_task(m_runtimeScheduler, m_sessionState->CancellationSource, [this, updateToken{m_sessionState->Update.GetUpdateToken()}, thisRef{shared_from_this()}]() {
->>>>>>> 92376706
+                return arcana::make_task(m_runtimeScheduler.Get(), m_sessionState->CancellationSource, [this, updateToken = m_sessionState->Update.GetUpdateToken(), thisRef = shared_from_this()]() {
                     m_sessionState->FrameScheduled = false;
 
                     BeginUpdate();
@@ -700,7 +695,6 @@
                     arcana::make_task(m_sessionState->GraphicsContext.AfterRenderScheduler(), arcana::cancellation::none(), [colorTexture, depthTexture, &viewConfig]() {
                         bgfx::overrideInternal(colorTexture, reinterpret_cast<uintptr_t>(viewConfig.ColorTexturePointer));
                         bgfx::overrideInternal(depthTexture, reinterpret_cast<uintptr_t>(viewConfig.DepthTexturePointer));
-<<<<<<< HEAD
                     }).then(m_runtimeScheduler.Get(), m_sessionState->CancellationSource, [this, thisRef{shared_from_this()}, colorTexture, depthTexture, requiresAppClear, &viewConfig]() {
                         const auto eyeCount = std::max(static_cast<uint16_t>(1), static_cast<uint16_t>(viewConfig.ViewTextureSize.Depth));
                         // TODO (rgerd): Remove old framebuffers from resource table?
@@ -710,7 +704,7 @@
                             std::array<bgfx::Attachment, 2> attachments{};
                             attachments[0].init(colorTexture, bgfx::Access::Write, eyeIdx);
                             attachments[1].init(depthTexture, bgfx::Access::Write, eyeIdx);
-                            
+
                             auto frameBufferHandle = bgfx::createFrameBuffer(static_cast<uint8_t>(attachments.size()), attachments.data(), false);
 
                             const auto frameBufferPtr = new Graphics::FrameBuffer(
@@ -726,7 +720,7 @@
 
                             // WebXR, at least in its current implementation, specifies an implicit default clear to black.
                             // https://immersive-web.github.io/webxr/#xrwebgllayer-interface
-                            frameBuffer.Clear(*m_sessionState->Update.GetUpdateToken().GetEncoder(), BGFX_CLEAR_COLOR | BGFX_CLEAR_DEPTH | BGFX_CLEAR_STENCIL, 0, 1.0f, 0); 
+                            frameBuffer.Clear(*m_sessionState->Update.GetUpdateToken().GetEncoder(), BGFX_CLEAR_COLOR | BGFX_CLEAR_DEPTH | BGFX_CLEAR_STENCIL, 0, 1.0f, 0);
 
                             viewConfig.FrameBuffers[eyeIdx] = frameBufferPtr;
 
@@ -743,50 +737,6 @@
                         }
                         viewConfig.Initialized = true;
                     }).then(arcana::inline_scheduler, m_sessionState->CancellationSource, [env{m_env}](const arcana::expected<void, std::exception_ptr>& result) {
-=======
-                    }).then(m_runtimeScheduler, m_sessionState->CancellationSource, [this, thisRef{shared_from_this()}, colorTexture, depthTexture, requiresAppClear, &viewConfig]() {
-                          const auto eyeCount = std::max(static_cast<uint16_t>(1), static_cast<uint16_t>(viewConfig.ViewTextureSize.Depth));
-                          // TODO (rgerd): Remove old framebuffers from resource table?
-                          viewConfig.FrameBuffers.resize(eyeCount);
-                          for (uint16_t eyeIdx = 0; eyeIdx < eyeCount; eyeIdx++)
-                          {
-                              std::array<bgfx::Attachment, 2> attachments{};
-                              attachments[0].init(colorTexture, bgfx::Access::Write, eyeIdx);
-                              attachments[1].init(depthTexture, bgfx::Access::Write, eyeIdx);
-
-                              auto frameBufferHandle = bgfx::createFrameBuffer(static_cast<uint8_t>(attachments.size()), attachments.data(), false);
-
-                              const auto frameBufferPtr = new Graphics::FrameBuffer(
-                                  m_sessionState->GraphicsContext,
-                                  frameBufferHandle,
-                                  static_cast<uint16_t>(viewConfig.ViewTextureSize.Width),
-                                  static_cast<uint16_t>(viewConfig.ViewTextureSize.Height),
-                                  true,
-                                  true,
-                                  true);
-
-                              auto& frameBuffer = *frameBufferPtr;
-
-                              // WebXR, at least in its current implementation, specifies an implicit default clear to black.
-                              // https://immersive-web.github.io/webxr/#xrwebgllayer-interface
-                              frameBuffer.Clear(*m_sessionState->Update.GetUpdateToken().GetEncoder(), BGFX_CLEAR_COLOR | BGFX_CLEAR_DEPTH | BGFX_CLEAR_STENCIL, 0, 1.0f, 0);
-
-                              viewConfig.FrameBuffers[eyeIdx] = frameBufferPtr;
-
-                              auto jsWidth{Napi::Value::From(m_env, viewConfig.ViewTextureSize.Width)};
-                              auto jsHeight{Napi::Value::From(m_env, viewConfig.ViewTextureSize.Height)};
-                              auto jsFrameBuffer{Napi::Pointer<Graphics::FrameBuffer>::Create(m_env, frameBufferPtr, Napi::NapiPointerDeleter(frameBufferPtr))};
-                              viewConfig.JsTextures[frameBufferPtr] = Napi::Persistent(m_sessionState->CreateRenderTexture.Call({jsWidth, jsHeight, jsFrameBuffer}).As<Napi::Object>());
-                              // OpenXR doesn't pre-clear textures, and so we need to make sure the render target gets cleared before rendering the scene.
-                              // ARCore and ARKit effectively pre-clear by pre-compositing the camera feed.
-                              if (requiresAppClear)
-                              {
-                                  viewConfig.JsTextures[frameBufferPtr].Set("skipInitialClear", false);
-                              }
-                          }
-                          viewConfig.Initialized = true;
-                      }).then(arcana::inline_scheduler, m_sessionState->CancellationSource, [env{m_env}](const arcana::expected<void, std::exception_ptr>& result) {
->>>>>>> 92376706
                         if (result.has_error())
                         {
                             Napi::Error::New(env, result.error()).ThrowAsJavaScriptException();
