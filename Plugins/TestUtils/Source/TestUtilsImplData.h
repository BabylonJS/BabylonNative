#pragma once
#include <Babylon/Graphics.h>
#include "TestUtils.h"

namespace Babylon::Plugins::Internal
{
    class TestUtils::ImplData final : public std::enable_shared_from_this<TestUtils::ImplData>
    {
    public:
<<<<<<< HEAD
        TestUtils::ImplData(WindowType nativeWindowPtr)
=======
        ImplData(WindowType nativeWindowPtr)
>>>>>>> 9cfaab89
            : m_nativeWindowPtr{nativeWindowPtr}
        {
        }

        WindowType m_nativeWindowPtr{};
    };

} // namespace<|MERGE_RESOLUTION|>--- conflicted
+++ resolved
@@ -7,11 +7,7 @@
     class TestUtils::ImplData final : public std::enable_shared_from_this<TestUtils::ImplData>
     {
     public:
-<<<<<<< HEAD
-        TestUtils::ImplData(WindowType nativeWindowPtr)
-=======
         ImplData(WindowType nativeWindowPtr)
->>>>>>> 9cfaab89
             : m_nativeWindowPtr{nativeWindowPtr}
         {
         }
