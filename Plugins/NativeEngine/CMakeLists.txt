--- conflicted
+++ resolved
@@ -12,12 +12,9 @@
 
 set(SOURCES
     "Include/Babylon/Plugins/NativeEngine.h"
-<<<<<<< HEAD
-    "Source/NativeDataStream.h"
-=======
     "Source/IndexBuffer.cpp"
     "Source/IndexBuffer.h"
->>>>>>> 65c21c86
+    "Source/NativeDataStream.h"
     "Source/NativeEngineAPI.cpp"
     "Source/NativeEngine.cpp"
     "Source/NativeEngine.h"
@@ -33,8 +30,7 @@
     "Source/VertexArray.cpp"
     "Source/VertexArray.h"
     "Source/VertexBuffer.cpp"
-    "Source/VertexBuffer.h"
-    )
+    "Source/VertexBuffer.h")
 
 add_library(NativeEngine ${SOURCES})
 
