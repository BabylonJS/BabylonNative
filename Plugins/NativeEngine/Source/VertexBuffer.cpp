--- conflicted
+++ resolved
@@ -80,11 +80,7 @@
         }
     }
 
-<<<<<<< HEAD
-    void VertexBuffer::CreateHandle()
-=======
-    void VertexBuffer::Create(const bgfx::VertexLayout& layout)
->>>>>>> bf7e6f9d
+    void VertexBuffer::CreateHandle(const bgfx::VertexLayout& layout)
     {
         if (bgfx::isValid(m_handle))
         {
