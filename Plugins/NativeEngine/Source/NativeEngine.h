#pragma once

#include "NativeDataStream.h"
#include "PerFrameValue.h"
#include "ShaderCompiler.h"
#include "VertexArray.h"

#include <Babylon/JsRuntime.h>
#include <Babylon/JsRuntimeScheduler.h>

#include <Babylon/Graphics/DeviceContext.h>
#include <Babylon/Graphics/BgfxCallback.h>
#include <Babylon/Graphics/FrameBuffer.h>
#include <Babylon/Graphics/DeviceContext.h>

#include <napi/napi.h>

#include <bgfx/bgfx.h>
#include <bgfx/platform.h>
#include <bimg/bimg.h>
#include <bx/allocator.h>

#include <gsl/gsl>

#include <arcana/threading/cancellation.h>
#include <unordered_map>

namespace Babylon
{
    struct UniformInfo final
    {
        UniformInfo(uint8_t stage, bgfx::UniformHandle handle, size_t maxElementLength)
            : Stage{stage}
            , Handle{handle}
            , MaxElementLength{maxElementLength}
        {
        }

        uint8_t Stage{};
        bgfx::UniformHandle Handle{bgfx::kInvalidHandle};
        size_t MaxElementLength{};
    };

    struct ProgramData final
    {
        ProgramData(Graphics::DeviceContext& deviceContext) 
           : DeviceID {deviceContext.GetDeviceId()}
           , DeviceContext{deviceContext}

        {

        }

        ProgramData(const ProgramData&) = delete;
        ProgramData& operator=(const ProgramData&) = delete;

        ProgramData(ProgramData&& other) noexcept
            : Handle{other.Handle}
            , Uniforms{std::move(other.Uniforms)}
            , UniformNameToIndex{std::move(other.UniformNameToIndex)}
            , UniformInfos{std::move(other.UniformInfos)}
            , VertexAttributeLocations{std::move(other.VertexAttributeLocations)}
            , DeviceID{other.DeviceID}
            , DeviceContext{other.DeviceContext}
        {
            other.Handle = BGFX_INVALID_HANDLE;
        }

        ProgramData& operator=(ProgramData&& other) noexcept
        {
            Handle = std::move(other.Handle);
            other.Handle = BGFX_INVALID_HANDLE;
            Uniforms = std::move(other.Uniforms);
            UniformNameToIndex = std::move(other.UniformNameToIndex);
            UniformInfos = std::move(other.UniformInfos);
            VertexAttributeLocations = std::move(other.VertexAttributeLocations);
            return *this;
        }

        ~ProgramData()
        {
            Dispose();
        }

        void Dispose()
        {
            if (bgfx::isValid(Handle) && DeviceID == DeviceContext.GetDeviceId())
            {
                bgfx::destroy(Handle);
                Handle = BGFX_INVALID_HANDLE;
            }
        }

        bgfx::ProgramHandle Handle{bgfx::kInvalidHandle};

        struct UniformValue
        {
            std::vector<float> Data{};
            uint16_t ElementLength{};
        };

        std::unordered_map<uint16_t, UniformValue> Uniforms{};
        std::unordered_map<std::string, uint16_t> UniformNameToIndex{};
        std::unordered_map<uint16_t, UniformInfo> UniformInfos{};
        std::unordered_map<std::string, uint32_t> VertexAttributeLocations{};
        uintptr_t DeviceID;
        Graphics::DeviceContext& DeviceContext;

        void SetUniform(bgfx::UniformHandle handle, gsl::span<const float> data, size_t elementLength = 1)
        {
            UniformValue& value = Uniforms[handle.idx];

            const auto itUniformInfo{UniformInfos.find(handle.idx)};

            if (itUniformInfo != UniformInfos.end())
            {
                elementLength = std::min(itUniformInfo->second.MaxElementLength, elementLength);
            }

            value.Data.assign(data.begin(), data.end());
            value.ElementLength = static_cast<uint16_t>(elementLength);
        }
    };

    class NativeEngine final : public Napi::ObjectWrap<NativeEngine>
    {
        static constexpr auto JS_CLASS_NAME = "_NativeEngine";
        static constexpr auto JS_CONSTRUCTOR_NAME = "Engine";

    public:
        NativeEngine(const Napi::CallbackInfo& info);
        NativeEngine(const Napi::CallbackInfo& info, JsRuntime& runtime);
        ~NativeEngine();

        static void Initialize(Napi::Env env);

    private:
        void Dispose();

        void Dispose(const Napi::CallbackInfo& info);
        void RequestAnimationFrame(const Napi::CallbackInfo& info);
        Napi::Value CreateVertexArray(const Napi::CallbackInfo& info);
        void DeleteVertexArray(NativeDataStream::Reader& data);
        void BindVertexArray(NativeDataStream::Reader& data);
        Napi::Value CreateIndexBuffer(const Napi::CallbackInfo& info);
        void DeleteIndexBuffer(NativeDataStream::Reader& data);
        void RecordIndexBuffer(const Napi::CallbackInfo& info);
        void UpdateDynamicIndexBuffer(const Napi::CallbackInfo& info);
        Napi::Value CreateVertexBuffer(const Napi::CallbackInfo& info);
        void DeleteVertexBuffer(NativeDataStream::Reader& data);
        void RecordVertexBuffer(const Napi::CallbackInfo& info);
        void UpdateDynamicVertexBuffer(const Napi::CallbackInfo& info);
        std::unique_ptr<ProgramData> CreateProgramInternal(const std::string vertexSource, const std::string fragmentSource);
        Napi::Value CreateProgram(const Napi::CallbackInfo& info);
        Napi::Value CreateProgramAsync(const Napi::CallbackInfo& info);
        Napi::Value GetUniforms(const Napi::CallbackInfo& info);
        Napi::Value GetAttributes(const Napi::CallbackInfo& info);
        void SetProgram(NativeDataStream::Reader& data);
        void DeleteProgram(NativeDataStream::Reader& data);
        void SetState(NativeDataStream::Reader& data);
        void SetZOffset(NativeDataStream::Reader& data);
        void SetZOffsetUnits(NativeDataStream::Reader& data);
        void SetDepthTest(NativeDataStream::Reader& data);
        void SetDepthWrite(NativeDataStream::Reader& data);
        void SetColorWrite(NativeDataStream::Reader& data);
        void SetBlendMode(NativeDataStream::Reader& data);
        void SetMatrix(NativeDataStream::Reader& data);
        void SetInt(NativeDataStream::Reader& data);
        void SetIntArray(NativeDataStream::Reader& data);
        void SetIntArray2(NativeDataStream::Reader& data);
        void SetIntArray3(NativeDataStream::Reader& data);
        void SetIntArray4(NativeDataStream::Reader& data);
        void SetFloatArray(NativeDataStream::Reader& data);
        void SetFloatArray2(NativeDataStream::Reader& data);
        void SetFloatArray3(NativeDataStream::Reader& data);
        void SetFloatArray4(NativeDataStream::Reader& data);
        void SetMatrices(NativeDataStream::Reader& data);
        void SetMatrix3x3(NativeDataStream::Reader& data);
        void SetMatrix2x2(NativeDataStream::Reader& data);
        void SetFloat(NativeDataStream::Reader& data);
        void SetFloat2(NativeDataStream::Reader& data);
        void SetFloat3(NativeDataStream::Reader& data);
        void SetFloat4(NativeDataStream::Reader& data);
        Napi::Value CreateTexture(const Napi::CallbackInfo& info);
        void InitializeTexture(const Napi::CallbackInfo& info);
        void LoadTexture(const Napi::CallbackInfo& info);
        void CopyTexture(const Napi::CallbackInfo& info);
        void LoadRawTexture(const Napi::CallbackInfo& info);
        void LoadRawTexture2DArray(const Napi::CallbackInfo& info);
        void LoadCubeTexture(const Napi::CallbackInfo& info);
        void LoadCubeTextureWithMips(const Napi::CallbackInfo& info);
        Napi::Value GetTextureWidth(const Napi::CallbackInfo& info);
        Napi::Value GetTextureHeight(const Napi::CallbackInfo& info);
        void SetTextureSampling(NativeDataStream::Reader& data);
        void SetTextureWrapMode(NativeDataStream::Reader& data);
        void SetTextureAnisotropicLevel(NativeDataStream::Reader& data);
        void SetTexture(NativeDataStream::Reader& data);
        void DeleteTexture(const Napi::CallbackInfo& info);
        Napi::Value ReadTexture(const Napi::CallbackInfo& info);
        Napi::Value CreateFrameBuffer(const Napi::CallbackInfo& info);
        void DeleteFrameBuffer(NativeDataStream::Reader& data);
        void BindFrameBuffer(NativeDataStream::Reader& data);
        void UnbindFrameBuffer(NativeDataStream::Reader& data);
        void DrawIndexed(NativeDataStream::Reader& data);
        void DrawIndexedInstanced(NativeDataStream::Reader& data);
        void Draw(NativeDataStream::Reader& data);
        void DrawInstanced(NativeDataStream::Reader& data);
        void Clear(NativeDataStream::Reader& data);
        Napi::Value GetRenderWidth(const Napi::CallbackInfo& info);
        Napi::Value GetRenderHeight(const Napi::CallbackInfo& info);
        Napi::Value GetHardwareScalingLevel(const Napi::CallbackInfo& info);
        void SetHardwareScalingLevel(const Napi::CallbackInfo& info);
        Napi::Value CreateImageBitmap(const Napi::CallbackInfo& info);
        Napi::Value ResizeImageBitmap(const Napi::CallbackInfo& info);
        void GetFrameBufferData(const Napi::CallbackInfo& info);
        void SetRenderResetCallback(const Napi::CallbackInfo& info);
        void SetStencil(NativeDataStream::Reader& data);
        void SetViewPort(NativeDataStream::Reader& data);
        void SetScissor(NativeDataStream::Reader& data);
        void SetCommandDataStream(const Napi::CallbackInfo& info);
        void SubmitCommands(const Napi::CallbackInfo& info);
        void DrawInternal(bgfx::Encoder* encoder, uint32_t fillMode);

        std::string ProcessShaderCoordinates(const std::string& vertexSource);

        Graphics::UpdateToken& GetUpdateToken();
        Graphics::FrameBuffer& GetBoundFrameBuffer(bgfx::Encoder& encoder);

        std::shared_ptr<arcana::cancellation_source> m_cancellationSource{};

        ShaderCompiler m_shaderCompiler{};

        ProgramData* m_currentProgram{nullptr};

        JsRuntime& m_runtime;
<<<<<<< HEAD
=======
        Graphics::DeviceContext& m_deviceContext;
>>>>>>> 8d61e153
        Graphics::Update m_update;

        JsRuntimeScheduler m_runtimeScheduler;

        std::optional<Graphics::UpdateToken> m_updateToken{};

        void ScheduleRequestAnimationFrameCallbacks();
        bool m_requestAnimationFrameCallbacksScheduled{};

        uint64_t m_engineState{BGFX_STATE_DEFAULT};
        uint32_t m_stencilState{BGFX_STENCIL_TEST_ALWAYS | BGFX_STENCIL_FUNC_REF(0) | BGFX_STENCIL_FUNC_RMASK(0xFF) | BGFX_STENCIL_OP_FAIL_S_KEEP | BGFX_STENCIL_OP_FAIL_Z_KEEP | BGFX_STENCIL_OP_PASS_Z_REPLACE};

        template<int size, typename arrayType>
        void SetTypeArrayN(const UniformInfo& uniformInfo, const uint32_t elementLength, const arrayType& array);

        template<int size>
        void SetIntArrayN(NativeDataStream::Reader& data);

        template<int size>
        void SetFloatArrayN(NativeDataStream::Reader& data);

        template<int size>
        void SetFloatN(NativeDataStream::Reader& data);

        template<int size>
        void SetMatrixN(NativeDataStream::Reader& data);

        // Scratch vector used for data alignment.
        std::vector<float> m_scratch{};

        std::vector<Napi::FunctionReference> m_requestAnimationFrameCallbacks{};

        VertexArray* m_boundVertexArray{};
        Graphics::FrameBuffer m_defaultFrameBuffer;
        Graphics::FrameBuffer* m_boundFrameBuffer{};
        PerFrameValue<bool> m_boundFrameBufferNeedsRebinding;

        // TODO: This should be changed to a non-owning ref once multi-update is available.
        NativeDataStream* m_commandStream{};
        Graphics::DeviceContext& m_graphicsContext;
    };
}<|MERGE_RESOLUTION|>--- conflicted
+++ resolved
@@ -233,10 +233,7 @@
         ProgramData* m_currentProgram{nullptr};
 
         JsRuntime& m_runtime;
-<<<<<<< HEAD
-=======
         Graphics::DeviceContext& m_deviceContext;
->>>>>>> 8d61e153
         Graphics::Update m_update;
 
         JsRuntimeScheduler m_runtimeScheduler;
@@ -276,6 +273,5 @@
 
         // TODO: This should be changed to a non-owning ref once multi-update is available.
         NativeDataStream* m_commandStream{};
-        Graphics::DeviceContext& m_graphicsContext;
     };
 }