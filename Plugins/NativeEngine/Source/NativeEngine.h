#pragma once

#include "ShaderCompiler.h"
#include "BgfxCallback.h"

#include <Babylon/JsRuntime.h>
#include <Babylon/JsRuntimeScheduler.h>

#include <GraphicsImpl.h>

#include <napi/napi.h>

#include <bgfx/bgfx.h>
#include <bgfx/platform.h>
#include <bimg/bimg.h>
#include <bx/allocator.h>

#include <gsl/gsl>

#include <assert.h>

#include <arcana/containers/weak_table.h>
#include <arcana/threading/cancellation.h>
#include <unordered_map>

namespace Babylon
{
    class ClearState final
    {
    public:
        void UpdateColor(float r, float g, float b, float a)
        {
            const bool needToUpdate = r != Red || g != Green || b != Blue || a != Alpha;
            if (needToUpdate)
            {
                Red = r;
                Green = g;
                Blue = b;
                Alpha = a;
                Update();
            }
        }

        void UpdateFlags(uint16_t flags)
        {
            Flags = flags;
            Update();
        }

        void UpdateDepth(float depth)
        {
            const bool needToUpdate = Depth != depth;
            if (needToUpdate)
            {
                Depth = depth;
                Update();
            }
        }

        void UpdateStencil(uint8_t stencil)
        {
            const bool needToUpdate = Stencil != stencil;
            if (needToUpdate)
            {
                Stencil = stencil;
                Update();
            }
        }

        arcana::weak_table<std::function<void()>>::ticket AddUpdateCallback(std::function<void()> callback)
        {
            return m_callbacks.insert(std::move(callback));
        }

        void Update()
        {
            m_callbacks.apply_to_all([](std::function<void()>& callback) {
                callback();
            });
        }

        uint32_t Color() const
        {
            uint32_t color = 0x0;
            color += static_cast<uint8_t>(Red * std::numeric_limits<uint8_t>::max());
            color = color << 8;
            color += static_cast<uint8_t>(Green * std::numeric_limits<uint8_t>::max());
            color = color << 8;
            color += static_cast<uint8_t>(Blue * std::numeric_limits<uint8_t>::max());
            color = color << 8;
            color += static_cast<uint8_t>(Alpha * std::numeric_limits<uint8_t>::max());
            return color;
        }

        float Red{68.f / 255.f};
        float Green{51.f / 255.f};
        float Blue{85.f / 255.f};
        float Alpha{1.f};
        float Depth{1.f};
        uint16_t Flags{BGFX_CLEAR_COLOR | BGFX_CLEAR_DEPTH};
        uint8_t Stencil{0};

    private:
        arcana::weak_table<std::function<void()>> m_callbacks{};
    };

    class ViewClearState final
    {
    public:
        ViewClearState(uint16_t viewId, ClearState& clearState)
            : m_viewId{viewId}
            , m_clearState{clearState}
            , m_callbackTicket{m_clearState.AddUpdateCallback([this]() { Update(); })}
        {
        }

        void UpdateColor(float r, float g, float b, float a = 1.f)
        {
            m_clearState.UpdateColor(r, g, b, a);
        }

        void UpdateFlags(uint16_t flags)
        {
            m_clearState.UpdateFlags(flags);
        }

        void UpdateDepth(float depth)
        {
            m_clearState.UpdateDepth(depth);
        }

        void UpdateStencil(uint8_t stencil)
        {
            m_clearState.UpdateStencil(stencil);
        }

        void UpdateViewId(uint16_t viewId)
        {
            m_viewId = viewId;
            Update(false);
        }

    private:

        void Update(bool forceClear = true) const
        {
            bgfx::setViewClear(m_viewId, m_clearState.Flags, m_clearState.Color(), m_clearState.Depth, m_clearState.Stencil);
            if (forceClear)
            {
                // Discard any previously set state
                bgfx::discard();
                // Submit an empty primitive so we always clear the framebuffer on bgfx::frame,
                // even if no other geometry is rendered to this view.
                bgfx::touch(m_viewId);
            }
        }

        uint16_t m_viewId{};
        ClearState& m_clearState;
        arcana::weak_table<std::function<void()>>::ticket m_callbackTicket;
    };

    struct FrameBufferData final
    {
    private:
        arcana::weak_table<FrameBufferData*>::ticket m_managerTicket;
        std::unique_ptr<ClearState> m_clearState{};

    public:
        FrameBufferData(bgfx::FrameBufferHandle frameBuffer, arcana::weak_table<FrameBufferData*>& managerTable, uint16_t viewId, uint16_t width, uint16_t height, bool actAsBackBuffer = false, bool sizeViewToWindow = false)
            : m_managerTicket{managerTable.insert(this)}
            , m_clearState{std::make_unique<ClearState>()}
            , FrameBuffer{frameBuffer}
            , ViewClearState{viewId, *m_clearState}
            , Width{width}
            , Height{height}
            , SizeViewToWindow{sizeViewToWindow}
            , ActAsBackBuffer{actAsBackBuffer}
        {
            UseViewId(viewId);
        }

        FrameBufferData(bgfx::FrameBufferHandle frameBuffer, arcana::weak_table<FrameBufferData*>& managerTable, uint16_t viewId, ClearState& clearState, uint16_t width, uint16_t height, bool actAsBackBuffer = false, bool sizeViewToWindow = false)
            : m_managerTicket{managerTable.insert(this)}
            , m_clearState{}
            , FrameBuffer{frameBuffer}
            , ViewClearState{viewId, clearState}
            , Width{width}
            , Height{height}
            , SizeViewToWindow{sizeViewToWindow}
            , ActAsBackBuffer{actAsBackBuffer}
        {
            UseViewId(viewId);
        }

        FrameBufferData(FrameBufferData&) = delete;

        ~FrameBufferData()
        {
            bgfx::destroy(FrameBuffer);
        }

        void UseViewId(uint16_t viewId)
        {
            assert(viewId < bgfx::getCaps()->limits.maxViews);
            // Only update if we need to.
            if (IsViewIdDirty || viewId != ViewId)
            {
                ViewId = viewId;
                bgfx::setViewFrameBuffer(ViewId, FrameBuffer);
                SetViewPort(0, 0, 1, 1); // Default to full viewport
                ViewClearState.UpdateViewId(ViewId);
                IsViewIdDirty = false;
            }
        }

        void SetViewPort(const float x, const float y, const float width, const float height)
        {
            const auto viewRectWidth = SizeViewToWindow ? bgfx::getStats()->width : Width;
            const auto viewRectHeight = SizeViewToWindow ? bgfx::getStats()->height : Height;
            bgfx::setViewRect(ViewId,
                static_cast<uint16_t>(x * viewRectWidth),
                static_cast<uint16_t>(y * viewRectHeight),
                static_cast<uint16_t>(width * viewRectWidth),
                static_cast<uint16_t>(height * viewRectHeight));
        }

        bgfx::FrameBufferHandle FrameBuffer{bgfx::kInvalidHandle};
        bgfx::ViewId ViewId{uint16_t(~0)};
        bool IsViewIdDirty{true};
        Babylon::ViewClearState ViewClearState;
        uint16_t Width{};
        uint16_t Height{};
        bool SizeViewToWindow{false};
        // When a FrameBuffer acts as a back buffer, it means it will not be used as a texture in a shader.
        // For example as a post process. It will be used as-is in a swapchain or for direct rendering (XR)
        // When this flag is true, projection matrix will not be flipped for API that would normaly need it.
        // Namely Direct3D and Metal.
        bool ActAsBackBuffer{false};

        // This is a hack to keep track of whether this frame buffer has been passed back to Babylon.js
        // and if its deletion should be owned by Javascript and tied to the lifetime of a texture or whether
        // only BabylonNative knows about its existence, and should own deletion. Blame Gary.
        bool OwnedByJS{true};
    };

    struct FrameBufferManager final
    {
        FrameBufferManager()
        {
            Bind(m_defaultBackBuffer = new FrameBufferData(BGFX_INVALID_HANDLE, m_activeFrameBuffers, GetNewViewId(), 0, 0, true, true));
        }

        FrameBufferData* CreateNew(bgfx::FrameBufferHandle frameBufferHandle, uint16_t width, uint16_t height)
        {
            return new FrameBufferData(frameBufferHandle, m_activeFrameBuffers, GetNewViewId(), width, height);
        }

        FrameBufferData* CreateNew(bgfx::FrameBufferHandle frameBufferHandle, ClearState& clearState, uint16_t width, uint16_t height, bool actAsBackBuffer)
        {
            return new FrameBufferData(frameBufferHandle, m_activeFrameBuffers, GetNewViewId(), clearState, width, height, actAsBackBuffer);
        }

        void Bind(FrameBufferData* data)
        {
            m_boundFrameBuffer = data;

            const auto fbViewId = m_boundFrameBuffer->IsViewIdDirty ? GetNewViewId() : m_boundFrameBuffer->ViewId;
            m_boundFrameBuffer->UseViewId(fbViewId);

            // bgfx::setTexture()? Why?
            // TODO: View order?
            m_renderingToTarget = !m_boundFrameBuffer->ActAsBackBuffer;
        }

        FrameBufferData& GetBound()
        {
            // Babylon.js minimizes how frequently Bind() is called, causing there
            // to be some scenarios where the currently bound frame buffer can retain
            // an invalid view id when another FrameBuffer is created but not bound.
            // To prevent this, make sure the bound frameBuffer has a clean ViewId.
            if (m_boundFrameBuffer->IsViewIdDirty)
            {
                Bind(m_boundFrameBuffer);
            }
            return *m_boundFrameBuffer;
        }

        void Unbind(FrameBufferData* data)
        {
            (void)data;
            if (m_boundFrameBuffer != m_defaultBackBuffer)
            {
                assert(m_boundFrameBuffer == data);
                Bind(m_defaultBackBuffer);
            }
        }

        uint16_t GetNewViewId()
        {
            m_nextId++;
            assert(m_nextId < bgfx::getCaps()->limits.maxViews);
            return m_nextId;
        }

        void Reset()
        {
            m_nextId = 0;
            m_activeFrameBuffers.apply_to_all([](auto frameBufferData) {
                frameBufferData->IsViewIdDirty = true;
            });
        }

        bool IsRenderingToTarget() const
        {
            return m_renderingToTarget;
        }

    private:
        FrameBufferData* m_boundFrameBuffer{nullptr};
        FrameBufferData* m_defaultBackBuffer{nullptr};
        arcana::weak_table<FrameBufferData*> m_activeFrameBuffers{};
        uint16_t m_nextId{0};
        bool m_renderingToTarget{false};
    };

    struct TextureData final
    {
        ~TextureData()
        {
            if (bgfx::isValid(Handle))
            {
                bgfx::destroy(Handle);
            }
        }

        bgfx::TextureHandle Handle{bgfx::kInvalidHandle};
        uint32_t Width{0};
        uint32_t Height{0};
        uint32_t Flags{0};
        uint8_t AnisotropicLevel{0};
    };

    struct UniformInfo final
    {
        uint8_t Stage{};
        bgfx::UniformHandle Handle{bgfx::kInvalidHandle};
        bool YFlip{false};
    };

    struct ProgramData final
    {
        ProgramData() = default;
        ProgramData(const ProgramData&) = delete;
        ProgramData(ProgramData&&) = delete;

        ~ProgramData()
        {
            bgfx::destroy(Program);
        }

        std::unordered_map<std::string, uint32_t> VertexAttributeLocations{};
        std::unordered_map<std::string, UniformInfo> VertexUniformInfos{};
        std::unordered_map<std::string, UniformInfo> FragmentUniformInfos{};

        bgfx::ProgramHandle Program{};

        struct UniformValue
        {
            std::vector<float> Data{};
            uint16_t ElementLength{};
            bool YFlip{false};
        };

        std::unordered_map<uint16_t, UniformValue> Uniforms{};

        void SetUniform(bgfx::UniformHandle handle, gsl::span<const float> data, bool YFlip, size_t elementLength = 1)
        {
            UniformValue& value = Uniforms[handle.idx];
            value.Data.assign(data.begin(), data.end());
            value.ElementLength = static_cast<uint16_t>(elementLength);
            value.YFlip = YFlip;
        }
    };

    class IndexBufferData;
    class VertexBufferData;

    struct VertexArray final
    {
        ~VertexArray()
        {
            for (auto& vertexBufferPair : vertexBuffers)
            {
                bgfx::destroy(vertexBufferPair.second.vertexLayoutHandle);
            }
        }

        struct IndexBuffer
        {
            const IndexBufferData* data{};
        };

        IndexBuffer indexBuffer{};

        struct VertexBuffer
        {
            const VertexBufferData* data{};
            uint32_t startVertex{};
            bgfx::VertexLayoutHandle vertexLayoutHandle{};
        };

        std::unordered_map<uint32_t, VertexBuffer> vertexBuffers;
    };

    class NativeEngine final : public Napi::ObjectWrap<NativeEngine>
    {
        static constexpr auto JS_CLASS_NAME = "_NativeEngine";
        static constexpr auto JS_ENGINE_CONSTRUCTOR_NAME = "Engine";
        static constexpr auto JS_AUTO_RENDER_PROPERTY_NAME = "_AUTO_RENDER";

    public:
        NativeEngine(const Napi::CallbackInfo& info);
        NativeEngine(const Napi::CallbackInfo& info, JsRuntime& runtime);
        ~NativeEngine();

        static void Initialize(Napi::Env, bool autoRender);

        FrameBufferManager& GetFrameBufferManager();
        void Dispatch(std::function<void()>);

        // IMPORTANT: Must be called from the JS thread.
        void ScheduleRender();

        const bool AutomaticRenderingEnabled{};
        JsRuntimeScheduler RuntimeScheduler;

    private:
        void Dispose();

        void Dispose(const Napi::CallbackInfo& info);
        Napi::Value GetEngine(const Napi::CallbackInfo& info); // TODO: Hack, temporary method. Remove as part of the change to get rid of NapiBridge.
        void RequestAnimationFrame(const Napi::CallbackInfo& info);
        Napi::Value CreateVertexArray(const Napi::CallbackInfo& info);
        void DeleteVertexArray(const Napi::CallbackInfo& info);
        void BindVertexArray(const Napi::CallbackInfo& info);
        Napi::Value CreateIndexBuffer(const Napi::CallbackInfo& info);
        void DeleteIndexBuffer(const Napi::CallbackInfo& info);
        void RecordIndexBuffer(const Napi::CallbackInfo& info);
        void UpdateDynamicIndexBuffer(const Napi::CallbackInfo& info);
        Napi::Value CreateVertexBuffer(const Napi::CallbackInfo& info);
        void DeleteVertexBuffer(const Napi::CallbackInfo& info);
        void RecordVertexBuffer(const Napi::CallbackInfo& info);
        void UpdateDynamicVertexBuffer(const Napi::CallbackInfo& info);
        Napi::Value CreateProgram(const Napi::CallbackInfo& info);
        Napi::Value GetUniforms(const Napi::CallbackInfo& info);
        Napi::Value GetAttributes(const Napi::CallbackInfo& info);
        void SetProgram(const Napi::CallbackInfo& info);
        void SetState(const Napi::CallbackInfo& info);
        void SetZOffset(const Napi::CallbackInfo& info);
        Napi::Value GetZOffset(const Napi::CallbackInfo& info);
        void SetDepthTest(const Napi::CallbackInfo& info);
        Napi::Value GetDepthWrite(const Napi::CallbackInfo& info);
        void SetDepthWrite(const Napi::CallbackInfo& info);
        void SetColorWrite(const Napi::CallbackInfo& info);
        void SetBlendMode(const Napi::CallbackInfo& info);
        void SetMatrix(const Napi::CallbackInfo& info);
        void SetInt(const Napi::CallbackInfo& info);
        void SetIntArray(const Napi::CallbackInfo& info);
        void SetIntArray2(const Napi::CallbackInfo& info);
        void SetIntArray3(const Napi::CallbackInfo& info);
        void SetIntArray4(const Napi::CallbackInfo& info);
        void SetFloatArray(const Napi::CallbackInfo& info);
        void SetFloatArray2(const Napi::CallbackInfo& info);
        void SetFloatArray3(const Napi::CallbackInfo& info);
        void SetFloatArray4(const Napi::CallbackInfo& info);
        void SetMatrices(const Napi::CallbackInfo& info);
        void SetMatrix3x3(const Napi::CallbackInfo& info);
        void SetMatrix2x2(const Napi::CallbackInfo& info);
        void SetFloat(const Napi::CallbackInfo& info);
        void SetFloat2(const Napi::CallbackInfo& info);
        void SetFloat3(const Napi::CallbackInfo& info);
        void SetFloat4(const Napi::CallbackInfo& info);
        Napi::Value CreateTexture(const Napi::CallbackInfo& info);
        void LoadTexture(const Napi::CallbackInfo& info);
<<<<<<< HEAD
        void CopyTexture(const Napi::CallbackInfo& info);
=======
        void LoadRawTexture(const Napi::CallbackInfo& info);
>>>>>>> 2c755871
        void LoadCubeTexture(const Napi::CallbackInfo& info);
        void LoadCubeTextureWithMips(const Napi::CallbackInfo& info);
        Napi::Value GetTextureWidth(const Napi::CallbackInfo& info);
        Napi::Value GetTextureHeight(const Napi::CallbackInfo& info);
        void SetTextureSampling(const Napi::CallbackInfo& info);
        void SetTextureWrapMode(const Napi::CallbackInfo& info);
        void SetTextureAnisotropicLevel(const Napi::CallbackInfo& info);
        void SetTexture(const Napi::CallbackInfo& info);
        void DeleteTexture(const Napi::CallbackInfo& info);
        Napi::Value CreateFrameBuffer(const Napi::CallbackInfo& info);
        void DeleteFrameBuffer(const Napi::CallbackInfo& info);
        void BindFrameBuffer(const Napi::CallbackInfo& info);
        void UnbindFrameBuffer(const Napi::CallbackInfo& info);
        void DrawIndexed(const Napi::CallbackInfo& info);
        void Draw(const Napi::CallbackInfo& info);
        void Clear(const Napi::CallbackInfo& info);
        Napi::Value GetRenderWidth(const Napi::CallbackInfo& info);
        Napi::Value GetRenderHeight(const Napi::CallbackInfo& info);
        void SetViewPort(const Napi::CallbackInfo& info);
        void GetFramebufferData(const Napi::CallbackInfo& info);
        Napi::Value GetRenderAPI(const Napi::CallbackInfo& info);
        Napi::Value GetHardwareScalingLevel(const Napi::CallbackInfo& info);
        void SetHardwareScalingLevel(const Napi::CallbackInfo& info);

        template<typename SchedulerT>
        arcana::task<void, std::exception_ptr> GetRequestAnimationFrameTask(SchedulerT&);

        bool m_isRenderScheduled{false};

        arcana::cancellation_source m_cancelSource{};

        ShaderCompiler m_shaderCompiler;

        ProgramData* m_currentProgram{nullptr};
        arcana::weak_table<std::unique_ptr<ProgramData>> m_programDataCollection{};

        JsRuntime& m_runtime;
        Graphics::Impl& m_graphicsImpl;

        bx::DefaultAllocator m_allocator;
        uint64_t m_engineState;

        FrameBufferManager m_frameBufferManager{};

        template<int size, typename arrayType>
        void SetTypeArrayN(const Napi::CallbackInfo& info);

        template<int size>
        void SetFloatN(const Napi::CallbackInfo& info);

        template<int size>
        void SetMatrixN(const Napi::CallbackInfo& info);

        // Scratch vector used for data alignment.
        std::vector<float> m_scratch{};

        Napi::FunctionReference m_requestAnimationFrameCallback{};

        // webgl/opengl draw call parameters allow to set first index and number of indices used for that call
        // but with bgfx, those parameters must be set when binding the index buffer
        // at the time of webgl binding, we don't know those values yet
        // so a pointer to the to-bind buffer is kept and the buffer is bound to bgfx at the time of the drawcall
        const IndexBufferData* m_currentBoundIndexBuffer{};
    };
}<|MERGE_RESOLUTION|>--- conflicted
+++ resolved
@@ -483,11 +483,8 @@
         void SetFloat4(const Napi::CallbackInfo& info);
         Napi::Value CreateTexture(const Napi::CallbackInfo& info);
         void LoadTexture(const Napi::CallbackInfo& info);
-<<<<<<< HEAD
         void CopyTexture(const Napi::CallbackInfo& info);
-=======
         void LoadRawTexture(const Napi::CallbackInfo& info);
->>>>>>> 2c755871
         void LoadCubeTexture(const Napi::CallbackInfo& info);
         void LoadCubeTextureWithMips(const Napi::CallbackInfo& info);
         Napi::Value GetTextureWidth(const Napi::CallbackInfo& info);
