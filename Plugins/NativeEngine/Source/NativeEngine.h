#pragma once

#include "PerFrameValue.h"
#include "ShaderCompiler.h"

#include <Babylon/JsRuntime.h>
#include <Babylon/JsRuntimeScheduler.h>

#include <GraphicsImpl.h>
#include <BgfxCallback.h>
#include <FrameBuffer.h>
#include <ResourceManagement.h>

#include <napi/napi.h>

#include <bgfx/bgfx.h>
#include <bgfx/platform.h>
#include <bimg/bimg.h>
#include <bx/allocator.h>

#include <gsl/gsl>

#include <assert.h>
#include <sstream>

#include <arcana/threading/cancellation.h>
#include <unordered_map>

// #include <Foundation/Foundation.h>

namespace Babylon
{
    struct TextureData final : public NativeResource<TextureData>
    {
        ~TextureData()
        {
            if (OwnsHandle && bgfx::isValid(Handle))
            {
                bgfx::destroy(Handle);
            }
        }

        bgfx::TextureHandle Handle{bgfx::kInvalidHandle};
        bool OwnsHandle{true};
        uint32_t Width{0};
        uint32_t Height{0};
        uint32_t Flags{0};
        // CreationFlags contains flags used at texture creation
        // regarding BLIT support and READBACK
        uint64_t CreationFlags{0};
        uint8_t AnisotropicLevel{0};
    };

    struct UniformInfo final : public NativeResource<UniformInfo>
    {
        UniformInfo(uint8_t stage, bgfx::UniformHandle handle) :
            Stage{stage},
            Handle{handle}
        {
        }

        uint8_t Stage{};
        bgfx::UniformHandle Handle{bgfx::kInvalidHandle};
    };

    struct ProgramData final : public NativeResource<ProgramData>
    {
        ProgramData() = default;
        ProgramData(ProgramData&& other) = delete;
        ProgramData(const ProgramData&) = delete;
        ProgramData& operator=(ProgramData&& other) = delete;
        ProgramData& operator=(const ProgramData& other) = delete;

        ~ProgramData()
        {
            if (bgfx::isValid(Handle))
            {
                bgfx::destroy(Handle);
            }
        }

        std::unordered_map<std::string, uint32_t> VertexAttributeLocations{};
<<<<<<< HEAD
        std::unordered_map<std::string, ResourceTable<UniformInfo>::handle> VertexUniformInfos{};
        std::unordered_map<std::string, ResourceTable<UniformInfo>::handle> FragmentUniformInfos{};
=======
        std::unordered_map<std::string, UniformInfo> UniformInfos{};
>>>>>>> 03f69dab

        bgfx::ProgramHandle Handle{bgfx::kInvalidHandle};

        struct UniformValue
        {
            std::vector<float> Data{};
            uint16_t ElementLength{};
        };

        std::unordered_map<uint16_t, UniformValue> Uniforms{};

        void SetUniform(bgfx::UniformHandle handle, gsl::span<const float> data, size_t elementLength = 1)
        {
            UniformValue& value = Uniforms[handle.idx];
            value.Data.assign(data.begin(), data.end());
            value.ElementLength = static_cast<uint16_t>(elementLength);
        }
    };

    template<typename Handle1T, typename Handle2T>
    class VariantHandleHolder
    {
    protected:
        VariantHandleHolder() = default;
        VariantHandleHolder(VariantHandleHolder<Handle1T, Handle2T>&& other) = delete;
        VariantHandleHolder(const VariantHandleHolder<Handle1T, Handle2T>& other) = delete;
        VariantHandleHolder<Handle1T, Handle2T>& operator=(VariantHandleHolder<Handle1T, Handle2T>&& other) = delete;
        VariantHandleHolder<Handle1T, Handle2T>& operator=(const VariantHandleHolder<Handle1T, Handle2T>& other) = delete;

        template<typename NonDynamicCallableT, typename DynamicCallableT>
        void DoForHandleTypes(NonDynamicCallableT& nonDynamicCallable, DynamicCallableT& dynamicCallable) const
        {
            if (auto handle = std::get_if<Handle1T>(&m_handle))
            {
                nonDynamicCallable(*handle);
            }
            else
            {
                dynamicCallable(std::get<Handle2T>(m_handle));
            }
        }

        std::variant<Handle1T, Handle2T> m_handle{};
    };

    class IndexBufferData final : protected VariantHandleHolder<bgfx::IndexBufferHandle, bgfx::DynamicIndexBufferHandle>, public NativeResource<IndexBufferData>
    {
    public:
        IndexBufferData(const Napi::TypedArray& bytes, uint16_t flags, bool dynamic);
        ~IndexBufferData();
        void Update(Napi::Env env, const Napi::TypedArray& bytes, uint32_t startingIdx);
        void SetBgfxIndexBuffer(bgfx::Encoder* encoder, uint32_t firstIndex, uint32_t numIndices) const;
    };

    class VertexBufferData final : protected VariantHandleHolder<bgfx::VertexBufferHandle, bgfx::DynamicVertexBufferHandle>, public NativeResource<VertexBufferData>
    {
    public:
        VertexBufferData(const Napi::Uint8Array& bytes, bool dynamic);
        ~VertexBufferData();
        template<typename sourceType> void PromoteToFloats(uint32_t numElements, uint32_t byteOffset, uint32_t byteStride);
        void PromoteToFloats(bgfx::AttribType::Enum attribType, uint32_t numElements, uint32_t byteOffset, uint32_t byteStride);
        void EnsureFinalized(Napi::Env /*env*/, const bgfx::VertexLayout& layout);
        void Update(Napi::Env env, const Napi::Uint8Array& bytes, uint32_t offset, uint32_t byteLength);
        void SetAsBgfxVertexBuffer(bgfx::Encoder* encoder, uint8_t index, uint32_t startVertex, uint32_t numVertices, bgfx::VertexLayoutHandle layout) const;

    private:
        std::vector<uint8_t> m_bytes{};
    };

    struct VertexArray final : public NativeResource<VertexArray>
    {
        ~VertexArray()
        {
            for (auto& vertexBufferPair : VertexBuffers)
            {
                bgfx::destroy(vertexBufferPair.second.VertexLayoutHandle);
            }
        }

        struct IndexBuffer
        {
            const IndexBufferData* Data{};
        };

        IndexBuffer indexBuffer{};

        struct VertexBuffer
        {
            const VertexBufferData* Data{};
            uint32_t StartVertex{};
            bgfx::VertexLayoutHandle VertexLayoutHandle{};
        };

        std::unordered_map<uint32_t, VertexBuffer> VertexBuffers;
    };

    class CommandBufferDecoder final
    {
    public:
        using UInt8Buffer = gsl::span<const uint8_t>;
        using UInt32Buffer = gsl::span<const uint32_t>;
        using Int32Buffer = gsl::span<const int32_t>;
        using Float32Buffer = gsl::span<const float>;

        static constexpr uint8_t COMMAND_VALIDATION_COMMAND{0};
        static constexpr uint8_t COMMAND_VALIDATION_UINT32{1};
        static constexpr uint8_t COMMAND_VALIDATION_INT32{2};
        static constexpr uint8_t COMMAND_VALIDATION_FLOAT{3};

        CommandBufferDecoder(UInt8Buffer commandBuffer, UInt32Buffer uint32ArgBuffer, Int32Buffer int32ArgBuffer, Float32Buffer float32ArgBuffer, std::optional<UInt8Buffer> validationBuffer) :
            m_commandBuffer{commandBuffer},
            m_uint32ArgBuffer{uint32ArgBuffer},
            m_int32ArgBuffer{int32ArgBuffer},
            m_float32ArgBuffer{float32ArgBuffer},
            m_validationBuffer{validationBuffer}
        {
        }

        bool TryDecodeCommand(uint8_t& command)
        {
            if (m_commandBufferIndex >= m_commandBuffer.size())
            {
                return false;
            }

            ValidateDecodeOperation(COMMAND_VALIDATION_COMMAND);

            command = m_commandBuffer[m_commandBufferIndex++];
            //NSLog(@"COMMAND BUFFER: Decode command: %u", command);
            return true;
        }

        uint32_t DecodeCommandArgAsUInt32()
        {
            ValidateDecodeOperation(COMMAND_VALIDATION_UINT32);
            ValidateDecodeOperation(1);

            auto ret = m_uint32ArgBuffer[m_uint32ArgBufferIndex++];
            //NSLog(@"COMMAND BUFFER:   Decode uint32: %u", ret);
            return ret;
        }

        UInt32Buffer DecodeCommandArgAsUInt32s(UInt32Buffer::index_type count)
        {
            ValidateDecodeOperation(COMMAND_VALIDATION_UINT32);
            ValidateDecodeOperation(count);

            auto ret = m_uint32ArgBuffer.subspan((m_uint32ArgBufferIndex += count) - count, count);
            //NSLog(@"COMMAND BUFFER:   Decode uint32s: %u", static_cast<uint32_t>(ret.size()));
            return ret;
        }

        int32_t DecodeCommandArgAsInt32()
        {
            ValidateDecodeOperation(COMMAND_VALIDATION_INT32);
            ValidateDecodeOperation(1);

            auto ret = m_int32ArgBuffer[m_int32ArgBufferIndex++];
            //NSLog(@"COMMAND BUFFER:   Decode uint32: %u", ret);
            return ret;
        }

        Int32Buffer DecodeCommandArgAsInt32s(UInt32Buffer::index_type count)
        {
            ValidateDecodeOperation(COMMAND_VALIDATION_INT32);
            ValidateDecodeOperation(count);

            auto ret = m_int32ArgBuffer.subspan((m_int32ArgBufferIndex += count) - count, count);
            //NSLog(@"COMMAND BUFFER:   Decode uint32s: %u", static_cast<uint32_t>(ret.size()));
            return ret;
        }

        float DecodeCommandArgAsFloat32()
        {
            ValidateDecodeOperation(COMMAND_VALIDATION_FLOAT);
            ValidateDecodeOperation(1);

            auto ret = m_float32ArgBuffer[m_float32ArgBufferIndex++];
            //NSLog(@"COMMAND BUFFER:   Decode float32: %f", ret);
            return ret;
        }

        Float32Buffer DecodeCommandArgAsFloat32s(Float32Buffer::index_type count)
        {
            ValidateDecodeOperation(COMMAND_VALIDATION_FLOAT);
            ValidateDecodeOperation(count);

            auto ret = m_float32ArgBuffer.subspan((m_float32ArgBufferIndex += count) - count, count);
            //NSLog(@"COMMAND BUFFER:   Decode float32s: %u", static_cast<uint32_t>(ret.size()));
            return ret;
        }

    private:
        UInt8Buffer::index_type m_commandBufferIndex{};
        UInt32Buffer::index_type m_uint32ArgBufferIndex{};
        Int32Buffer::index_type m_int32ArgBufferIndex{};
        Float32Buffer::index_type m_float32ArgBufferIndex{};
        UInt8Buffer::index_type m_validationBufferIndex{};

        UInt8Buffer m_commandBuffer;
        UInt32Buffer m_uint32ArgBuffer;
        Int32Buffer m_int32ArgBuffer;
        Float32Buffer m_float32ArgBuffer;
        std::optional<UInt8Buffer> m_validationBuffer;

        void ValidateDecodeOperation(const size_t decodeOperation)
        {
            if (m_validationBuffer)
            {
                const uint8_t encodeOperation{m_validationBuffer.value()[m_validationBufferIndex++]};
                if (encodeOperation != decodeOperation)
                {
                    std::ostringstream message;
                    message << "Decoding " << ConvertOperationCodeToString(decodeOperation) << " when " << ConvertOperationCodeToString(encodeOperation) << " was encoded.";
                    throw std::runtime_error{message.str()};
                }
            }
        }

        static std::string ConvertOperationCodeToString(const size_t operationCode)
        {
            switch(operationCode)
            {
                case COMMAND_VALIDATION_COMMAND: return "command";
                case COMMAND_VALIDATION_UINT32: return "uint32 argument";
                case COMMAND_VALIDATION_INT32: return "int32 argument";
                case COMMAND_VALIDATION_FLOAT: return "float argument";

                default:
                    std::ostringstream message;
                    message << "argument count of " << operationCode;
                    return message.str();
            }
        }
    };

    class NativeEngine final : public Napi::ObjectWrap<NativeEngine>
    {
        static constexpr auto JS_CLASS_NAME = "_NativeEngine";
        static constexpr auto JS_ENGINE_CONSTRUCTOR_NAME = "Engine";

    public:
        NativeEngine(const Napi::CallbackInfo& info);
        NativeEngine(const Napi::CallbackInfo& info, JsRuntime& runtime);
        ~NativeEngine();

        static void Initialize(Napi::Env env);

    private:
        void Dispose();

        void Dispose(const Napi::CallbackInfo& info);
        void RequestAnimationFrame(const Napi::CallbackInfo& info);
        Napi::Value CreateVertexArray(const Napi::CallbackInfo& info);
        void DeleteVertexArray(CommandBufferDecoder& decoder);
        void BindVertexArray(CommandBufferDecoder& decoder);
        Napi::Value CreateIndexBuffer(const Napi::CallbackInfo& info);
        void DeleteIndexBuffer(CommandBufferDecoder& decoder);
        void RecordIndexBuffer(const Napi::CallbackInfo& info);
        void UpdateDynamicIndexBuffer(const Napi::CallbackInfo& info);
        Napi::Value CreateVertexBuffer(const Napi::CallbackInfo& info);
        void DeleteVertexBuffer(CommandBufferDecoder& decoder);
        void RecordVertexBuffer(const Napi::CallbackInfo& info);
        void UpdateDynamicVertexBuffer(const Napi::CallbackInfo& info);
        Napi::Value CreateProgram(const Napi::CallbackInfo& info);
        Napi::Value GetUniforms(const Napi::CallbackInfo& info);
        Napi::Value GetAttributes(const Napi::CallbackInfo& info);
        void SetProgram(CommandBufferDecoder& decoder);
        void DeleteProgram(CommandBufferDecoder& decoder);
        void SetState(CommandBufferDecoder& decoder);
        void SetZOffset(CommandBufferDecoder& decoder);
        void SetDepthTest(CommandBufferDecoder& decoder);
        void SetDepthWrite(CommandBufferDecoder& decoder);
        void SetColorWrite(CommandBufferDecoder& decoder);
        void SetBlendMode(CommandBufferDecoder& decoder);
        void SetMatrix(CommandBufferDecoder& decoder);
        void SetInt(CommandBufferDecoder& decoder);
        void SetIntArray(CommandBufferDecoder& decoder);
        void SetIntArray2(CommandBufferDecoder& decoder);
        void SetIntArray3(CommandBufferDecoder& decoder);
        void SetIntArray4(CommandBufferDecoder& decoder);
        void SetFloatArray(CommandBufferDecoder& decoder);
        void SetFloatArray2(CommandBufferDecoder& decoder);
        void SetFloatArray3(CommandBufferDecoder& decoder);
        void SetFloatArray4(CommandBufferDecoder& decoder);
        void SetMatrices(CommandBufferDecoder& decoder);
        void SetMatrix3x3(CommandBufferDecoder& decoder);
        void SetMatrix2x2(CommandBufferDecoder& decoder);
        void SetFloat(CommandBufferDecoder& decoder);
        void SetFloat2(CommandBufferDecoder& decoder);
        void SetFloat3(CommandBufferDecoder& decoder);
        void SetFloat4(CommandBufferDecoder& decoder);
        Napi::Value CreateTexture(const Napi::CallbackInfo& info);
        void LoadTexture(const Napi::CallbackInfo& info);
        void CopyTexture(const Napi::CallbackInfo& info);
        void LoadRawTexture(const Napi::CallbackInfo& info);
        void LoadCubeTexture(const Napi::CallbackInfo& info);
        void LoadCubeTextureWithMips(const Napi::CallbackInfo& info);
        Napi::Value GetTextureWidth(const Napi::CallbackInfo& info);
        Napi::Value GetTextureHeight(const Napi::CallbackInfo& info);
        void SetTextureSampling(CommandBufferDecoder& decoder);
        void SetTextureWrapMode(CommandBufferDecoder& decoder);
        void SetTextureAnisotropicLevel(CommandBufferDecoder& decoder);
        void SetTexture(CommandBufferDecoder& decoder);
        void DeleteTexture(const Napi::CallbackInfo& info);
        Napi::Value CreateFrameBuffer(const Napi::CallbackInfo& info);
        void DeleteFrameBuffer(CommandBufferDecoder& decoder);
        void BindFrameBuffer(CommandBufferDecoder& decoder);
        void UnbindFrameBuffer(CommandBufferDecoder& decoder);
        void DrawIndexed(CommandBufferDecoder& decoder);
        void Draw(CommandBufferDecoder& decoder);
        void Clear(CommandBufferDecoder& decoder);
        Napi::Value GetRenderWidth(const Napi::CallbackInfo& info);
        Napi::Value GetRenderHeight(const Napi::CallbackInfo& info);
        void SetViewPort(const Napi::CallbackInfo& info);
        Napi::Value GetHardwareScalingLevel(const Napi::CallbackInfo& info);
        void SetHardwareScalingLevel(const Napi::CallbackInfo& info);
        Napi::Value CreateImageBitmap(const Napi::CallbackInfo& info);
        Napi::Value ResizeImageBitmap(const Napi::CallbackInfo& info);
        void GetFrameBufferData(const Napi::CallbackInfo& info);
        void SetStencil(CommandBufferDecoder& decoder);
        void SetCommandBuffer(const Napi::CallbackInfo& info);
        void SetCommandUint32Buffer(const Napi::CallbackInfo& info);
        void SetCommandInt32Buffer(const Napi::CallbackInfo& info);
        void SetCommandFloat32Buffer(const Napi::CallbackInfo& info);
        void SetCommandValidationBuffer(const Napi::CallbackInfo& info);
        void SubmitCommandBuffer(const Napi::CallbackInfo& info);
        void Draw(bgfx::Encoder* encoder, int fillMode);

        std::string ProcessShaderCoordinates(const std::string& vertexSource);

        GraphicsImpl::UpdateToken& GetUpdateToken();
        FrameBuffer& GetBoundFrameBuffer(bgfx::Encoder& encoder);

        std::shared_ptr<arcana::cancellation_source> m_cancellationSource{};

        ShaderCompiler m_shaderCompiler{};

        ProgramData* m_currentProgram{nullptr};
        std::unordered_set<ResourceTable<ProgramData>::handle> m_programDataCollection{};

        JsRuntime& m_runtime;
        GraphicsImpl& m_graphicsImpl;

        JsRuntimeScheduler m_runtimeScheduler;

        std::optional<GraphicsImpl::UpdateToken> m_updateToken{};

        void ScheduleRequestAnimationFrameCallbacks();
        bool m_requestAnimationFrameCallbacksScheduled{};

        bx::DefaultAllocator m_allocator{};
        uint64_t m_engineState{BGFX_STATE_DEFAULT};
        uint32_t m_stencilState{BGFX_STENCIL_TEST_ALWAYS | BGFX_STENCIL_FUNC_REF(0) | BGFX_STENCIL_FUNC_RMASK(0xFF) | BGFX_STENCIL_OP_FAIL_S_KEEP | BGFX_STENCIL_OP_FAIL_Z_KEEP | BGFX_STENCIL_OP_PASS_Z_REPLACE};

        template<int size, typename arrayType>
        void SetTypeArrayN(const UniformInfo& uniformInfo, const uint32_t elementLength, const arrayType& array);

        template<int size>
        void SetIntArrayN(CommandBufferDecoder& decoder);

        template<int size>
        void SetFloatArrayN(CommandBufferDecoder& decoder);

        template<int size>
        void SetFloatN(CommandBufferDecoder& decoder);

        template<int size>
        void SetMatrixN(CommandBufferDecoder& decoder);

        // Scratch vector used for data alignment.
        std::vector<float> m_scratch{};

        std::vector<Napi::FunctionReference> m_requestAnimationFrameCallbacks{};

        Napi::Reference<Napi::Uint8Array> m_commandBuffer{};
        Napi::Reference<Napi::Uint32Array> m_commandUint32Buffer{};
        Napi::Reference<Napi::Int32Array> m_commandInt32Buffer{};
        Napi::Reference<Napi::Float32Array> m_commandFloat32Buffer{};
        Napi::Reference<Napi::Uint8Array> m_commandValidationBuffer{};
        inline static ResourceTable<void(NativeEngine::*)(CommandBufferDecoder&)> s_commandTable{};

        const VertexArray* m_boundVertexArray{};
        FrameBuffer m_defaultFrameBuffer;
        FrameBuffer* m_boundFrameBuffer{};
        PerFrameValue<bool> m_boundFrameBufferNeedsRebinding;
    };
}<|MERGE_RESOLUTION|>--- conflicted
+++ resolved
@@ -80,12 +80,7 @@
         }
 
         std::unordered_map<std::string, uint32_t> VertexAttributeLocations{};
-<<<<<<< HEAD
-        std::unordered_map<std::string, ResourceTable<UniformInfo>::handle> VertexUniformInfos{};
-        std::unordered_map<std::string, ResourceTable<UniformInfo>::handle> FragmentUniformInfos{};
-=======
-        std::unordered_map<std::string, UniformInfo> UniformInfos{};
->>>>>>> 03f69dab
+        std::unordered_map<std::string, ResourceTable<UniformInfo>::handle> UniformInfos{};
 
         bgfx::ProgramHandle Handle{bgfx::kInvalidHandle};
 
