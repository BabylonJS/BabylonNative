#pragma once

#include "PerFrameValue.h"
#include "ShaderCompiler.h"
#include "VertexArray.h"

#include <Babylon/JsRuntime.h>
#include <Babylon/JsRuntimeScheduler.h>

#include <GraphicsImpl.h>
#include <BgfxCallback.h>
#include <FrameBuffer.h>
#include <ResourceManagement.h>

#include <napi/napi.h>

#include <bgfx/bgfx.h>
#include <bgfx/platform.h>
#include <bimg/bimg.h>
#include <bx/allocator.h>

#include <gsl/gsl>

#include <assert.h>
#include <sstream>

#include <arcana/threading/cancellation.h>
#include <unordered_map>

// #include <Foundation/Foundation.h>

namespace Babylon
{
    struct TextureData final : public NativeResource<TextureData>
    {
        ~TextureData()
        {
            if (OwnsHandle && bgfx::isValid(Handle))
            {
                bgfx::destroy(Handle);
            }
        }

        bgfx::TextureHandle Handle{bgfx::kInvalidHandle};
        bool OwnsHandle{true};
        uint32_t Width{0};
        uint32_t Height{0};
        uint32_t Flags{0};

        // CreationFlags contains flags used at texture creation
        // regarding BLIT support and READBACK
        uint64_t CreationFlags{0};
    };

    struct UniformInfo final : public NativeResource<UniformInfo>
    {
        UniformInfo(uint8_t stage, bgfx::UniformHandle handle) :
            Stage{stage},
            Handle{handle}
        {
        }

        uint8_t Stage{};
        bgfx::UniformHandle Handle{bgfx::kInvalidHandle};
    };

    struct ProgramData final : public NativeResource<ProgramData>
    {
        ProgramData() = default;
        ProgramData(ProgramData&& other) = delete;
        ProgramData(const ProgramData&) = delete;
        ProgramData& operator=(ProgramData&& other) = delete;
        ProgramData& operator=(const ProgramData& other) = delete;

        ~ProgramData()
        {
            if (bgfx::isValid(Handle))
            {
                bgfx::destroy(Handle);
            }
        }

        std::unordered_map<std::string, uint32_t> VertexAttributeLocations{};
        std::unordered_map<std::string, ResourceTable<UniformInfo>::handle> UniformInfos{};

        bgfx::ProgramHandle Handle{bgfx::kInvalidHandle};

        struct UniformValue
        {
            std::vector<float> Data{};
            uint16_t ElementLength{};
        };

        std::unordered_map<uint16_t, UniformValue> Uniforms{};

        void SetUniform(bgfx::UniformHandle handle, gsl::span<const float> data, size_t elementLength = 1)
        {
            UniformValue& value = Uniforms[handle.idx];
            value.Data.assign(data.begin(), data.end());
            value.ElementLength = static_cast<uint16_t>(elementLength);
        }
    };

<<<<<<< HEAD
    template<typename Handle1T, typename Handle2T>
    class VariantHandleHolder
    {
    protected:
        VariantHandleHolder() = default;
        VariantHandleHolder(VariantHandleHolder<Handle1T, Handle2T>&& other) = delete;
        VariantHandleHolder(const VariantHandleHolder<Handle1T, Handle2T>& other) = delete;
        VariantHandleHolder<Handle1T, Handle2T>& operator=(VariantHandleHolder<Handle1T, Handle2T>&& other) = delete;
        VariantHandleHolder<Handle1T, Handle2T>& operator=(const VariantHandleHolder<Handle1T, Handle2T>& other) = delete;

        template<typename NonDynamicCallableT, typename DynamicCallableT>
        void DoForHandleTypes(NonDynamicCallableT& nonDynamicCallable, DynamicCallableT& dynamicCallable) const
        {
            if (auto handle = std::get_if<Handle1T>(&m_handle))
            {
                nonDynamicCallable(*handle);
            }
            else
            {
                dynamicCallable(std::get<Handle2T>(m_handle));
            }
        }

        std::variant<Handle1T, Handle2T> m_handle{};
    };

    class IndexBufferData final : protected VariantHandleHolder<bgfx::IndexBufferHandle, bgfx::DynamicIndexBufferHandle>, public NativeResource<IndexBufferData>
    {
    public:
        IndexBufferData(const Napi::TypedArray& bytes, uint16_t flags, bool dynamic);
        ~IndexBufferData();
        void Update(Napi::Env env, const Napi::TypedArray& bytes, uint32_t startingIdx);
        void SetBgfxIndexBuffer(bgfx::Encoder* encoder, uint32_t firstIndex, uint32_t numIndices) const;
    };

    class VertexBufferData final : protected VariantHandleHolder<bgfx::VertexBufferHandle, bgfx::DynamicVertexBufferHandle>, public NativeResource<VertexBufferData>
    {
    public:
        VertexBufferData(const Napi::Uint8Array& bytes, bool dynamic);
        ~VertexBufferData();
        template<typename sourceType> void PromoteToFloats(uint32_t numElements, uint32_t byteOffset, uint32_t byteStride);
        void PromoteToFloats(bgfx::AttribType::Enum attribType, uint32_t numElements, uint32_t byteOffset, uint32_t byteStride);
        void EnsureFinalized(Napi::Env /*env*/, const bgfx::VertexLayout& layout);
        void Update(Napi::Env env, const Napi::Uint8Array& bytes, uint32_t offset, uint32_t byteLength);
        void SetAsBgfxVertexBuffer(bgfx::Encoder* encoder, uint8_t index, uint32_t startVertex, uint32_t numVertices, bgfx::VertexLayoutHandle layout) const;

    private:
        std::vector<uint8_t> m_bytes{};
    };

    struct VertexArray final : public NativeResource<VertexArray>
    {
        ~VertexArray()
        {
            for (auto& vertexBufferPair : VertexBuffers)
            {
                bgfx::destroy(vertexBufferPair.second.VertexLayoutHandle);
            }
        }

        struct IndexBuffer
        {
            const IndexBufferData* Data{};
        };

        IndexBuffer indexBuffer{};

        struct VertexBuffer
        {
            const VertexBufferData* Data{};
            uint32_t StartVertex{};
            bgfx::VertexLayoutHandle VertexLayoutHandle{};
        };

        std::unordered_map<uint32_t, VertexBuffer> VertexBuffers;
    };

    class CommandBufferDecoder final
    {
    public:
        using UInt8Buffer = gsl::span<const uint8_t>;
        using UInt32Buffer = gsl::span<const uint32_t>;
        using Int32Buffer = gsl::span<const int32_t>;
        using Float32Buffer = gsl::span<const float>;

        static constexpr uint8_t COMMAND_VALIDATION_COMMAND{0};
        static constexpr uint8_t COMMAND_VALIDATION_UINT32{1};
        static constexpr uint8_t COMMAND_VALIDATION_INT32{2};
        static constexpr uint8_t COMMAND_VALIDATION_FLOAT{3};

        CommandBufferDecoder(
            const uint32_t commandCount,
            const void* data,
            const uint32_t byteCount, 
            const std::optional<UInt8Buffer> validationBuffer) 
            : m_commandCount{commandCount}
            , m_commandBuffer{gsl::make_span(reinterpret_cast<const uint8_t*>(data), byteCount)}
            , m_uint32ArgBuffer{gsl::make_span(reinterpret_cast<const uint32_t*>(data), byteCount / 4)}
            , m_int32ArgBuffer{gsl::make_span(reinterpret_cast<const int32_t*>(data), byteCount / 4)}
            , m_float32ArgBuffer{gsl::make_span(reinterpret_cast<const float*>(data), byteCount / 4)}
            , m_validationBuffer{validationBuffer}
        {
        }

        bool TryDecodeCommand(uint8_t& command)
        {
            if (m_commandCount == 0)
            {
                return false;
            }

            command = m_commandBuffer[m_commandIndex++];

            ValidateDecodeOperation(COMMAND_VALIDATION_COMMAND);

            if (m_commandIndex % 4 == 0)
            {
                m_commandIndex = m_argumentIndex * 4;
                m_argumentIndex++;
            }

            // NSLog(@"COMMAND BUFFER: Decode command: %u", command);
            m_commandCount--;
            return true;
        }

        uint32_t DecodeCommandArgAsUInt32()
        {
            ValidateDecodeOperation(COMMAND_VALIDATION_UINT32);
            ValidateDecodeOperation(1);

            auto ret = m_uint32ArgBuffer[m_argumentIndex++];
            //NSLog(@"COMMAND BUFFER:   Decode uint32: %u", ret);
            return ret;
        }

        UInt32Buffer DecodeCommandArgAsUInt32s(UInt32Buffer::index_type count)
        {
            ValidateDecodeOperation(COMMAND_VALIDATION_UINT32);
            ValidateDecodeOperation(count);

            auto ret = m_uint32ArgBuffer.subspan((m_argumentIndex += count) - count, count);
            //NSLog(@"COMMAND BUFFER:   Decode uint32s: %u", static_cast<uint32_t>(ret.size()));
            return ret;
        }

        int32_t DecodeCommandArgAsInt32()
        {
            ValidateDecodeOperation(COMMAND_VALIDATION_INT32);
            ValidateDecodeOperation(1);

            auto ret = m_int32ArgBuffer[m_argumentIndex++];
            //NSLog(@"COMMAND BUFFER:   Decode uint32: %u", ret);
            return ret;
        }

        Int32Buffer DecodeCommandArgAsInt32s(UInt32Buffer::index_type count)
        {
            ValidateDecodeOperation(COMMAND_VALIDATION_INT32);
            ValidateDecodeOperation(count);

            auto ret = m_int32ArgBuffer.subspan((m_argumentIndex += count) - count, count);
            //NSLog(@"COMMAND BUFFER:   Decode uint32s: %u", static_cast<uint32_t>(ret.size()));
            return ret;
        }

        float DecodeCommandArgAsFloat32()
        {
            ValidateDecodeOperation(COMMAND_VALIDATION_FLOAT);
            ValidateDecodeOperation(1);

            auto ret = m_float32ArgBuffer[m_argumentIndex++];
            //NSLog(@"COMMAND BUFFER:   Decode float32: %f", ret);
            return ret;
        }

        Float32Buffer DecodeCommandArgAsFloat32s(Float32Buffer::index_type count)
        {
            ValidateDecodeOperation(COMMAND_VALIDATION_FLOAT);
            ValidateDecodeOperation(count);

            auto ret = m_float32ArgBuffer.subspan((m_argumentIndex += count) - count, count);
            //NSLog(@"COMMAND BUFFER:   Decode float32s: %u", static_cast<uint32_t>(ret.size()));
            return ret;
        }

    private:
        uint32_t m_commandCount;

        UInt8Buffer::index_type m_commandIndex{0};
        ptrdiff_t m_argumentIndex{1};
        UInt8Buffer::index_type m_validationBufferIndex{0};

        UInt8Buffer m_commandBuffer;
        UInt32Buffer m_uint32ArgBuffer;
        Int32Buffer m_int32ArgBuffer;
        Float32Buffer m_float32ArgBuffer;
        std::optional<UInt8Buffer> m_validationBuffer;

        void ValidateDecodeOperation(const size_t decodeOperation)
        {
            if (m_validationBuffer)
            {
                const uint8_t encodeOperation{m_validationBuffer.value()[m_validationBufferIndex++]};
                if (encodeOperation != decodeOperation)
                {
                    std::ostringstream message;
                    message << "Decoding " << ConvertOperationCodeToString(decodeOperation) << " when " << ConvertOperationCodeToString(encodeOperation) << " was encoded.";
                    throw std::runtime_error{message.str()};
                }
            }
        }

        static std::string ConvertOperationCodeToString(const size_t operationCode)
        {
            switch(operationCode)
            {
                case COMMAND_VALIDATION_COMMAND: return "command";
                case COMMAND_VALIDATION_UINT32: return "uint32 argument";
                case COMMAND_VALIDATION_INT32: return "int32 argument";
                case COMMAND_VALIDATION_FLOAT: return "float argument";

                default:
                    std::ostringstream message;
                    message << "argument count of " << operationCode;
                    return message.str();
            }
        }
    };

=======
>>>>>>> ea765243
    class NativeEngine final : public Napi::ObjectWrap<NativeEngine>
    {
        static constexpr auto JS_CLASS_NAME = "_NativeEngine";
        static constexpr auto JS_ENGINE_CONSTRUCTOR_NAME = "Engine";

    public:
        NativeEngine(const Napi::CallbackInfo& info);
        NativeEngine(const Napi::CallbackInfo& info, JsRuntime& runtime);
        ~NativeEngine();

        static void Initialize(Napi::Env env);

    private:
        void Dispose();

        void Dispose(const Napi::CallbackInfo& info);
        void RequestAnimationFrame(const Napi::CallbackInfo& info);
        Napi::Value CreateVertexArray(const Napi::CallbackInfo& info);
        void DeleteVertexArray(CommandBufferDecoder& decoder);
        void BindVertexArray(CommandBufferDecoder& decoder);
        Napi::Value CreateIndexBuffer(const Napi::CallbackInfo& info);
        void DeleteIndexBuffer(CommandBufferDecoder& decoder);
        void RecordIndexBuffer(const Napi::CallbackInfo& info);
        void UpdateDynamicIndexBuffer(const Napi::CallbackInfo& info);
        Napi::Value CreateVertexBuffer(const Napi::CallbackInfo& info);
        void DeleteVertexBuffer(CommandBufferDecoder& decoder);
        void RecordVertexBuffer(const Napi::CallbackInfo& info);
        void UpdateDynamicVertexBuffer(const Napi::CallbackInfo& info);
        Napi::Value CreateProgram(const Napi::CallbackInfo& info);
        Napi::Value GetUniforms(const Napi::CallbackInfo& info);
        Napi::Value GetAttributes(const Napi::CallbackInfo& info);
        void SetProgram(CommandBufferDecoder& decoder);
        void DeleteProgram(CommandBufferDecoder& decoder);
        void SetState(CommandBufferDecoder& decoder);
        void SetZOffset(CommandBufferDecoder& decoder);
        void SetZOffsetUnits(CommandBufferDecoder& decoder);
        void SetDepthTest(CommandBufferDecoder& decoder);
        void SetDepthWrite(CommandBufferDecoder& decoder);
        void SetColorWrite(CommandBufferDecoder& decoder);
        void SetBlendMode(CommandBufferDecoder& decoder);
        void SetMatrix(CommandBufferDecoder& decoder);
        void SetInt(CommandBufferDecoder& decoder);
        void SetIntArray(CommandBufferDecoder& decoder);
        void SetIntArray2(CommandBufferDecoder& decoder);
        void SetIntArray3(CommandBufferDecoder& decoder);
        void SetIntArray4(CommandBufferDecoder& decoder);
        void SetFloatArray(CommandBufferDecoder& decoder);
        void SetFloatArray2(CommandBufferDecoder& decoder);
        void SetFloatArray3(CommandBufferDecoder& decoder);
        void SetFloatArray4(CommandBufferDecoder& decoder);
        void SetMatrices(CommandBufferDecoder& decoder);
        void SetMatrix3x3(CommandBufferDecoder& decoder);
        void SetMatrix2x2(CommandBufferDecoder& decoder);
        void SetFloat(CommandBufferDecoder& decoder);
        void SetFloat2(CommandBufferDecoder& decoder);
        void SetFloat3(CommandBufferDecoder& decoder);
        void SetFloat4(CommandBufferDecoder& decoder);
        Napi::Value CreateTexture(const Napi::CallbackInfo& info);
        void LoadTexture(const Napi::CallbackInfo& info);
        void CopyTexture(const Napi::CallbackInfo& info);
        void LoadRawTexture(const Napi::CallbackInfo& info);
        void LoadCubeTexture(const Napi::CallbackInfo& info);
        void LoadCubeTextureWithMips(const Napi::CallbackInfo& info);
        Napi::Value GetTextureWidth(const Napi::CallbackInfo& info);
        Napi::Value GetTextureHeight(const Napi::CallbackInfo& info);
        void SetTextureSampling(CommandBufferDecoder& decoder);
        void SetTextureWrapMode(CommandBufferDecoder& decoder);
        void SetTextureAnisotropicLevel(CommandBufferDecoder& decoder);
        void SetTexture(CommandBufferDecoder& decoder);
        void DeleteTexture(const Napi::CallbackInfo& info);
        Napi::Value CreateFrameBuffer(const Napi::CallbackInfo& info);
        void DeleteFrameBuffer(CommandBufferDecoder& decoder);
        void BindFrameBuffer(CommandBufferDecoder& decoder);
        void UnbindFrameBuffer(CommandBufferDecoder& decoder);
        void DrawIndexed(CommandBufferDecoder& decoder);
        void Draw(CommandBufferDecoder& decoder);
        void Clear(CommandBufferDecoder& decoder);
        Napi::Value GetRenderWidth(const Napi::CallbackInfo& info);
        Napi::Value GetRenderHeight(const Napi::CallbackInfo& info);
        void SetViewPort(const Napi::CallbackInfo& info);
        Napi::Value GetHardwareScalingLevel(const Napi::CallbackInfo& info);
        void SetHardwareScalingLevel(const Napi::CallbackInfo& info);
        Napi::Value CreateImageBitmap(const Napi::CallbackInfo& info);
        Napi::Value ResizeImageBitmap(const Napi::CallbackInfo& info);
        void GetFrameBufferData(const Napi::CallbackInfo& info);
<<<<<<< HEAD
        void SetStencil(CommandBufferDecoder& decoder);
        void SetCommandBuffer(const Napi::CallbackInfo& info);
        void SetCommandValidationBuffer(const Napi::CallbackInfo& info);
        void SubmitCommandBuffer(const Napi::CallbackInfo& info);
        void Draw(bgfx::Encoder* encoder, int fillMode);
=======
        void SetStencil(const Napi::CallbackInfo& info);
        void Draw(bgfx::Encoder* encoder, uint32_t fillMode);
>>>>>>> ea765243

        std::string ProcessShaderCoordinates(const std::string& vertexSource);

        GraphicsImpl::UpdateToken& GetUpdateToken();
        FrameBuffer& GetBoundFrameBuffer(bgfx::Encoder& encoder);

        std::shared_ptr<arcana::cancellation_source> m_cancellationSource{};

        ShaderCompiler m_shaderCompiler{};

        ProgramData* m_currentProgram{nullptr};
        std::unordered_set<ResourceTable<ProgramData>::handle> m_programDataCollection{};

        JsRuntime& m_runtime;
        GraphicsImpl& m_graphicsImpl;

        JsRuntimeScheduler m_runtimeScheduler;

        std::optional<GraphicsImpl::UpdateToken> m_updateToken{};

        void ScheduleRequestAnimationFrameCallbacks();
        bool m_requestAnimationFrameCallbacksScheduled{};

        bx::DefaultAllocator m_allocator{};
        uint64_t m_engineState{BGFX_STATE_DEFAULT};
        uint32_t m_stencilState{BGFX_STENCIL_TEST_ALWAYS | BGFX_STENCIL_FUNC_REF(0) | BGFX_STENCIL_FUNC_RMASK(0xFF) | BGFX_STENCIL_OP_FAIL_S_KEEP | BGFX_STENCIL_OP_FAIL_Z_KEEP | BGFX_STENCIL_OP_PASS_Z_REPLACE};

        template<int size, typename arrayType>
        void SetTypeArrayN(const UniformInfo& uniformInfo, const uint32_t elementLength, const arrayType& array);

        template<int size>
        void SetIntArrayN(CommandBufferDecoder& decoder);

        template<int size>
        void SetFloatArrayN(CommandBufferDecoder& decoder);

        template<int size>
        void SetFloatN(CommandBufferDecoder& decoder);

        template<int size>
        void SetMatrixN(CommandBufferDecoder& decoder);

        // Scratch vector used for data alignment.
        std::vector<float> m_scratch{};

        std::vector<Napi::FunctionReference> m_requestAnimationFrameCallbacks{};

<<<<<<< HEAD
        Napi::Reference<Napi::ArrayBuffer> m_commandBuffer{};
        Napi::Reference<Napi::ArrayBuffer> m_commandValidationBuffer{};
        inline static ResourceTable<void(NativeEngine::*)(CommandBufferDecoder&)> s_commandTable{};

        const VertexArray* m_boundVertexArray{};
=======
        VertexArray* m_boundVertexArray{};
>>>>>>> ea765243
        FrameBuffer m_defaultFrameBuffer;
        FrameBuffer* m_boundFrameBuffer{};
        PerFrameValue<bool> m_boundFrameBufferNeedsRebinding;
    };
}<|MERGE_RESOLUTION|>--- conflicted
+++ resolved
@@ -99,84 +99,6 @@
             value.Data.assign(data.begin(), data.end());
             value.ElementLength = static_cast<uint16_t>(elementLength);
         }
-    };
-
-<<<<<<< HEAD
-    template<typename Handle1T, typename Handle2T>
-    class VariantHandleHolder
-    {
-    protected:
-        VariantHandleHolder() = default;
-        VariantHandleHolder(VariantHandleHolder<Handle1T, Handle2T>&& other) = delete;
-        VariantHandleHolder(const VariantHandleHolder<Handle1T, Handle2T>& other) = delete;
-        VariantHandleHolder<Handle1T, Handle2T>& operator=(VariantHandleHolder<Handle1T, Handle2T>&& other) = delete;
-        VariantHandleHolder<Handle1T, Handle2T>& operator=(const VariantHandleHolder<Handle1T, Handle2T>& other) = delete;
-
-        template<typename NonDynamicCallableT, typename DynamicCallableT>
-        void DoForHandleTypes(NonDynamicCallableT& nonDynamicCallable, DynamicCallableT& dynamicCallable) const
-        {
-            if (auto handle = std::get_if<Handle1T>(&m_handle))
-            {
-                nonDynamicCallable(*handle);
-            }
-            else
-            {
-                dynamicCallable(std::get<Handle2T>(m_handle));
-            }
-        }
-
-        std::variant<Handle1T, Handle2T> m_handle{};
-    };
-
-    class IndexBufferData final : protected VariantHandleHolder<bgfx::IndexBufferHandle, bgfx::DynamicIndexBufferHandle>, public NativeResource<IndexBufferData>
-    {
-    public:
-        IndexBufferData(const Napi::TypedArray& bytes, uint16_t flags, bool dynamic);
-        ~IndexBufferData();
-        void Update(Napi::Env env, const Napi::TypedArray& bytes, uint32_t startingIdx);
-        void SetBgfxIndexBuffer(bgfx::Encoder* encoder, uint32_t firstIndex, uint32_t numIndices) const;
-    };
-
-    class VertexBufferData final : protected VariantHandleHolder<bgfx::VertexBufferHandle, bgfx::DynamicVertexBufferHandle>, public NativeResource<VertexBufferData>
-    {
-    public:
-        VertexBufferData(const Napi::Uint8Array& bytes, bool dynamic);
-        ~VertexBufferData();
-        template<typename sourceType> void PromoteToFloats(uint32_t numElements, uint32_t byteOffset, uint32_t byteStride);
-        void PromoteToFloats(bgfx::AttribType::Enum attribType, uint32_t numElements, uint32_t byteOffset, uint32_t byteStride);
-        void EnsureFinalized(Napi::Env /*env*/, const bgfx::VertexLayout& layout);
-        void Update(Napi::Env env, const Napi::Uint8Array& bytes, uint32_t offset, uint32_t byteLength);
-        void SetAsBgfxVertexBuffer(bgfx::Encoder* encoder, uint8_t index, uint32_t startVertex, uint32_t numVertices, bgfx::VertexLayoutHandle layout) const;
-
-    private:
-        std::vector<uint8_t> m_bytes{};
-    };
-
-    struct VertexArray final : public NativeResource<VertexArray>
-    {
-        ~VertexArray()
-        {
-            for (auto& vertexBufferPair : VertexBuffers)
-            {
-                bgfx::destroy(vertexBufferPair.second.VertexLayoutHandle);
-            }
-        }
-
-        struct IndexBuffer
-        {
-            const IndexBufferData* Data{};
-        };
-
-        IndexBuffer indexBuffer{};
-
-        struct VertexBuffer
-        {
-            const VertexBufferData* Data{};
-            uint32_t StartVertex{};
-            bgfx::VertexLayoutHandle VertexLayoutHandle{};
-        };
-
-        std::unordered_map<uint32_t, VertexBuffer> VertexBuffers;
     };
 
     class CommandBufferDecoder final
@@ -332,8 +254,6 @@
         }
     };
 
-=======
->>>>>>> ea765243
     class NativeEngine final : public Napi::ObjectWrap<NativeEngine>
     {
         static constexpr auto JS_CLASS_NAME = "_NativeEngine";
@@ -419,16 +339,11 @@
         Napi::Value CreateImageBitmap(const Napi::CallbackInfo& info);
         Napi::Value ResizeImageBitmap(const Napi::CallbackInfo& info);
         void GetFrameBufferData(const Napi::CallbackInfo& info);
-<<<<<<< HEAD
         void SetStencil(CommandBufferDecoder& decoder);
         void SetCommandBuffer(const Napi::CallbackInfo& info);
         void SetCommandValidationBuffer(const Napi::CallbackInfo& info);
         void SubmitCommandBuffer(const Napi::CallbackInfo& info);
-        void Draw(bgfx::Encoder* encoder, int fillMode);
-=======
-        void SetStencil(const Napi::CallbackInfo& info);
         void Draw(bgfx::Encoder* encoder, uint32_t fillMode);
->>>>>>> ea765243
 
         std::string ProcessShaderCoordinates(const std::string& vertexSource);
 
@@ -476,15 +391,11 @@
 
         std::vector<Napi::FunctionReference> m_requestAnimationFrameCallbacks{};
 
-<<<<<<< HEAD
         Napi::Reference<Napi::ArrayBuffer> m_commandBuffer{};
         Napi::Reference<Napi::ArrayBuffer> m_commandValidationBuffer{};
         inline static ResourceTable<void(NativeEngine::*)(CommandBufferDecoder&)> s_commandTable{};
 
-        const VertexArray* m_boundVertexArray{};
-=======
         VertexArray* m_boundVertexArray{};
->>>>>>> ea765243
         FrameBuffer m_defaultFrameBuffer;
         FrameBuffer* m_boundFrameBuffer{};
         PerFrameValue<bool> m_boundFrameBufferNeedsRebinding;
