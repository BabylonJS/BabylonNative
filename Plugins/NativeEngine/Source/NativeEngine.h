#pragma once

#include "BgfxCallback.h"
#include "FrameBuffer.h"
#include "ShaderCompiler.h"

#include <Babylon/JsRuntime.h>
#include <Babylon/JsRuntimeScheduler.h>

#include <GraphicsImpl.h>

#include <napi/napi.h>

#include <bgfx/bgfx.h>
#include <bgfx/platform.h>
#include <bimg/bimg.h>
#include <bx/allocator.h>

#include <gsl/gsl>

#include <assert.h>

#include <arcana/containers/weak_table.h>
#include <arcana/threading/cancellation.h>
#include <unordered_map>

namespace Babylon
{
    struct TextureData final
    {
        ~TextureData()
        {
            if (OwnsHandle && bgfx::isValid(Handle))
            {
                bgfx::destroy(Handle);
            }
        }

        bgfx::TextureHandle Handle{bgfx::kInvalidHandle};
        bool OwnsHandle{true};
        uint32_t Width{0};
        uint32_t Height{0};
        uint32_t Flags{0};
        uint8_t AnisotropicLevel{0};
    };

    struct UniformInfo final
    {
        uint8_t Stage{};
        bgfx::UniformHandle Handle{bgfx::kInvalidHandle};
        bool YFlip{false};
    };

    struct ProgramData final
    {
        ProgramData() = default;
        ProgramData(const ProgramData&) = delete;
        ProgramData(ProgramData&&) = delete;

        ~ProgramData()
        {
            if (bgfx::isValid(Handle))
            {
                bgfx::destroy(Handle);
            }
        }

        std::unordered_map<std::string, uint32_t> VertexAttributeLocations{};
        std::unordered_map<std::string, UniformInfo> VertexUniformInfos{};
        std::unordered_map<std::string, UniformInfo> FragmentUniformInfos{};

        bgfx::ProgramHandle Handle{bgfx::kInvalidHandle};

        struct UniformValue
        {
            std::vector<float> Data{};
            uint16_t ElementLength{};
            bool YFlip{false};
        };

        std::unordered_map<uint16_t, UniformValue> Uniforms{};

        void SetUniform(bgfx::UniformHandle handle, gsl::span<const float> data, bool YFlip, size_t elementLength = 1)
        {
            UniformValue& value = Uniforms[handle.idx];
            value.Data.assign(data.begin(), data.end());
            value.ElementLength = static_cast<uint16_t>(elementLength);
            value.YFlip = YFlip;
        }
    };

    class IndexBufferData;
    class VertexBufferData;

    struct VertexArray final
    {
        ~VertexArray()
        {
            for (auto& vertexBufferPair : VertexBuffers)
            {
                bgfx::destroy(vertexBufferPair.second.VertexLayoutHandle);
            }
        }

        struct IndexBuffer
        {
            const IndexBufferData* Data{};
        };

        IndexBuffer indexBuffer{};

        struct VertexBuffer
        {
            const VertexBufferData* Data{};
            uint32_t StartVertex{};
            bgfx::VertexLayoutHandle VertexLayoutHandle{};
        };

        std::unordered_map<uint32_t, VertexBuffer> VertexBuffers;
    };

    class NativeEngine final : public Napi::ObjectWrap<NativeEngine>
    {
        static constexpr auto JS_CLASS_NAME = "_NativeEngine";
        static constexpr auto JS_ENGINE_CONSTRUCTOR_NAME = "Engine";

    public:
        NativeEngine(const Napi::CallbackInfo& info);
        NativeEngine(const Napi::CallbackInfo& info, JsRuntime& runtime);
        ~NativeEngine();

        static void Initialize(Napi::Env env);

    private:
        void Dispose();

        void Dispose(const Napi::CallbackInfo& info);
        Napi::Value HomogeneousDepth(const Napi::CallbackInfo& info);
        void RequestAnimationFrame(const Napi::CallbackInfo& info);
        Napi::Value CreateVertexArray(const Napi::CallbackInfo& info);
        void DeleteVertexArray(const Napi::CallbackInfo& info);
        void BindVertexArray(const Napi::CallbackInfo& info);
        Napi::Value CreateIndexBuffer(const Napi::CallbackInfo& info);
        void DeleteIndexBuffer(const Napi::CallbackInfo& info);
        void RecordIndexBuffer(const Napi::CallbackInfo& info);
        void UpdateDynamicIndexBuffer(const Napi::CallbackInfo& info);
        Napi::Value CreateVertexBuffer(const Napi::CallbackInfo& info);
        void DeleteVertexBuffer(const Napi::CallbackInfo& info);
        void RecordVertexBuffer(const Napi::CallbackInfo& info);
        void UpdateDynamicVertexBuffer(const Napi::CallbackInfo& info);
        Napi::Value CreateProgram(const Napi::CallbackInfo& info);
        Napi::Value GetUniforms(const Napi::CallbackInfo& info);
        Napi::Value GetAttributes(const Napi::CallbackInfo& info);
        void SetProgram(const Napi::CallbackInfo& info);
        void SetState(const Napi::CallbackInfo& info);
        void SetZOffset(const Napi::CallbackInfo& info);
        Napi::Value GetZOffset(const Napi::CallbackInfo& info);
        void SetDepthTest(const Napi::CallbackInfo& info);
        Napi::Value GetDepthWrite(const Napi::CallbackInfo& info);
        void SetDepthWrite(const Napi::CallbackInfo& info);
        void SetColorWrite(const Napi::CallbackInfo& info);
        void SetBlendMode(const Napi::CallbackInfo& info);
        void SetMatrix(const Napi::CallbackInfo& info);
        void SetInt(const Napi::CallbackInfo& info);
        void SetIntArray(const Napi::CallbackInfo& info);
        void SetIntArray2(const Napi::CallbackInfo& info);
        void SetIntArray3(const Napi::CallbackInfo& info);
        void SetIntArray4(const Napi::CallbackInfo& info);
        void SetFloatArray(const Napi::CallbackInfo& info);
        void SetFloatArray2(const Napi::CallbackInfo& info);
        void SetFloatArray3(const Napi::CallbackInfo& info);
        void SetFloatArray4(const Napi::CallbackInfo& info);
        void SetMatrices(const Napi::CallbackInfo& info);
        void SetMatrix3x3(const Napi::CallbackInfo& info);
        void SetMatrix2x2(const Napi::CallbackInfo& info);
        void SetFloat(const Napi::CallbackInfo& info);
        void SetFloat2(const Napi::CallbackInfo& info);
        void SetFloat3(const Napi::CallbackInfo& info);
        void SetFloat4(const Napi::CallbackInfo& info);
        Napi::Value CreateTexture(const Napi::CallbackInfo& info);
        void LoadTexture(const Napi::CallbackInfo& info);
        void LoadRawTexture(const Napi::CallbackInfo& info);
        void LoadCubeTexture(const Napi::CallbackInfo& info);
        void LoadCubeTextureWithMips(const Napi::CallbackInfo& info);
        Napi::Value GetTextureWidth(const Napi::CallbackInfo& info);
        Napi::Value GetTextureHeight(const Napi::CallbackInfo& info);
        void SetTextureSampling(const Napi::CallbackInfo& info);
        void SetTextureWrapMode(const Napi::CallbackInfo& info);
        void SetTextureAnisotropicLevel(const Napi::CallbackInfo& info);
        void SetTexture(const Napi::CallbackInfo& info);
        void DeleteTexture(const Napi::CallbackInfo& info);
        Napi::Value CreateFrameBuffer(const Napi::CallbackInfo& info);
        void DeleteFrameBuffer(const Napi::CallbackInfo& info);
        void BindFrameBuffer(const Napi::CallbackInfo& info);
        void UnbindFrameBuffer(const Napi::CallbackInfo& info);
        void DrawIndexed(const Napi::CallbackInfo& info);
        void Draw(const Napi::CallbackInfo& info);
        void Clear(const Napi::CallbackInfo& info);
        Napi::Value GetRenderWidth(const Napi::CallbackInfo& info);
        Napi::Value GetRenderHeight(const Napi::CallbackInfo& info);
        void SetViewPort(const Napi::CallbackInfo& info);
        Napi::Value GetHardwareScalingLevel(const Napi::CallbackInfo& info);
        void SetHardwareScalingLevel(const Napi::CallbackInfo& info);
<<<<<<< HEAD
        void GetFrameBufferData(const Napi::CallbackInfo& info);
=======
        Napi::Value CreateImageBitmap(const Napi::CallbackInfo& info);
        Napi::Value ResizeImageBitmap(const Napi::CallbackInfo& info);
>>>>>>> 70e8321b

        void Draw(bgfx::Encoder* encoder, int fillMode);

        Graphics::Impl::UpdateToken& GetUpdateToken();

        std::shared_ptr<arcana::cancellation_source> m_cancellationSource{};

        ShaderCompiler m_shaderCompiler{};

        ProgramData* m_currentProgram{nullptr};
        arcana::weak_table<std::unique_ptr<ProgramData>> m_programDataCollection{};

        JsRuntime& m_runtime;
        Graphics::Impl& m_graphicsImpl;

        JsRuntimeScheduler m_runtimeScheduler;

        std::optional<Graphics::Impl::UpdateToken> m_updateToken{};

        void ScheduleRequestAnimationFrameCallbacks();
        bool m_requestAnimationFrameCallbacksScheduled{};

        bx::DefaultAllocator m_allocator{};
        uint64_t m_engineState{BGFX_STATE_DEFAULT};

        template<int size, typename arrayType>
        void SetTypeArrayN(const Napi::CallbackInfo& info);

        template<int size>
        void SetFloatN(const Napi::CallbackInfo& info);

        template<int size>
        void SetMatrixN(const Napi::CallbackInfo& info);

        // Scratch vector used for data alignment.
        std::vector<float> m_scratch{};

        std::vector<Napi::FunctionReference> m_requestAnimationFrameCallbacks{};

        const VertexArray* m_boundVertexArray{};
        FrameBuffer* m_boundFrameBuffer{};
    };
}<|MERGE_RESOLUTION|>--- conflicted
+++ resolved
@@ -201,12 +201,9 @@
         void SetViewPort(const Napi::CallbackInfo& info);
         Napi::Value GetHardwareScalingLevel(const Napi::CallbackInfo& info);
         void SetHardwareScalingLevel(const Napi::CallbackInfo& info);
-<<<<<<< HEAD
-        void GetFrameBufferData(const Napi::CallbackInfo& info);
-=======
         Napi::Value CreateImageBitmap(const Napi::CallbackInfo& info);
         Napi::Value ResizeImageBitmap(const Napi::CallbackInfo& info);
->>>>>>> 70e8321b
+        void GetFrameBufferData(const Napi::CallbackInfo& info);
 
         void Draw(bgfx::Encoder* encoder, int fillMode);
 
