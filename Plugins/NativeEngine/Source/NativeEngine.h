--- conflicted
+++ resolved
@@ -135,11 +135,7 @@
         void Dispose();
 
         void Dispose(const Napi::CallbackInfo& info);
-<<<<<<< HEAD
-=======
-        Napi::Value GetEngine(const Napi::CallbackInfo& info); // TODO: Hack, temporary method. Remove as part of the change to get rid of NapiBridge.
         Napi::Value HomogeneousDepth(const Napi::CallbackInfo& info);
->>>>>>> 9717a2ef
         void RequestAnimationFrame(const Napi::CallbackInfo& info);
         Napi::Value CreateVertexArray(const Napi::CallbackInfo& info);
         void DeleteVertexArray(const Napi::CallbackInfo& info);
