--- conflicted
+++ resolved
@@ -399,13 +399,8 @@
 
         ShaderCompiler m_shaderCompiler;
 
-<<<<<<< HEAD
         ProgramData* m_currentProgram{nullptr};
-        TicketedCollection<std::unique_ptr<ProgramData>> m_programDataCollection{};
-=======
-        ProgramData* m_currentProgram;
         arcana::weak_table<std::unique_ptr<ProgramData>> m_programDataCollection{};
->>>>>>> 587a266d
 
         JsRuntime& m_runtime;
         JsRuntimeScheduler m_runtimeScheduler;
