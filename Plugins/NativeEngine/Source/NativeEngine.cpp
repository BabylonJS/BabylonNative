#include "NativeEngine.h"
#include "ShaderCompiler.h"
#include <arcana/threading/task.h>
#include <arcana/threading/task_schedulers.h>
#include <arcana/macros.h>

#include <napi/env.h>

#include <bgfx/bgfx.h>

#include <bimg/bimg.h>
#include <bimg/decode.h>
#include <bimg/encode.h>

#include <bx/math.h>

#include <queue>
#include <regex>
#include <sstream>
#include <variant>

namespace Babylon
{
    namespace
    {
        namespace TextureSampling
        {
            constexpr uint32_t BGFX_SAMPLER_DEFAULT = 0;

            // clang-format off
            // Names, as in constants.ts are MAG_MIN(_MIP?)     MAG                         MIN                         MIP
            constexpr uint32_t NEAREST_NEAREST =                BGFX_SAMPLER_MAG_POINT  |   BGFX_SAMPLER_MIN_POINT  |   BGFX_SAMPLER_DEFAULT    ;
            constexpr uint32_t LINEAR_LINEAR =                  BGFX_SAMPLER_DEFAULT    |   BGFX_SAMPLER_DEFAULT    |   BGFX_SAMPLER_DEFAULT    ;
            constexpr uint32_t LINEAR_LINEAR_MIPLINEAR =        BGFX_SAMPLER_DEFAULT    |   BGFX_SAMPLER_DEFAULT    |   BGFX_SAMPLER_DEFAULT    ;
            constexpr uint32_t NEAREST_NEAREST_MIPNEAREST =     BGFX_SAMPLER_MAG_POINT  |   BGFX_SAMPLER_MIN_POINT  |   BGFX_SAMPLER_MIP_POINT  ;
            constexpr uint32_t NEAREST_LINEAR_MIPNEAREST =      BGFX_SAMPLER_MAG_POINT  |   BGFX_SAMPLER_DEFAULT    |   BGFX_SAMPLER_MIP_POINT  ;
            constexpr uint32_t NEAREST_LINEAR_MIPLINEAR =       BGFX_SAMPLER_MAG_POINT  |   BGFX_SAMPLER_DEFAULT    |   BGFX_SAMPLER_DEFAULT    ;
            constexpr uint32_t NEAREST_LINEAR =                 BGFX_SAMPLER_MAG_POINT  |   BGFX_SAMPLER_DEFAULT    |   BGFX_SAMPLER_DEFAULT    ;
            constexpr uint32_t NEAREST_NEAREST_MIPLINEAR =      BGFX_SAMPLER_MAG_POINT  |   BGFX_SAMPLER_MIN_POINT  |   BGFX_SAMPLER_DEFAULT    ;
            constexpr uint32_t LINEAR_NEAREST_MIPNEAREST =      BGFX_SAMPLER_DEFAULT    |   BGFX_SAMPLER_MIN_POINT  |   BGFX_SAMPLER_MIP_POINT  ;
            constexpr uint32_t LINEAR_NEAREST_MIPLINEAR =       BGFX_SAMPLER_DEFAULT    |   BGFX_SAMPLER_MIN_POINT  |   BGFX_SAMPLER_DEFAULT    ;
            constexpr uint32_t LINEAR_LINEAR_MIPNEAREST =       BGFX_SAMPLER_DEFAULT    |   BGFX_SAMPLER_DEFAULT    |   BGFX_SAMPLER_MIP_POINT  ;
            constexpr uint32_t LINEAR_NEAREST =                 BGFX_SAMPLER_DEFAULT    |   BGFX_SAMPLER_MIN_POINT  |   BGFX_SAMPLER_DEFAULT    ;
            // clang-format on
        }

        namespace AlphaMode
        {
            constexpr uint64_t DISABLE = 0x0;
            constexpr uint64_t ADD = BGFX_STATE_BLEND_FUNC_SEPARATE(BGFX_STATE_BLEND_SRC_ALPHA, BGFX_STATE_BLEND_ONE, BGFX_STATE_BLEND_ZERO, BGFX_STATE_BLEND_ONE);
            constexpr uint64_t COMBINE = BGFX_STATE_BLEND_FUNC_SEPARATE(BGFX_STATE_BLEND_SRC_ALPHA, BGFX_STATE_BLEND_INV_SRC_ALPHA, BGFX_STATE_BLEND_ONE, BGFX_STATE_BLEND_ONE);
            constexpr uint64_t SUBTRACT = BGFX_STATE_BLEND_FUNC_SEPARATE(BGFX_STATE_BLEND_ZERO, BGFX_STATE_BLEND_INV_SRC_COLOR, BGFX_STATE_BLEND_ONE, BGFX_STATE_BLEND_ONE);
            constexpr uint64_t MULTIPLY = BGFX_STATE_BLEND_FUNC_SEPARATE(BGFX_STATE_BLEND_DST_COLOR, BGFX_STATE_BLEND_ZERO, BGFX_STATE_BLEND_ONE, BGFX_STATE_BLEND_ONE);
            constexpr uint64_t MAXIMIZED = BGFX_STATE_BLEND_FUNC_SEPARATE(BGFX_STATE_BLEND_SRC_ALPHA, BGFX_STATE_BLEND_INV_SRC_COLOR, BGFX_STATE_BLEND_ONE, BGFX_STATE_BLEND_ONE);
            constexpr uint64_t ONEONE = BGFX_STATE_BLEND_FUNC_SEPARATE(BGFX_STATE_BLEND_ONE, BGFX_STATE_BLEND_ONE, BGFX_STATE_BLEND_ZERO, BGFX_STATE_BLEND_ONE);
            constexpr uint64_t PREMULTIPLIED = BGFX_STATE_BLEND_FUNC_SEPARATE(BGFX_STATE_BLEND_ONE, BGFX_STATE_BLEND_INV_SRC_ALPHA, BGFX_STATE_BLEND_ONE, BGFX_STATE_BLEND_ONE);
            constexpr uint64_t PREMULTIPLIED_PORTERDUFF = BGFX_STATE_BLEND_FUNC_SEPARATE(BGFX_STATE_BLEND_ONE, BGFX_STATE_BLEND_INV_SRC_ALPHA, BGFX_STATE_BLEND_ONE, BGFX_STATE_BLEND_INV_SRC_ALPHA);
            constexpr uint64_t INTERPOLATE = BGFX_STATE_BLEND_FUNC_SEPARATE(BGFX_STATE_BLEND_FACTOR, BGFX_STATE_BLEND_INV_FACTOR, BGFX_STATE_BLEND_FACTOR, BGFX_STATE_BLEND_INV_FACTOR);
            constexpr uint64_t SCREENMODE = BGFX_STATE_BLEND_FUNC_SEPARATE(BGFX_STATE_BLEND_ONE, BGFX_STATE_BLEND_INV_SRC_COLOR, BGFX_STATE_BLEND_ONE, BGFX_STATE_BLEND_INV_SRC_ALPHA);
        }

        static_assert(static_cast<bgfx::TextureFormat::Enum>(bimg::TextureFormat::Count) == bgfx::TextureFormat::Count);
        static_assert(static_cast<bgfx::TextureFormat::Enum>(bimg::TextureFormat::RGBA8) == bgfx::TextureFormat::RGBA8);
        static_assert(static_cast<bgfx::TextureFormat::Enum>(bimg::TextureFormat::RGB8) == bgfx::TextureFormat::RGB8);

        bgfx::TextureFormat::Enum Cast(bimg::TextureFormat::Enum format)
        {
            return static_cast<bgfx::TextureFormat::Enum>(format);
        }

        void FlipY(bimg::ImageContainer* image)
        {
            uint8_t* bytes = static_cast<uint8_t*>(image->m_data);
            uint32_t rowCount = image->m_height;
            uint32_t rowPitch = image->m_size / image->m_height;

            std::vector<uint8_t> buffer(rowPitch);

            for (size_t row = 0; row < rowCount / 2; row++)
            {
                auto frontPtr = bytes + (row * rowPitch);
                auto backPtr = bytes + ((rowCount - row - 1) * rowPitch);

                std::memcpy(buffer.data(), frontPtr, rowPitch);
                std::memcpy(frontPtr, backPtr, rowPitch);
                std::memcpy(backPtr, buffer.data(), rowPitch);
            }
        }

        void GenerateMips(bx::AllocatorI* allocator, bimg::ImageContainer** image)
        {
            bimg::ImageContainer* input = *image;

            bimg::ImageContainer* output = bimg::imageGenerateMips(allocator, *input);
            if (output == nullptr)
            {
                bimg::TextureFormat::Enum format = input->m_format;
                bimg::ImageContainer* rgba = bimg::imageConvert(allocator, bimg::TextureFormat::RGBA8, *input, false);
                bimg::imageFree(input);
                bimg::ImageContainer* mips = bimg::imageGenerateMips(allocator, *rgba);
                bimg::imageFree(rgba);
                output = bimg::imageConvert(allocator, format, *mips);
                bimg::imageFree(mips);
            }
            else
            {
                bimg::imageFree(input);
            }

            *image = output;
        }

        void CreateTextureFromImage(TextureData* texture, bimg::ImageContainer* image)
        {
            auto releaseFn = [](void* /*ptr*/, void* userData) {
                bimg::imageFree(static_cast<bimg::ImageContainer*>(userData));
            };

            auto mem = bgfx::makeRef(image->m_data, image->m_size, releaseFn, image);

            texture->Handle = bgfx::createTexture2D(static_cast<uint16_t>(image->m_width), static_cast<uint16_t>(image->m_height), (image->m_numMips > 1), 1, Cast(image->m_format), BGFX_TEXTURE_NONE | BGFX_SAMPLER_NONE, mem);
            texture->Width = image->m_width;
            texture->Height = image->m_height;
        }

        void CreateCubeTextureFromImages(TextureData* texture, const std::vector<bimg::ImageContainer*>& images, bool hasMips)
        {
            const bimg::ImageContainer* firstImage = images.front();
            uint32_t width = firstImage->m_width;
            uint32_t height = firstImage->m_height;
            bgfx::TextureFormat::Enum format = Cast(firstImage->m_format);

            uint32_t totalSize = 0;
            for (auto image : images)
            {
                totalSize += image->m_size;
            }

            // Combine all the faces into one chunk.
            const bgfx::Memory* mem = bgfx::alloc(totalSize);
            uint8_t* ptr = mem->data;
            for (bimg::ImageContainer* image : images)
            {
                std::memcpy(ptr, image->m_data, image->m_size);
                ptr += image->m_size;
                bimg::imageFree(image);
            }

            texture->Handle = bgfx::createTextureCube(static_cast<uint16_t>(width), hasMips, 1, format, BGFX_TEXTURE_NONE | BGFX_SAMPLER_NONE, mem);
            texture->Width = width;
            texture->Height = height;
        }
    }

    template<typename Handle1T, typename Handle2T>
    class VariantHandleHolder
    {
    public:
        std::variant<Handle1T, Handle2T> m_handle{};

        template<typename NonDynamicCallableT, typename DynamicCallableT>
        void DoForHandleTypes(NonDynamicCallableT& nonDynamicCallable, DynamicCallableT& dynamicCallable) const
        {
            if (auto handle = std::get_if<Handle1T>(&m_handle))
            {
                nonDynamicCallable(*handle);
            }
            else
            {
                dynamicCallable(std::get<Handle2T>(m_handle));
            }
        }
    };

    class IndexBufferData final : private VariantHandleHolder<bgfx::IndexBufferHandle, bgfx::DynamicIndexBufferHandle>
    {
    public:
        IndexBufferData(const Napi::TypedArray& bytes, uint16_t flags, bool dynamic)
        {
            const bgfx::Memory* memory = bgfx::copy(bytes.As<Napi::Uint8Array>().Data(), static_cast<uint32_t>(bytes.ByteLength()));
            if (!dynamic)
            {
                m_handle = bgfx::createIndexBuffer(memory, flags);
            }
            else
            {
                m_handle = bgfx::createDynamicIndexBuffer(memory, flags);
            }
        }

        ~IndexBufferData()
        {
            constexpr auto nonDynamic = [](auto handle) {
                bgfx::destroy(handle);
            };
            constexpr auto dynamic = [](auto handle) {
                bgfx::destroy(handle);
            };
            DoForHandleTypes(nonDynamic, dynamic);
        }

        void Update(Napi::Env env, const Napi::TypedArray& bytes, uint32_t startingIdx)
        {
            const bgfx::Memory* memory = bgfx::copy(bytes.As<Napi::Uint8Array>().Data(), static_cast<uint32_t>(bytes.ByteLength()));

            auto nonDynamic = [env](auto) {
                throw Napi::Error::New(env, "Cannot update a non-dynamic index buffer.");
            };
            const auto dynamic = [memory, startingIdx](auto handle) {
                bgfx::update(handle, startingIdx, memory);
            };
            DoForHandleTypes(nonDynamic, dynamic);
        }

        void SetBgfxIndexBuffer(bgfx::Encoder* encoder, uint32_t firstIndex, uint32_t numIndices) const
        {
            const auto nonDynamic = [&encoder, firstIndex, numIndices](auto handle) {
                encoder->setIndexBuffer(handle, firstIndex, numIndices);
            };
            const auto dynamic = [&encoder, firstIndex, numIndices](auto handle) {
                encoder->setIndexBuffer(handle, firstIndex, numIndices);
            };
            DoForHandleTypes(nonDynamic, dynamic);
        }
    };

    class VertexBufferData final : VariantHandleHolder<bgfx::VertexBufferHandle, bgfx::DynamicVertexBufferHandle>
    {
    public:
        VertexBufferData(const Napi::Uint8Array& bytes, bool dynamic)
            : m_bytes{bytes.Data(), bytes.Data() + bytes.ByteLength()}
        {
            if (!dynamic)
            {
                m_handle = bgfx::VertexBufferHandle{bgfx::kInvalidHandle};
            }
            else
            {
                m_handle = bgfx::DynamicVertexBufferHandle{bgfx::kInvalidHandle};
            }
        }

        ~VertexBufferData()
        {
            constexpr auto nonDynamic = [](auto handle) {
                if (handle.idx != bgfx::kInvalidHandle)
                {
                    bgfx::destroy(handle);
                }
            };
            constexpr auto dynamic = [](auto handle) {
                if (handle.idx != bgfx::kInvalidHandle)
                {
                    bgfx::destroy(handle);
                }
            };
            DoForHandleTypes(nonDynamic, dynamic);
        }

        void EnsureFinalized(Napi::Env /*env*/, const bgfx::VertexLayout& layout)
        {
            const auto nonDynamic = [&layout, this](auto handle) {
                if (handle.idx != bgfx::kInvalidHandle)
                {
                    return;
                }

                const bgfx::Memory* memory = bgfx::makeRef(
                    m_bytes.data(), static_cast<uint32_t>(m_bytes.size()), [](void*, void* userData) {
                        auto* bytes = reinterpret_cast<std::vector<uint8_t>*>(userData);
                        bytes->clear();
                    },
                    &m_bytes);

                m_handle = bgfx::createVertexBuffer(memory, layout);
            };
            const auto dynamic = [&layout, this](auto handle) {
                if (handle.idx != bgfx::kInvalidHandle)
                {
                    return;
                }

                const bgfx::Memory* memory = bgfx::makeRef(
                    m_bytes.data(), static_cast<uint32_t>(m_bytes.size()), [](void*, void* userData) {
                        auto* bytes = reinterpret_cast<std::vector<uint8_t>*>(userData);
                        bytes->clear();
                    },
                    &m_bytes);

                m_handle = bgfx::createDynamicVertexBuffer(memory, layout);
            };
            DoForHandleTypes(nonDynamic, dynamic);
        }

        void Update(Napi::Env env, const Napi::Uint8Array& bytes, uint32_t offset, uint32_t byteLength)
        {
            auto nonDynamic = [env](auto) {
                throw Napi::Error::New(env, "Cannot update non-dynamic vertex buffer.");
            };
            const auto dynamic = [&bytes, offset, byteLength, this](auto handle) {
                if (handle.idx == bgfx::kInvalidHandle)
                {
                    // Buffer hasn't been finalized yet, all that's necessary is to swap out the bytes.
                    m_bytes = {bytes.Data() + offset, bytes.Data() + offset + byteLength};
                }
                else
                {
                    // Buffer was already created, do a real update operation.
                    const bgfx::Memory* memory = bgfx::copy(bytes.Data() + offset, byteLength);
                    bgfx::update(handle, 0, memory);
                }
            };
            DoForHandleTypes(nonDynamic, dynamic);
        }

        void SetAsBgfxVertexBuffer(bgfx::Encoder* encoder, uint8_t index, uint32_t startVertex, uint32_t numVertices, bgfx::VertexLayoutHandle layout) const
        {
            const auto nonDynamic = [&encoder, index, startVertex, numVertices, layout](auto handle) {
                encoder->setVertexBuffer(index, handle, startVertex, numVertices, layout);
            };
            const auto dynamic = [&encoder, index, startVertex, numVertices, layout](auto handle) {
                encoder->setVertexBuffer(index, handle, startVertex, numVertices, layout);
            };
            DoForHandleTypes(nonDynamic, dynamic);
        }

    private:
        std::vector<uint8_t> m_bytes{};
    };

    void NativeEngine::Initialize(Napi::Env env)
    {
        // Initialize the JavaScript side.
        Napi::HandleScope scope{env};

        // clang-format off
        Napi::Function func = DefineClass(
            env,
            JS_CLASS_NAME,
            {
                InstanceMethod("dispose", &NativeEngine::Dispose),
                InstanceMethod("requestAnimationFrame", &NativeEngine::RequestAnimationFrame),
                InstanceMethod("createVertexArray", &NativeEngine::CreateVertexArray),
                InstanceMethod("deleteVertexArray", &NativeEngine::DeleteVertexArray),
                InstanceMethod("bindVertexArray", &NativeEngine::BindVertexArray),
                InstanceMethod("createIndexBuffer", &NativeEngine::CreateIndexBuffer),
                InstanceMethod("deleteIndexBuffer", &NativeEngine::DeleteIndexBuffer),
                InstanceMethod("recordIndexBuffer", &NativeEngine::RecordIndexBuffer),
                InstanceMethod("updateDynamicIndexBuffer", &NativeEngine::UpdateDynamicIndexBuffer),
                InstanceMethod("createVertexBuffer", &NativeEngine::CreateVertexBuffer),
                InstanceMethod("deleteVertexBuffer", &NativeEngine::DeleteVertexBuffer),
                InstanceMethod("recordVertexBuffer", &NativeEngine::RecordVertexBuffer),
                InstanceMethod("updateDynamicVertexBuffer", &NativeEngine::UpdateDynamicVertexBuffer),
                InstanceMethod("createProgram", &NativeEngine::CreateProgram),
                InstanceMethod("getUniforms", &NativeEngine::GetUniforms),
                InstanceMethod("getAttributes", &NativeEngine::GetAttributes),
                InstanceMethod("setProgram", &NativeEngine::SetProgram),
                InstanceMethod("setState", &NativeEngine::SetState),
                InstanceMethod("setZOffset", &NativeEngine::SetZOffset),
                InstanceMethod("getZOffset", &NativeEngine::GetZOffset),
                InstanceMethod("setDepthTest", &NativeEngine::SetDepthTest),
                InstanceMethod("getDepthWrite", &NativeEngine::GetDepthWrite),
                InstanceMethod("setDepthWrite", &NativeEngine::SetDepthWrite),
                InstanceMethod("setColorWrite", &NativeEngine::SetColorWrite),
                InstanceMethod("setBlendMode", &NativeEngine::SetBlendMode),
                InstanceMethod("setMatrix", &NativeEngine::SetMatrix),
                InstanceMethod("setInt", &NativeEngine::SetInt),
                InstanceMethod("setIntArray", &NativeEngine::SetIntArray),
                InstanceMethod("setIntArray2", &NativeEngine::SetIntArray2),
                InstanceMethod("setIntArray3", &NativeEngine::SetIntArray3),
                InstanceMethod("setIntArray4", &NativeEngine::SetIntArray4),
                InstanceMethod("setFloatArray", &NativeEngine::SetFloatArray),
                InstanceMethod("setFloatArray2", &NativeEngine::SetFloatArray2),
                InstanceMethod("setFloatArray3", &NativeEngine::SetFloatArray3),
                InstanceMethod("setFloatArray4", &NativeEngine::SetFloatArray4),
                InstanceMethod("setMatrices", &NativeEngine::SetMatrices),
                InstanceMethod("setMatrix3x3", &NativeEngine::SetMatrix3x3),
                InstanceMethod("setMatrix2x2", &NativeEngine::SetMatrix2x2),
                InstanceMethod("setFloat", &NativeEngine::SetFloat),
                InstanceMethod("setFloat2", &NativeEngine::SetFloat2),
                InstanceMethod("setFloat3", &NativeEngine::SetFloat3),
                InstanceMethod("setFloat4", &NativeEngine::SetFloat4),
                InstanceMethod("createTexture", &NativeEngine::CreateTexture),
                InstanceMethod("loadTexture", &NativeEngine::LoadTexture),
                InstanceMethod("loadRawTexture", &NativeEngine::LoadRawTexture),
                InstanceMethod("loadCubeTexture", &NativeEngine::LoadCubeTexture),
                InstanceMethod("loadCubeTextureWithMips", &NativeEngine::LoadCubeTextureWithMips),
                InstanceMethod("getTextureWidth", &NativeEngine::GetTextureWidth),
                InstanceMethod("getTextureHeight", &NativeEngine::GetTextureHeight),
                InstanceMethod("setTextureSampling", &NativeEngine::SetTextureSampling),
                InstanceMethod("setTextureWrapMode", &NativeEngine::SetTextureWrapMode),
                InstanceMethod("setTextureAnisotropicLevel", &NativeEngine::SetTextureAnisotropicLevel),
                InstanceMethod("setTexture", &NativeEngine::SetTexture),
                InstanceMethod("deleteTexture", &NativeEngine::DeleteTexture),
                InstanceMethod("createFrameBuffer", &NativeEngine::CreateFrameBuffer),
                InstanceMethod("deleteFrameBuffer", &NativeEngine::DeleteFrameBuffer),
                InstanceMethod("bindFrameBuffer", &NativeEngine::BindFrameBuffer),
                InstanceMethod("unbindFrameBuffer", &NativeEngine::UnbindFrameBuffer),
                InstanceMethod("drawIndexed", &NativeEngine::DrawIndexed),
                InstanceMethod("draw", &NativeEngine::Draw),
                InstanceMethod("clear", &NativeEngine::Clear),
                InstanceMethod("getRenderWidth", &NativeEngine::GetRenderWidth),
                InstanceMethod("getRenderHeight", &NativeEngine::GetRenderHeight),
                InstanceMethod("setViewPort", &NativeEngine::SetViewPort),
                InstanceMethod("getHardwareScalingLevel", &NativeEngine::GetHardwareScalingLevel),
                InstanceMethod("setHardwareScalingLevel", &NativeEngine::SetHardwareScalingLevel),
                InstanceMethod("getFrameBufferData", &NativeEngine::GetFrameBufferData),

                InstanceValue("TEXTURE_NEAREST_NEAREST", Napi::Number::From(env, TextureSampling::NEAREST_NEAREST)),
                InstanceValue("TEXTURE_LINEAR_LINEAR", Napi::Number::From(env, TextureSampling::LINEAR_LINEAR)),
                InstanceValue("TEXTURE_LINEAR_LINEAR_MIPLINEAR", Napi::Number::From(env, TextureSampling::LINEAR_LINEAR_MIPLINEAR)),
                InstanceValue("TEXTURE_NEAREST_NEAREST_MIPNEAREST", Napi::Number::From(env, TextureSampling::NEAREST_NEAREST_MIPNEAREST)),
                InstanceValue("TEXTURE_NEAREST_LINEAR_MIPNEAREST", Napi::Number::From(env, TextureSampling::NEAREST_LINEAR_MIPNEAREST)),
                InstanceValue("TEXTURE_NEAREST_LINEAR_MIPLINEAR", Napi::Number::From(env, TextureSampling::NEAREST_LINEAR_MIPLINEAR)),
                InstanceValue("TEXTURE_NEAREST_LINEAR", Napi::Number::From(env, TextureSampling::NEAREST_LINEAR)),
                InstanceValue("TEXTURE_NEAREST_NEAREST_MIPLINEAR", Napi::Number::From(env, TextureSampling::NEAREST_NEAREST_MIPLINEAR)),
                InstanceValue("TEXTURE_LINEAR_NEAREST_MIPNEAREST", Napi::Number::From(env, TextureSampling::LINEAR_NEAREST_MIPNEAREST)),
                InstanceValue("TEXTURE_LINEAR_NEAREST_MIPLINEAR", Napi::Number::From(env, TextureSampling::LINEAR_NEAREST_MIPLINEAR)),
                InstanceValue("TEXTURE_LINEAR_LINEAR_MIPNEAREST", Napi::Number::From(env, TextureSampling::LINEAR_LINEAR_MIPNEAREST)),
                InstanceValue("TEXTURE_LINEAR_NEAREST", Napi::Number::From(env, TextureSampling::LINEAR_NEAREST)),

                InstanceValue("DEPTH_TEST_LESS", Napi::Number::From(env, BGFX_STATE_DEPTH_TEST_LESS)),
                InstanceValue("DEPTH_TEST_LEQUAL", Napi::Number::From(env, BGFX_STATE_DEPTH_TEST_LEQUAL)),
                InstanceValue("DEPTH_TEST_EQUAL", Napi::Number::From(env, BGFX_STATE_DEPTH_TEST_EQUAL)),
                InstanceValue("DEPTH_TEST_GEQUAL", Napi::Number::From(env, BGFX_STATE_DEPTH_TEST_GEQUAL)),
                InstanceValue("DEPTH_TEST_GREATER", Napi::Number::From(env, BGFX_STATE_DEPTH_TEST_GREATER)),
                InstanceValue("DEPTH_TEST_NOTEQUAL", Napi::Number::From(env, BGFX_STATE_DEPTH_TEST_NOTEQUAL)),
                InstanceValue("DEPTH_TEST_NEVER", Napi::Number::From(env, BGFX_STATE_DEPTH_TEST_NEVER)),
                InstanceValue("DEPTH_TEST_ALWAYS", Napi::Number::From(env, BGFX_STATE_DEPTH_TEST_ALWAYS)),

                InstanceValue("CLEAR_FLAG_COLOR", Napi::Number::From(env, BGFX_CLEAR_COLOR)),
                InstanceValue("CLEAR_FLAG_DEPTH", Napi::Number::From(env, BGFX_CLEAR_DEPTH)),
                InstanceValue("CLEAR_FLAG_STENCIL", Napi::Number::From(env, BGFX_CLEAR_STENCIL)),

                InstanceValue("ADDRESS_MODE_WRAP", Napi::Number::From(env, 0)),
                InstanceValue("ADDRESS_MODE_MIRROR", Napi::Number::From(env, BGFX_SAMPLER_U_MIRROR)),
                InstanceValue("ADDRESS_MODE_CLAMP", Napi::Number::From(env, BGFX_SAMPLER_U_CLAMP)),
                InstanceValue("ADDRESS_MODE_BORDER", Napi::Number::From(env, BGFX_SAMPLER_U_BORDER)),
                InstanceValue("ADDRESS_MODE_MIRROR_ONCE", Napi::Number::From(env, BGFX_SAMPLER_U_MIRROR)),

                InstanceValue("TEXTURE_FORMAT_RGB8", Napi::Number::From(env, static_cast<uint32_t>(bgfx::TextureFormat::RGB8))),
                InstanceValue("TEXTURE_FORMAT_RGBA8", Napi::Number::From(env, static_cast<uint32_t>(bgfx::TextureFormat::RGBA8))),
                InstanceValue("TEXTURE_FORMAT_RGBA32F", Napi::Number::From(env, static_cast<uint32_t>(bgfx::TextureFormat::RGBA32F))),

                InstanceValue("ATTRIB_TYPE_UINT8", Napi::Number::From(env, static_cast<uint32_t>(bgfx::AttribType::Uint8))),
                InstanceValue("ATTRIB_TYPE_INT16", Napi::Number::From(env, static_cast<uint32_t>(bgfx::AttribType::Int16))),
                InstanceValue("ATTRIB_TYPE_FLOAT", Napi::Number::From(env, static_cast<uint32_t>(bgfx::AttribType::Float))),

                InstanceValue("ALPHA_DISABLE", Napi::Number::From(env, AlphaMode::DISABLE)),
                InstanceValue("ALPHA_ADD", Napi::Number::From(env, AlphaMode::ADD)),
                InstanceValue("ALPHA_COMBINE", Napi::Number::From(env, AlphaMode::COMBINE)),
                InstanceValue("ALPHA_SUBTRACT", Napi::Number::From(env, AlphaMode::SUBTRACT)),
                InstanceValue("ALPHA_MULTIPLY", Napi::Number::From(env, AlphaMode::MULTIPLY)),
                InstanceValue("ALPHA_MAXIMIZED", Napi::Number::From(env, AlphaMode::MAXIMIZED)),
                InstanceValue("ALPHA_ONEONE", Napi::Number::From(env, AlphaMode::ONEONE)),
                InstanceValue("ALPHA_PREMULTIPLIED", Napi::Number::From(env, AlphaMode::PREMULTIPLIED)),
                InstanceValue("ALPHA_PREMULTIPLIED_PORTERDUFF", Napi::Number::From(env, AlphaMode::PREMULTIPLIED_PORTERDUFF)),
                InstanceValue("ALPHA_INTERPOLATE", Napi::Number::From(env, AlphaMode::INTERPOLATE)),
                InstanceValue("ALPHA_SCREENMODE", Napi::Number::From(env, AlphaMode::SCREENMODE)),
            });
        // clang-format on

        JsRuntime::NativeObject::GetFromJavaScript(env).Set(JS_ENGINE_CONSTRUCTOR_NAME, func);
    }

    NativeEngine::NativeEngine(const Napi::CallbackInfo& info)
        : NativeEngine(info, JsRuntime::GetFromJavaScript(info.Env()))
    {
    }

    NativeEngine::NativeEngine(const Napi::CallbackInfo& info, JsRuntime& runtime)
        : Napi::ObjectWrap<NativeEngine>{info}
        , m_runtime{runtime}
        , m_graphicsImpl{Graphics::Impl::GetFromJavaScript(info.Env())}
        , m_runtimeScheduler{runtime}
    {
    }

    NativeEngine::~NativeEngine()
    {
        Dispose();
    }

    void NativeEngine::Dispose()
    {
        m_cancelSource.cancel();

        // This collection contains bgfx data, so it must be cleared before bgfx::shutdown is called.
        m_programDataCollection.clear();
    }

    void NativeEngine::Dispose(const Napi::CallbackInfo& /*info*/)
    {
        Dispose();
    }

    void NativeEngine::RequestAnimationFrame(const Napi::CallbackInfo& info)
    {
        auto callback{info[0].As<Napi::Function>()};

        m_requestAnimationFrameCallbacks.emplace_back(Napi::Persistent(callback));
        ScheduleRequestAnimationFrameCallbacks();
    }

    Napi::Value NativeEngine::CreateVertexArray(const Napi::CallbackInfo& info)
    {
        return Napi::External<VertexArray>::New(info.Env(), new VertexArray{});
    }

    void NativeEngine::DeleteVertexArray(const Napi::CallbackInfo& info)
    {
        delete info[0].As<Napi::External<VertexArray>>().Data();
    }

    void NativeEngine::BindVertexArray(const Napi::CallbackInfo& info)
    {
        const VertexArray& vertexArray = *(info[0].As<Napi::External<VertexArray>>().Data());
        m_boundVertexArray = &vertexArray;
    }

    Napi::Value NativeEngine::CreateIndexBuffer(const Napi::CallbackInfo& info)
    {
        const Napi::TypedArray data = info[0].As<Napi::TypedArray>();
        const bool dynamic = info[1].As<Napi::Boolean>().Value();

        const uint16_t flags = data.TypedArrayType() == napi_typedarray_type::napi_uint16_array ? 0 : BGFX_BUFFER_INDEX32;

        return Napi::External<IndexBufferData>::New(info.Env(), new IndexBufferData(data, flags, dynamic));
    }

    void NativeEngine::DeleteIndexBuffer(const Napi::CallbackInfo& info)
    {
        IndexBufferData* indexBufferData = info[0].As<Napi::External<IndexBufferData>>().Data();
        delete indexBufferData;
    }

    void NativeEngine::RecordIndexBuffer(const Napi::CallbackInfo& info)
    {
        VertexArray& vertexArray = *(info[0].As<Napi::External<VertexArray>>().Data());
        const IndexBufferData* indexBufferData = info[1].As<Napi::External<IndexBufferData>>().Data();

        vertexArray.indexBuffer.data = indexBufferData;
    }

    void NativeEngine::UpdateDynamicIndexBuffer(const Napi::CallbackInfo& info)
    {
        IndexBufferData& indexBufferData = *(info[0].As<Napi::External<IndexBufferData>>().Data());

        const Napi::TypedArray data = info[1].As<Napi::TypedArray>();
        const uint32_t startingIdx = info[2].As<Napi::Number>().Uint32Value();

        indexBufferData.Update(info.Env(), data, startingIdx);
    }

    Napi::Value NativeEngine::CreateVertexBuffer(const Napi::CallbackInfo& info)
    {
        const Napi::Uint8Array data = info[0].As<Napi::Uint8Array>();
        const bool dynamic = info[1].As<Napi::Boolean>().Value();

        return Napi::External<VertexBufferData>::New(info.Env(), new VertexBufferData(data, dynamic));
    }

    void NativeEngine::DeleteVertexBuffer(const Napi::CallbackInfo& info)
    {
        auto* vertexBufferData = info[0].As<Napi::External<VertexBufferData>>().Data();
        delete vertexBufferData;
    }

    void NativeEngine::RecordVertexBuffer(const Napi::CallbackInfo& info)
    {
        VertexArray& vertexArray = *(info[0].As<Napi::External<VertexArray>>().Data());
        VertexBufferData* vertexBufferData = info[1].As<Napi::External<VertexBufferData>>().Data();

        const uint32_t location = info[2].As<Napi::Number>().Uint32Value();
        const uint32_t byteOffset = info[3].As<Napi::Number>().Uint32Value();
        const uint32_t byteStride = info[4].As<Napi::Number>().Uint32Value();
        const uint32_t numElements = info[5].As<Napi::Number>().Uint32Value();
        const uint32_t type = info[6].As<Napi::Number>().Uint32Value();
        const bool normalized = info[7].As<Napi::Boolean>().Value();

        bgfx::VertexLayout vertexLayout{};
        vertexLayout.begin();

        const bgfx::Attrib::Enum attrib = static_cast<bgfx::Attrib::Enum>(location);
        const bgfx::AttribType::Enum attribType = static_cast<bgfx::AttribType::Enum>(type);
        vertexLayout.add(attrib, static_cast<uint8_t>(numElements), attribType, normalized);
        vertexLayout.m_stride = static_cast<uint16_t>(byteStride);
        vertexLayout.end();

        vertexBufferData->EnsureFinalized(info.Env(), vertexLayout);

        vertexArray.vertexBuffers[location] = {vertexBufferData, byteOffset / byteStride, bgfx::createVertexLayout(vertexLayout)};
    }

    void NativeEngine::UpdateDynamicVertexBuffer(const Napi::CallbackInfo& info)
    {
        VertexBufferData& vertexBufferData = *(info[0].As<Napi::External<VertexBufferData>>().Data());
        const Napi::Uint8Array data = info[1].As<Napi::Uint8Array>();
        const uint32_t byteOffset = info[2].As<Napi::Number>().Uint32Value();

        uint32_t byteLength = info[2].As<Napi::Number>().Uint32Value();
        if (byteLength == 0)
        {
            byteLength = static_cast<uint32_t>(data.ByteLength());
        }

        vertexBufferData.Update(info.Env(), data, byteOffset, byteLength);
    }

    Napi::Value NativeEngine::CreateProgram(const Napi::CallbackInfo& info)
    {
        const std::string vertexSource{info[0].As<Napi::String>().Utf8Value()};
        const std::string fragmentSource{info[1].As<Napi::String>().Utf8Value()};

        std::unique_ptr<ProgramData> programData{std::make_unique<ProgramData>()};
        ShaderCompiler::BgfxShaderInfo shaderInfo{};

        try
        {
            shaderInfo = m_shaderCompiler.Compile(vertexSource, fragmentSource);
        }
        catch (const std::exception& ex)
        {
            throw Napi::Error::New(info.Env(), ex.what());
        }

        static auto InitUniformInfos{[](bgfx::ShaderHandle shader, const std::unordered_map<std::string, uint8_t>& uniformStages, std::unordered_map<std::string, UniformInfo>& uniformInfos) {
            auto numUniforms = bgfx::getShaderUniforms(shader);
            std::vector<bgfx::UniformHandle> uniforms{numUniforms};
            bgfx::getShaderUniforms(shader, uniforms.data(), gsl::narrow_cast<uint16_t>(uniforms.size()));

            for (uint8_t index = 0; index < numUniforms; index++)
            {
                bgfx::UniformInfo info{};
                bgfx::getUniformInfo(uniforms[index], info);
                auto itStage = uniformStages.find(info.name);
                uniformInfos[info.name] = {itStage == uniformStages.end() ? uint8_t{} : itStage->second, uniforms[index]};
                bool YFlip{false};
                if (!bgfx::getCaps()->originBottomLeft)
                {
                    YFlip = (!strcmp(info.name, "projection")) || (!strcmp(info.name, "viewProjection"));
                }
                uniformInfos[info.name].YFlip = YFlip;
            }
        }};

        auto vertexShader = bgfx::createShader(bgfx::copy(shaderInfo.VertexBytes.data(), static_cast<uint32_t>(shaderInfo.VertexBytes.size())));
        InitUniformInfos(vertexShader, shaderInfo.VertexUniformStages, programData->VertexUniformInfos);
        programData->VertexAttributeLocations = std::move(shaderInfo.VertexAttributeLocations);

        auto fragmentShader = bgfx::createShader(bgfx::copy(shaderInfo.FragmentBytes.data(), static_cast<uint32_t>(shaderInfo.FragmentBytes.size())));
        InitUniformInfos(fragmentShader, shaderInfo.FragmentUniformStages, programData->FragmentUniformInfos);

        programData->Handle = bgfx::createProgram(vertexShader, fragmentShader, true);
        auto* rawProgramData = programData.get();
        auto ticket = m_programDataCollection.insert(std::move(programData));
        auto finalizer = [ticket = std::move(ticket)](Napi::Env, ProgramData*) {};
        return Napi::External<ProgramData>::New(info.Env(), rawProgramData, std::move(finalizer));
    }

    Napi::Value NativeEngine::GetUniforms(const Napi::CallbackInfo& info)
    {
        const auto program = info[0].As<Napi::External<ProgramData>>().Data();
        const auto names = info[1].As<Napi::Array>();

        auto length = names.Length();
        auto uniforms = Napi::Array::New(info.Env(), length);
        for (uint32_t index = 0; index < length; ++index)
        {
            const auto name = names[index].As<Napi::String>().Utf8Value();

            auto vertexFound = program->VertexUniformInfos.find(name);
            auto fragmentFound = program->FragmentUniformInfos.find(name);

            if (vertexFound != program->VertexUniformInfos.end())
            {
                uniforms[index] = Napi::External<UniformInfo>::New(info.Env(), &vertexFound->second);
            }
            else if (fragmentFound != program->FragmentUniformInfos.end())
            {
                uniforms[index] = Napi::External<UniformInfo>::New(info.Env(), &fragmentFound->second);
            }
            else
            {
                uniforms[index] = info.Env().Null();
            }
        }

        return std::move(uniforms);
    }

    Napi::Value NativeEngine::GetAttributes(const Napi::CallbackInfo& info)
    {
        const auto program = info[0].As<Napi::External<ProgramData>>().Data();
        const auto names = info[1].As<Napi::Array>();

        const auto& attributeLocations = program->VertexAttributeLocations;

        auto length = names.Length();
        auto attributes = Napi::Array::New(info.Env(), length);
        for (uint32_t index = 0; index < length; ++index)
        {
            const std::string name = names[index].As<Napi::String>().Utf8Value();
            const auto it = attributeLocations.find(name);
            int location = (it == attributeLocations.end() ? -1 : gsl::narrow_cast<int>(it->second));
            attributes[index] = Napi::Value::From(info.Env(), location);
        }

        return std::move(attributes);
    }

    void NativeEngine::SetProgram(const Napi::CallbackInfo& info)
    {
        auto program = info[0].As<Napi::External<ProgramData>>().Data();
        m_currentProgram = program;
    }

    void NativeEngine::SetState(const Napi::CallbackInfo& info)
    {
        const auto culling = info[0].As<Napi::Boolean>().Value();
        const auto cullBackFaces = info[2].As<Napi::Boolean>().Value();
        const auto reverseSide = info[3].As<Napi::Boolean>().Value();

        m_engineState &= ~(BGFX_STATE_CULL_MASK | BGFX_STATE_FRONT_CCW);
        m_engineState |= reverseSide ? 0 : BGFX_STATE_FRONT_CCW;

        if (culling)
        {
            m_engineState |= cullBackFaces ? BGFX_STATE_CULL_CCW : BGFX_STATE_CULL_CW;
        }
        // TODO: zOffset
        //const auto zOffset = info[1].As<Napi::Number>().FloatValue();
    }

    void NativeEngine::SetZOffset(const Napi::CallbackInfo& /*info*/)
    {
        //const auto zOffset = info[0].As<Napi::Number>().FloatValue();

        // STUB: Stub.
    }

    Napi::Value NativeEngine::GetZOffset(const Napi::CallbackInfo& /*info*/)
    {
        // STUB: Stub.
        return {};
    }

    void NativeEngine::SetDepthTest(const Napi::CallbackInfo& info)
    {
        const auto depthTest = info[0].As<Napi::Number>().Uint32Value();

        m_engineState &= ~BGFX_STATE_DEPTH_TEST_MASK;
        m_engineState |= depthTest;
    }

    Napi::Value NativeEngine::GetDepthWrite(const Napi::CallbackInfo& info)
    {
        return Napi::Value::From(info.Env(), !!(m_engineState & BGFX_STATE_WRITE_Z));
    }

    void NativeEngine::SetDepthWrite(const Napi::CallbackInfo& info)
    {
        const auto enable = info[0].As<Napi::Boolean>().Value();

        m_engineState &= ~BGFX_STATE_WRITE_Z;
        m_engineState |= enable ? BGFX_STATE_WRITE_Z : 0;
    }

    void NativeEngine::SetColorWrite(const Napi::CallbackInfo& info)
    {
        const auto enable = info[0].As<Napi::Boolean>().Value();

        m_engineState &= ~(BGFX_STATE_WRITE_RGB | BGFX_STATE_WRITE_A);
        m_engineState |= enable ? (BGFX_STATE_WRITE_RGB | BGFX_STATE_WRITE_A) : 0;
    }

    void NativeEngine::SetBlendMode(const Napi::CallbackInfo& info)
    {
        const auto blendMode = info[0].As<Napi::Number>().Int64Value();

        m_engineState &= ~BGFX_STATE_BLEND_MASK;
        m_engineState |= blendMode;
    }

    void NativeEngine::SetInt(const Napi::CallbackInfo& info)
    {
        const auto uniformInfo = info[0].As<Napi::External<UniformInfo>>().Data();
        const auto value = info[1].As<Napi::Number>().FloatValue();
        m_currentProgram->SetUniform(uniformInfo->Handle, gsl::make_span(&value, 1), uniformInfo->YFlip);
    }

    template<int size, typename arrayType>
    void NativeEngine::SetTypeArrayN(const Napi::CallbackInfo& info)
    {
        const auto uniformInfo = info[0].As<Napi::External<UniformInfo>>().Data();
        const auto array = info[1].As<arrayType>();

        size_t elementLength = array.ElementLength();

        m_scratch.clear();
        for (size_t index = 0; index < elementLength; index += size)
        {
            const float values[] = {
                static_cast<float>(array[index]),
                (size > 1) ? static_cast<float>(array[index + 1]) : 0.f,
                (size > 2) ? static_cast<float>(array[index + 2]) : 0.f,
                (size > 3) ? static_cast<float>(array[index + 3]) : 0.f,
            };
            m_scratch.insert(m_scratch.end(), values, values + 4);
        }

        m_currentProgram->SetUniform(uniformInfo->Handle, m_scratch, uniformInfo->YFlip, elementLength / size);
    }

    template<int size>
    void NativeEngine::SetFloatN(const Napi::CallbackInfo& info)
    {
        const auto uniformInfo = info[0].As<Napi::External<UniformInfo>>().Data();
        const float values[] = {
            info[1].As<Napi::Number>().FloatValue(),
            (size > 1) ? info[2].As<Napi::Number>().FloatValue() : 0.f,
            (size > 2) ? info[3].As<Napi::Number>().FloatValue() : 0.f,
            (size > 3) ? info[4].As<Napi::Number>().FloatValue() : 0.f,
        };

        m_currentProgram->SetUniform(uniformInfo->Handle, values, uniformInfo->YFlip);
    }

    template<int size>
    void NativeEngine::SetMatrixN(const Napi::CallbackInfo& info)
    {
        const auto uniformInfo = info[0].As<Napi::External<UniformInfo>>().Data();
        const auto matrix = info[1].As<Napi::Float32Array>();

        const size_t elementLength = matrix.ElementLength();
        assert(elementLength == size * size);
        (void)elementLength;

        if constexpr (size < 4)
        {
            std::array<float, 16> matrixValues{};

            size_t index = 0;
            for (int line = 0; line < size; line++)
            {
                for (int col = 0; col < size; col++)
                {
                    matrixValues[line * 4 + col] = matrix[index++];
                }
            }

            m_currentProgram->SetUniform(uniformInfo->Handle, gsl::make_span(matrixValues.data(), 16), uniformInfo->YFlip);
        }
        else
        {
            m_currentProgram->SetUniform(uniformInfo->Handle, gsl::make_span(matrix.Data(), elementLength), uniformInfo->YFlip);
        }
    }

    void NativeEngine::SetIntArray(const Napi::CallbackInfo& info)
    {
        SetTypeArrayN<1, Napi::Int32Array>(info);
    }

    void NativeEngine::SetIntArray2(const Napi::CallbackInfo& info)
    {
        SetTypeArrayN<2, Napi::Int32Array>(info);
    }

    void NativeEngine::SetIntArray3(const Napi::CallbackInfo& info)
    {
        SetTypeArrayN<3, Napi::Int32Array>(info);
    }

    void NativeEngine::SetIntArray4(const Napi::CallbackInfo& info)
    {
        SetTypeArrayN<4, Napi::Int32Array>(info);
    }

    void NativeEngine::SetFloatArray(const Napi::CallbackInfo& info)
    {
        SetTypeArrayN<1, Napi::Float32Array>(info);
    }

    void NativeEngine::SetFloatArray2(const Napi::CallbackInfo& info)
    {
        SetTypeArrayN<2, Napi::Float32Array>(info);
    }

    void NativeEngine::SetFloatArray3(const Napi::CallbackInfo& info)
    {
        SetTypeArrayN<3, Napi::Float32Array>(info);
    }

    void NativeEngine::SetFloatArray4(const Napi::CallbackInfo& info)
    {
        SetTypeArrayN<4, Napi::Float32Array>(info);
    }

    void NativeEngine::SetMatrices(const Napi::CallbackInfo& info)
    {
        const auto uniformInfo = info[0].As<Napi::External<UniformInfo>>().Data();
        const auto matricesArray = info[1].As<Napi::Float32Array>();

        const size_t elementLength = matricesArray.ElementLength();
        assert(elementLength % 16 == 0);

        m_currentProgram->SetUniform(uniformInfo->Handle, gsl::span(matricesArray.Data(), elementLength), uniformInfo->YFlip, elementLength / 16);
    }

    void NativeEngine::SetMatrix2x2(const Napi::CallbackInfo& info)
    {
        SetMatrixN<2>(info);
    }

    void NativeEngine::SetMatrix3x3(const Napi::CallbackInfo& info)
    {
        SetMatrixN<3>(info);
    }

    void NativeEngine::SetMatrix(const Napi::CallbackInfo& info)
    {
        SetMatrixN<4>(info);
    }

    void NativeEngine::SetFloat(const Napi::CallbackInfo& info)
    {
        SetFloatN<1>(info);
    }

    void NativeEngine::SetFloat2(const Napi::CallbackInfo& info)
    {
        SetFloatN<2>(info);
    }

    void NativeEngine::SetFloat3(const Napi::CallbackInfo& info)
    {
        SetFloatN<3>(info);
    }

    void NativeEngine::SetFloat4(const Napi::CallbackInfo& info)
    {
        SetFloatN<4>(info);
    }

    Napi::Value NativeEngine::CreateTexture(const Napi::CallbackInfo& info)
    {
        return Napi::External<TextureData>::New(info.Env(), new TextureData());
    }

    void NativeEngine::LoadTexture(const Napi::CallbackInfo& info)
    {
        const auto texture = info[0].As<Napi::External<TextureData>>().Data();
        const auto data = info[1].As<Napi::TypedArray>();
        const auto generateMips = info[2].As<Napi::Boolean>().Value();
        const auto invertY = info[3].As<Napi::Boolean>().Value();
        const auto onSuccess = info[4].As<Napi::Function>();
        const auto onError = info[5].As<Napi::Function>();

        const auto dataSpan = gsl::make_span(static_cast<uint8_t*>(data.ArrayBuffer().Data()) + data.ByteOffset(), data.ByteLength());

        arcana::make_task(arcana::threadpool_scheduler, m_cancelSource,
            [this, dataSpan, generateMips, invertY, texture]() {
                bimg::ImageContainer* image = bimg::imageParse(&m_allocator, dataSpan.data(), static_cast<uint32_t>(dataSpan.size()));
                if (image == nullptr)
                {
                    throw std::runtime_error("Unable to decode image."); // exception will be forwarded to JS
                }

                if (image->m_format == bimg::TextureFormat::R8)
                {
                    // Images with only 1 channel are interpreted as luminance texture with RGB containing the same value as R and alpha as 255
                    // To emulate this behavior, the format is switched to alpha8 and converted to RGB8 when packing and unpacking take care of
                    // component swizzling.
                    image->m_format = bimg::TextureFormat::A8;
                    bimg::ImageContainer* rgba = bimg::imageConvert(&m_allocator, bimg::TextureFormat::RGB8, *image, false);
                    bimg::imageFree(image);
                    image = rgba;
                }

                if (invertY)
                {
                    FlipY(image);
                }

                if (generateMips)
                {
                    GenerateMips(&m_allocator, &image);
                }

                CreateTextureFromImage(texture, image);
            })
            .then(m_runtimeScheduler, m_cancelSource, [dataRef{Napi::Persistent(data)}, onSuccessRef{Napi::Persistent(onSuccess)}, onErrorRef{Napi::Persistent(onError)}](arcana::expected<void, std::exception_ptr> result) {
                if (result.has_error())
                {
                    onErrorRef.Call({});
                }
                else
                {
                    onSuccessRef.Call({});
                }
            });
    }

    void NativeEngine::LoadRawTexture(const Napi::CallbackInfo& info)
    {
        const auto texture = info[0].As<Napi::External<TextureData>>().Data();
        const auto data = info[1].As<Napi::TypedArray>();
        const auto width = info[2].As<Napi::Number>().Uint32Value();
        const auto height = info[3].As<Napi::Number>().Uint32Value();
        const auto format = static_cast<bimg::TextureFormat::Enum>(info[4].As<Napi::Number>().Uint32Value());
        const auto generateMips = info[5].As<Napi::Boolean>().Value();
        const auto invertY = info[6].As<Napi::Boolean>().Value();

        // TODO: probably should assert data byte length is equal to allocated size
        const auto bytes = static_cast<uint8_t*>(data.ArrayBuffer().Data()) + data.ByteOffset();
        bimg::ImageContainer* image = bimg::imageAlloc(&m_allocator, format, static_cast<uint16_t>(width), static_cast<uint16_t>(height), 1, 1, false, false, bytes);

        if (invertY)
        {
            FlipY(image);
        }

        if (generateMips)
        {
            GenerateMips(&m_allocator, &image);
        }

        CreateTextureFromImage(texture, image);
    }

    void NativeEngine::LoadCubeTexture(const Napi::CallbackInfo& info)
    {
        const auto texture = info[0].As<Napi::External<TextureData>>().Data();
        const auto data = info[1].As<Napi::Array>();
        const auto generateMips = info[2].As<Napi::Boolean>().Value();
        const auto onSuccess = info[3].As<Napi::Function>();
        const auto onError = info[4].As<Napi::Function>();

        std::array<Napi::Reference<Napi::TypedArray>, 6> dataRefs;
        std::array<arcana::task<bimg::ImageContainer*, std::exception_ptr>, 6> tasks;
        for (uint32_t face = 0; face < data.Length(); face++)
        {
            const auto typedArray{data[face].As<Napi::TypedArray>()};
            const auto dataSpan{gsl::make_span(static_cast<uint8_t*>(typedArray.ArrayBuffer().Data()) + typedArray.ByteOffset(), typedArray.ByteLength())};
            dataRefs[face] = Napi::Persistent(typedArray);
            tasks[face] = arcana::make_task(arcana::threadpool_scheduler, m_cancelSource, [this, dataSpan, generateMips]() {
                bimg::ImageContainer* image = bimg::imageParse(&m_allocator, dataSpan.data(), static_cast<uint32_t>(dataSpan.size()));
                // if texture is R8, it needs to be converted as luminance (r=g=b=luminance and alpha = 1)
                // see what's done in loadTexture
                // keeping an assert here until we find some assets to test.
                assert(image->m_format != bimg::TextureFormat::R8);
                if (generateMips)
                {
                    GenerateMips(&m_allocator, &image);
                }
                return image;
            });
        }

        arcana::when_all(gsl::make_span(tasks))
            .then(arcana::inline_scheduler, m_cancelSource, [texture, generateMips](std::vector<bimg::ImageContainer*> images) {
                CreateCubeTextureFromImages(texture, images, generateMips);
            })
            .then(m_runtimeScheduler, m_cancelSource, [dataRefs{std::move(dataRefs)}, onSuccessRef{Napi::Persistent(onSuccess)}, onErrorRef{Napi::Persistent(onError)}](arcana::expected<void, std::exception_ptr> result) {
                if (result.has_error())
                {
                    onErrorRef.Call({});
                }
                else
                {
                    onSuccessRef.Call({});
                }
            });
    }

    void NativeEngine::LoadCubeTextureWithMips(const Napi::CallbackInfo& info)
    {
        const auto texture = info[0].As<Napi::External<TextureData>>().Data();
        const auto data = info[1].As<Napi::Array>();
        const auto onSuccess = info[2].As<Napi::Function>();
        const auto onError = info[3].As<Napi::Function>();

        const auto numMips{static_cast<size_t>(data.Length())};
        std::vector<Napi::Reference<Napi::TypedArray>> dataRefs(6 * numMips);
        std::vector<arcana::task<bimg::ImageContainer*, std::exception_ptr>> tasks(6 * numMips);
        for (uint32_t mip = 0; mip < numMips; mip++)
        {
            const auto faceData = data[mip].As<Napi::Array>();
            for (uint32_t face = 0; face < 6; face++)
            {
                const auto typedArray = faceData[face].As<Napi::TypedArray>();
                const auto dataSpan = gsl::make_span(static_cast<uint8_t*>(typedArray.ArrayBuffer().Data()) + typedArray.ByteOffset(), typedArray.ByteLength());
                dataRefs[(face * numMips) + mip] = Napi::Persistent(typedArray);
                tasks[(face * numMips) + mip] = arcana::make_task(arcana::threadpool_scheduler, m_cancelSource, [this, dataSpan]() {
                    bimg::ImageContainer* image = bimg::imageParse(&m_allocator, dataSpan.data(), static_cast<uint32_t>(dataSpan.size()));
                    assert(image->m_format != bimg::TextureFormat::R8);
                    FlipY(image);
                    return image;
                });
            }
        }

        arcana::when_all(gsl::make_span(tasks))
            .then(arcana::inline_scheduler, m_cancelSource, [texture](std::vector<bimg::ImageContainer*> images) {
                CreateCubeTextureFromImages(texture, images, true);
            })
            .then(m_runtimeScheduler, m_cancelSource, [dataRefs{std::move(dataRefs)}, onSuccessRef{Napi::Persistent(onSuccess)}, onErrorRef{Napi::Persistent(onError)}](arcana::expected<void, std::exception_ptr> result) {
                if (result.has_error())
                {
                    onErrorRef.Call({});
                }
                else
                {
                    onSuccessRef.Call({});
                }
            });
    }

    Napi::Value NativeEngine::GetTextureWidth(const Napi::CallbackInfo& info)
    {
        const auto texture = info[0].As<Napi::External<TextureData>>().Data();
        return Napi::Value::From(info.Env(), texture->Width);
    }

    Napi::Value NativeEngine::GetTextureHeight(const Napi::CallbackInfo& info)
    {
        const auto texture = info[0].As<Napi::External<TextureData>>().Data();
        return Napi::Value::From(info.Env(), texture->Height);
    }

    void NativeEngine::SetTextureSampling(const Napi::CallbackInfo& info)
    {
        const auto texture = info[0].As<Napi::External<TextureData>>().Data();
        auto filter = static_cast<uint32_t>(info[1].As<Napi::Number>().Uint32Value());

        texture->Flags &= ~(BGFX_SAMPLER_MIN_MASK | BGFX_SAMPLER_MAG_MASK | BGFX_SAMPLER_MIP_MASK);

        if (texture->AnisotropicLevel > 1)
        {
            texture->Flags |= BGFX_SAMPLER_MIN_ANISOTROPIC | BGFX_SAMPLER_MAG_ANISOTROPIC;
        }
        else
        {
            texture->Flags |= filter;
        }
    }

    void NativeEngine::SetTextureWrapMode(const Napi::CallbackInfo& info)
    {
        const auto texture = info[0].As<Napi::External<TextureData>>().Data();
        auto addressModeU = static_cast<uint32_t>(info[1].As<Napi::Number>().Uint32Value());
        auto addressModeV = static_cast<uint32_t>(info[2].As<Napi::Number>().Uint32Value());
        auto addressModeW = static_cast<uint32_t>(info[3].As<Napi::Number>().Uint32Value());

        uint32_t addressMode = addressModeU +
            (addressModeV << BGFX_SAMPLER_V_SHIFT) +
            (addressModeW << BGFX_SAMPLER_W_SHIFT);

        texture->Flags &= ~(BGFX_SAMPLER_U_MASK | BGFX_SAMPLER_V_MASK | BGFX_SAMPLER_W_MASK);
        texture->Flags |= addressMode;
    }

    void NativeEngine::SetTextureAnisotropicLevel(const Napi::CallbackInfo& info)
    {
        const auto texture = info[0].As<Napi::External<TextureData>>().Data();
        const auto value = info[1].As<Napi::Number>().Uint32Value();

        texture->AnisotropicLevel = static_cast<uint8_t>(value);

        // if Anisotropic is set to 0 after being >1, then set texture flags back to linear
        texture->Flags &= ~(BGFX_SAMPLER_MIN_MASK | BGFX_SAMPLER_MAG_MASK | BGFX_SAMPLER_MIP_MASK);
        if (value)
        {
            texture->Flags |= BGFX_SAMPLER_MIN_ANISOTROPIC | BGFX_SAMPLER_MAG_ANISOTROPIC;
        }
    }

    void NativeEngine::SetTexture(const Napi::CallbackInfo& info)
    {
        bgfx::Encoder* encoder{GetUpdateToken().GetEncoder()};

        const auto uniformInfo = info[0].As<Napi::External<UniformInfo>>().Data();
        const auto texture = info[1].As<Napi::External<TextureData>>().Data();

        encoder->setTexture(uniformInfo->Stage, uniformInfo->Handle, texture->Handle, texture->Flags);
    }

    void NativeEngine::DeleteTexture(const Napi::CallbackInfo& info)
    {
        const auto texture = info[0].As<Napi::External<TextureData>>().Data();
        delete texture;
    }

    Napi::Value NativeEngine::CreateFrameBuffer(const Napi::CallbackInfo& info)
    {
        TextureData* texture = info[0].As<Napi::External<TextureData>>().Data();
        uint16_t width{static_cast<uint16_t>(info[1].As<Napi::Number>().Uint32Value())};
        uint16_t height{static_cast<uint16_t>(info[2].As<Napi::Number>().Uint32Value())};
        bgfx::TextureFormat::Enum format{static_cast<bgfx::TextureFormat::Enum>(info[3].As<Napi::Number>().Uint32Value())};
        bool generateStencilBuffer{info[4].As<Napi::Boolean>()};
        bool generateDepth{info[5].As<Napi::Boolean>()};
        bool generateMips{info[6].As<Napi::Boolean>()};

        bgfx::FrameBufferHandle frameBufferHandle{};
        if (generateDepth)
        {
            auto depthStencilFormat = bgfx::TextureFormat::D32;
            if (generateStencilBuffer)
            {
                depthStencilFormat = bgfx::TextureFormat::D24S8;
            }

            assert(bgfx::isTextureValid(0, false, 1, format, BGFX_TEXTURE_RT));
            assert(bgfx::isTextureValid(0, false, 1, depthStencilFormat, BGFX_TEXTURE_RT));

            std::array<bgfx::TextureHandle, 2> textures{
                bgfx::createTexture2D(width, height, generateMips, 1, format, BGFX_TEXTURE_RT),
                bgfx::createTexture2D(width, height, generateMips, 1, depthStencilFormat, BGFX_TEXTURE_RT)};
            std::array<bgfx::Attachment, textures.size()> attachments{};
            for (size_t idx = 0; idx < attachments.size(); ++idx)
            {
                attachments[idx].init(textures[idx]);
            }
            frameBufferHandle = bgfx::createFrameBuffer(static_cast<uint8_t>(attachments.size()), attachments.data(), true);
        }
        else
        {
            assert(!generateStencilBuffer);
            frameBufferHandle = bgfx::createFrameBuffer(width, height, format, BGFX_TEXTURE_RT);
        }

        texture->Handle = bgfx::getTexture(frameBufferHandle);
        texture->OwnsHandle = false;

        auto& frameBuffer{GetUpdateToken().AddFrameBuffer(frameBufferHandle, width, height, false)};
        return Napi::External<FrameBuffer>::New(info.Env(), &frameBuffer);
    }

    void NativeEngine::DeleteFrameBuffer(const Napi::CallbackInfo& info)
    {
        const auto& frameBuffer{*info[0].As<Napi::External<FrameBuffer>>().Data()};
        GetUpdateToken().RemoveFrameBuffer(frameBuffer);
    }

    void NativeEngine::BindFrameBuffer(const Napi::CallbackInfo& info)
    {
        auto& frameBuffer{*info[0].As<Napi::External<FrameBuffer>>().Data()};
        frameBuffer.Bind();
    }

    void NativeEngine::UnbindFrameBuffer(const Napi::CallbackInfo& info)
    {
        const auto& frameBuffer{*info[0].As<Napi::External<FrameBuffer>>().Data()};

        assert(&frameBuffer == &GetUpdateToken().BoundFrameBuffer());
        UNUSED(frameBuffer);

        GetUpdateToken().DefaultFrameBuffer().Bind();
    }

    void NativeEngine::DrawIndexed(const Napi::CallbackInfo& info)
    {
        auto& updateToken{GetUpdateToken()};
        bgfx::Encoder* encoder{updateToken.GetEncoder()};

        const auto fillMode = info[0].As<Napi::Number>().Int32Value();
        const auto indexStart = info[1].As<Napi::Number>().Int32Value();
        const auto indexCount = info[2].As<Napi::Number>().Int32Value();

        encoder->discard(BGFX_DISCARD_INDEX_BUFFER | BGFX_DISCARD_VERTEX_STREAMS);

        if (m_boundVertexArray != nullptr)
        {

            const auto indexBufferData{m_boundVertexArray->indexBuffer.data};
            if (indexBufferData != nullptr)
            {
                indexBufferData->SetBgfxIndexBuffer(encoder, indexStart, indexCount);
            }

            const auto& vertexBuffers = m_boundVertexArray->vertexBuffers;
            for (const auto& vertexBufferPair : vertexBuffers)
            {
                const auto index{static_cast<uint8_t>(vertexBufferPair.first)};
                const auto& vertexBuffer{vertexBufferPair.second};
                vertexBuffer.data->SetAsBgfxVertexBuffer(encoder, index, vertexBuffer.startVertex, UINT_MAX, vertexBuffer.vertexLayoutHandle);
            }
        }

        Draw(updateToken, fillMode);
    }

    void NativeEngine::Draw(const Napi::CallbackInfo& info)
    {
        auto& updateToken{GetUpdateToken()};
        bgfx::Encoder* encoder{updateToken.GetEncoder()};

        const auto fillMode = info[0].As<Napi::Number>().Int32Value();
        const auto verticesStart = info[1].As<Napi::Number>().Int32Value();
        const auto verticesCount = info[2].As<Napi::Number>().Int32Value();

        encoder->discard(BGFX_DISCARD_INDEX_BUFFER | BGFX_DISCARD_VERTEX_STREAMS);

        if (m_boundVertexArray != nullptr)
        {
            const auto& vertexBuffers = m_boundVertexArray->vertexBuffers;
            for (const auto& vertexBufferPair : vertexBuffers)
            {
                const auto index{static_cast<uint8_t>(vertexBufferPair.first)};
                const auto& vertexBuffer = vertexBufferPair.second;
                vertexBuffer.data->SetAsBgfxVertexBuffer(encoder, index, vertexBuffer.startVertex + verticesStart, verticesCount, vertexBuffer.vertexLayoutHandle);
            }
        }

        Draw(updateToken, fillMode);
    }

    void NativeEngine::Clear(const Napi::CallbackInfo& info)
    {
        uint16_t flags{0};
        uint32_t rgba{0x000000ff};
        float depth{1.0f};
        uint8_t stencil{0};

        if (!info[0].IsUndefined())
        {
            const auto color{info[0].As<Napi::Object>()};
            const auto r = color.Get("r");
            const auto g = color.Get("g");
            const auto b = color.Get("b");
            const auto a = color.Get("a");

            rgba =
                (static_cast<uint8_t>(r.As<Napi::Number>().FloatValue() * std::numeric_limits<uint8_t>::max()) << 24) +
                (static_cast<uint8_t>(g.As<Napi::Number>().FloatValue() * std::numeric_limits<uint8_t>::max()) << 16) +
                (static_cast<uint8_t>(b.As<Napi::Number>().FloatValue() * std::numeric_limits<uint8_t>::max()) << 8) +
                static_cast<uint8_t>((a.IsUndefined() ? 1.f : a.As<Napi::Number>().FloatValue()) * std::numeric_limits<uint8_t>::max());

            flags |= BGFX_CLEAR_COLOR;
        }

        if (!info[1].IsUndefined())
        {
            depth = info[1].As<Napi::Number>().FloatValue();
            flags |= BGFX_CLEAR_DEPTH;
        }

        if (!info[2].IsUndefined())
        {
            stencil = static_cast<uint8_t>(info[2].As<Napi::Number>().Uint32Value());
            flags |= BGFX_CLEAR_STENCIL;
        }

        GetUpdateToken().BoundFrameBuffer().Clear(flags, rgba, depth, stencil);
    }

    Napi::Value NativeEngine::GetRenderWidth(const Napi::CallbackInfo& info)
    {
        return Napi::Value::From(info.Env(), bgfx::getStats()->width);
    }

    Napi::Value NativeEngine::GetRenderHeight(const Napi::CallbackInfo& info)
    {
        return Napi::Value::From(info.Env(), bgfx::getStats()->height);
    }

    void NativeEngine::SetViewPort(const Napi::CallbackInfo& info)
    {
        const auto x = info[0].As<Napi::Number>().FloatValue();
        const auto y = info[1].As<Napi::Number>().FloatValue();
        const auto width = info[2].As<Napi::Number>().FloatValue();
        const auto height = info[3].As<Napi::Number>().FloatValue();
        const float yOrigin = bgfx::getCaps()->originBottomLeft ? y : (1.f - y - height);

        GetUpdateToken().BoundFrameBuffer().SetViewPort(x, yOrigin, width, height);
    }

    void NativeEngine::SetHardwareScalingLevel(const Napi::CallbackInfo& info)
    {
        const auto level = info[0].As<Napi::Number>().FloatValue();
        m_graphicsImpl.SetHardwareScalingLevel(level);
    }

    Napi::Value NativeEngine::GetHardwareScalingLevel(const Napi::CallbackInfo& info)
    {
        return Napi::Value::From(info.Env(), m_graphicsImpl.GetHardwareScalingLevel());
    }

    void NativeEngine::GetFrameBufferData(const Napi::CallbackInfo& info)
    {
        const auto callback{info[0].As<Napi::Function>()};

        auto callbackPtr{std::make_shared<Napi::FunctionReference>(Napi::Persistent(callback))};
        m_graphicsImpl.Callback().AddScreenShotCallback([&runtime{m_runtime}, callbackPtr{std::move(callbackPtr)}](std::vector<uint8_t> array) {
            runtime.Dispatch([callbackPtr{std::move(callbackPtr)}, array{std::move(array)}](Napi::Env env) {
                auto arrayBuffer{Napi::ArrayBuffer::New(env, const_cast<uint8_t*>(array.data()), array.size())};
                auto typedArray{Napi::Uint8Array::New(env, array.size(), arrayBuffer, 0)};
                callbackPtr->Value().Call({typedArray});
            });
        });

        arcana::make_task(m_graphicsImpl.AfterRenderScheduler(), m_cancelSource, []() {
            bgfx::requestScreenShot(BGFX_INVALID_HANDLE, "GetImageData");
        });
    }

    void NativeEngine::Draw(Graphics::Impl::UpdateToken& updateToken, int fillMode)
    {
        bgfx::Encoder* encoder{updateToken.GetEncoder()};
        uint64_t fillModeState{0}; // indexed triangle list
        switch (fillMode)
        {
            case 0: // MATERIAL_TriangleFillMode
            {
                fillModeState = 0;
                break;
            }
            case 1: // MATERIAL_WireFrameFillMode
            case 4: // MATERIAL_LineListDrawMode
            {
                fillModeState = BGFX_STATE_PT_LINES;
                break;
            }
            case 2: // MATERIAL_PointFillMode
            case 3: // MATERIAL_PointListDrawMode
            {
                fillModeState = BGFX_STATE_PT_POINTS;
                break;
            }
            case 5: // MATERIAL_LineLoopDrawMode
            {
                // TODO: unsupported mode
                break;
            }
            case 6: // MATERIAL_LineStripDrawMode
            {
                fillModeState = BGFX_STATE_PT_LINESTRIP;
                break;
            }
            case 7: // MATERIAL_TriangleStripDrawMode
            {
                fillModeState = BGFX_STATE_PT_TRISTRIP;
                break;
            }
            case 8: // MATERIAL_TriangleFanDrawMode
            {
                // TODO: unsupported mode
                break;
            }
        }

        if (!updateToken.BoundFrameBuffer().BackBuffer() && !bgfx::getCaps()->originBottomLeft)
        {
            // UV coordinates system are different between OpenGL and Direct3D/Metal
            // This is not an issue with loaded textures (png/jpg...) because
            // texel rows bytes are also using a different convention
            // see https://www.puredevsoftware.com/blog/2018/03/17/texture-coordinates-d3d-vs-opengl/
            // for render to texture, as the texel bytes are not reversed, sampling a RTT for
            // post process or shadows will result in inversion on V axis (Y)
            // to compensate for that, any matrix that is used to project onto clip-space has
            // to be flipped.
            // The involved matrices are determined by name and a boolean YFlip is set to true.
            // When rendering to texture, those matrices are flipped and set as uniform datas.
            // But because flipping clip-space coordinates also flips triangles winding,
            // Culling also has to be flipped.
            for (const auto& it : m_currentProgram->Uniforms)
            {
                const ProgramData::UniformValue& value = it.second;
                if (value.YFlip)
                {
                    float tmpMatrix[16];
                    static const float flipMatrix[16] = {
                        1.f, 0.f, 0.f, 0.f,
                        0.f, -1.f, 0.f, 0.f,
                        0.f, 0.f, 1.f, 0.f,
                        0.f, 0.f, 0.f, 1.f};
                    bx::mtxMul(tmpMatrix, value.Data.data(), flipMatrix);
                    encoder->setUniform({it.first}, tmpMatrix, value.ElementLength);
                }
                else
                {
                    encoder->setUniform({it.first}, value.Data.data(), value.ElementLength);
                }
            }

            // We need to explicitly swap the culling state flags (instead of XOR)
            // because we would like to preserve the no culling configuration, which is 00.
            const auto cullCW = (m_engineState & BGFX_STATE_CULL_CCW) != 0 ? BGFX_STATE_CULL_CW : 0;
            const auto cullCCW = (m_engineState & BGFX_STATE_CULL_CW) != 0 ? BGFX_STATE_CULL_CCW : 0;

            uint64_t engineStateYFlipped = m_engineState;
            engineStateYFlipped &= ~BGFX_STATE_CULL_MASK;
            engineStateYFlipped |= (cullCW | cullCCW) << BGFX_STATE_CULL_SHIFT;

            encoder->setState(engineStateYFlipped | fillModeState);
        }
        else
        {
            for (const auto& it : m_currentProgram->Uniforms)
            {
                const ProgramData::UniformValue& value = it.second;
                encoder->setUniform({it.first}, value.Data.data(), value.ElementLength);
            }

            encoder->setState(m_engineState | fillModeState);
        }

        updateToken.BoundFrameBuffer().Submit(encoder, m_currentProgram->Handle);
    }

    Graphics::Impl::UpdateToken& NativeEngine::GetUpdateToken()
    {
        if (!m_updateToken)
        {
            m_updateToken.emplace(m_graphicsImpl.GetUpdateToken());
            m_runtime.Dispatch([this](auto) {
                m_updateToken.reset();
            });
        }
        return m_updateToken.value();
    }

    void NativeEngine::ScheduleRequestAnimationFrameCallbacks()
    {
        if (m_requestAnimationFrameCallbacksScheduled)
        {
            return;
        }

        m_requestAnimationFrameCallbacksScheduled = true;

        arcana::make_task(m_graphicsImpl.BeforeRenderScheduler(), m_cancelSource, [this]() {
            return new Graphics::Impl::UpdateToken(m_graphicsImpl.GetUpdateToken());
        }).then(m_runtimeScheduler, m_cancelSource, [this](auto* tokenPtr) {
            const auto tokenScopeGuard = gsl::finally([tokenPtr]() { delete tokenPtr; });

<<<<<<< HEAD
            m_requestAnimationFrameCallbacksScheduled = false;
=======
        auto& updateToken{m_graphicsImpl.GetUpdateTokenForThread()};
        arcana::make_task(m_graphicsImpl.BeforeRenderScheduler(), m_cancelSource, [&updateToken]() {
            updateToken.Lock();
        }).then(m_runtimeScheduler, m_cancelSource, [this, &updateToken]() {
            m_frameScheduled = false;
>>>>>>> 376afa39

            auto callbacks{std::move(m_requestAnimationFrameCallbacks)};
            for (auto& callback : callbacks)
            {
                callback.Value().Call({});
            }

            // NOTE: To allow rendering the earliest possible opportunity to occur, uncomment
            // the following. I personally would prefer to leave this commented as it's (1)
            // unnecessary and (2) a tether between token scenarios that are otherwise wholly
            // decoupled; but if we want to explicitly allow early-as-possible rendering for
            // requestAnimationFrame, this does that.
            //{
            //    std::scoped_lock lock{m_updateTokenMutex};
            //    m_updateToken.reset();
            //}
        });

        // TODO: check if error handling is necessary
    }
}<|MERGE_RESOLUTION|>--- conflicted
+++ resolved
@@ -1535,15 +1535,7 @@
         }).then(m_runtimeScheduler, m_cancelSource, [this](auto* tokenPtr) {
             const auto tokenScopeGuard = gsl::finally([tokenPtr]() { delete tokenPtr; });
 
-<<<<<<< HEAD
             m_requestAnimationFrameCallbacksScheduled = false;
-=======
-        auto& updateToken{m_graphicsImpl.GetUpdateTokenForThread()};
-        arcana::make_task(m_graphicsImpl.BeforeRenderScheduler(), m_cancelSource, [&updateToken]() {
-            updateToken.Lock();
-        }).then(m_runtimeScheduler, m_cancelSource, [this, &updateToken]() {
-            m_frameScheduled = false;
->>>>>>> 376afa39
 
             auto callbacks{std::move(m_requestAnimationFrameCallbacks)};
             for (auto& callback : callbacks)
