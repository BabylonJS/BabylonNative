#include "NativeEngine.h"
#include "ShaderCompiler.h"
#include <arcana/threading/task.h>
#include <arcana/threading/task_schedulers.h>

#include <napi/env.h>

#include <bgfx/bgfx.h>

#define BGFX_RESET_FLAGS (BGFX_RESET_VSYNC | BGFX_RESET_MSAA_X4 | BGFX_RESET_MAXANISOTROPY)

#include <bimg/bimg.h>
#include <bimg/decode.h>
#include <bimg/encode.h>

#include <queue>
#include <regex>
#include <sstream>
#include <variant>

namespace Babylon
{
    namespace
    {
        namespace TextureSampling
        {
            constexpr uint32_t NEAREST = BGFX_SAMPLER_MAG_POINT | BGFX_SAMPLER_MIN_POINT;                               // nearest is mag = nearest and min = nearest and mip = linear
            constexpr uint32_t BILINEAR = BGFX_SAMPLER_MIP_POINT;                                                       // Bilinear is mag = linear and min = linear and mip = nearest
            constexpr uint32_t TRILINEAR = 0;                                                                           // Trilinear is mag = linear and min = linear and mip = linear
            constexpr uint32_t ANISOTROPIC = BGFX_SAMPLER_MIN_POINT | BGFX_SAMPLER_MAG_POINT | BGFX_SAMPLER_MIP_POINT;  // mag = nearest and min = nearest and mip = nearest
            constexpr uint32_t POINT_COMPARE = BGFX_SAMPLER_MAG_POINT | BGFX_SAMPLER_MIP_POINT;                         // mag = nearest and min = linear and mip = nearest
            constexpr uint32_t TRILINEAR_COMPARE = BGFX_SAMPLER_MAG_POINT;                                              // mag = nearest and min = linear and mip = linear
            constexpr uint32_t MINBILINEAR_MAGPOINT = BGFX_SAMPLER_MAG_POINT;                                           // mag = nearest and min = linear and mip = none
            constexpr uint32_t MINPOINT_MAGPOINT_MIPLINEAR = BGFX_SAMPLER_MAG_POINT | BGFX_SAMPLER_MIN_POINT;           // mag = nearest and min = nearest and mip = none
            constexpr uint32_t MINPOINT_MAGLINEAR_MIPPOINT = BGFX_SAMPLER_MIP_POINT | BGFX_SAMPLER_MIP_POINT;           // mag = linear and min = nearest and mip = nearest
            constexpr uint32_t MINPOINT_MAGLINEAR_MIPLINEAR = BGFX_SAMPLER_MIN_POINT;                                   // mag = linear and min = nearest and mip = linear
            constexpr uint32_t MINLINEAR_MAGPOINT_MIPPOINT = 0;                                                         // mag = linear and min = linear and mip = none
        }

        namespace AlphaMode
        {
            constexpr uint64_t DISABLE = 0x0;
            constexpr uint64_t ADD = BGFX_STATE_BLEND_FUNC_SEPARATE(BGFX_STATE_BLEND_SRC_ALPHA, BGFX_STATE_BLEND_ONE, BGFX_STATE_BLEND_ZERO, BGFX_STATE_BLEND_ONE);
            constexpr uint64_t COMBINE = BGFX_STATE_BLEND_FUNC_SEPARATE(BGFX_STATE_BLEND_SRC_ALPHA, BGFX_STATE_BLEND_INV_SRC_ALPHA, BGFX_STATE_BLEND_ONE, BGFX_STATE_BLEND_ONE);
            constexpr uint64_t SUBTRACT = BGFX_STATE_BLEND_FUNC_SEPARATE(BGFX_STATE_BLEND_ZERO, BGFX_STATE_BLEND_INV_SRC_COLOR, BGFX_STATE_BLEND_ONE, BGFX_STATE_BLEND_ONE);
            constexpr uint64_t MULTIPLY = BGFX_STATE_BLEND_FUNC_SEPARATE(BGFX_STATE_BLEND_DST_COLOR, BGFX_STATE_BLEND_ZERO, BGFX_STATE_BLEND_ONE, BGFX_STATE_BLEND_ONE);
            constexpr uint64_t MAXIMIZED = BGFX_STATE_BLEND_FUNC_SEPARATE(BGFX_STATE_BLEND_SRC_ALPHA, BGFX_STATE_BLEND_INV_SRC_COLOR, BGFX_STATE_BLEND_ONE, BGFX_STATE_BLEND_ONE);
            constexpr uint64_t ONEONE = BGFX_STATE_BLEND_FUNC_SEPARATE(BGFX_STATE_BLEND_ONE, BGFX_STATE_BLEND_ONE, BGFX_STATE_BLEND_ZERO, BGFX_STATE_BLEND_ONE);
            constexpr uint64_t PREMULTIPLIED = BGFX_STATE_BLEND_FUNC_SEPARATE(BGFX_STATE_BLEND_ONE, BGFX_STATE_BLEND_INV_SRC_ALPHA, BGFX_STATE_BLEND_ONE, BGFX_STATE_BLEND_ONE);
            constexpr uint64_t PREMULTIPLIED_PORTERDUFF = BGFX_STATE_BLEND_FUNC_SEPARATE(BGFX_STATE_BLEND_ONE, BGFX_STATE_BLEND_INV_SRC_ALPHA, BGFX_STATE_BLEND_ONE, BGFX_STATE_BLEND_INV_SRC_ALPHA);
            constexpr uint64_t INTERPOLATE = BGFX_STATE_BLEND_FUNC_SEPARATE(BGFX_STATE_BLEND_FACTOR, BGFX_STATE_BLEND_INV_FACTOR, BGFX_STATE_BLEND_FACTOR, BGFX_STATE_BLEND_INV_FACTOR);
            constexpr uint64_t SCREENMODE = BGFX_STATE_BLEND_FUNC_SEPARATE(BGFX_STATE_BLEND_ONE, BGFX_STATE_BLEND_INV_SRC_COLOR, BGFX_STATE_BLEND_ONE, BGFX_STATE_BLEND_INV_SRC_ALPHA);
        }

<<<<<<< HEAD
        void AppendSamplers(std::vector<uint8_t>& bytes, const spirv_cross::Compiler& compiler, const spirv_cross::SmallVector<spirv_cross::Resource>& samplers, std::unordered_map<std::string, UniformInfo>& cache)
        {
#if APIOpenGL
            uint8_t stage{0};
#endif

            for (const spirv_cross::Resource& sampler : samplers)
            {
                AppendBytes(bytes, static_cast<uint8_t>(sampler.name.size()));
                AppendBytes(bytes, sampler.name);
                AppendBytes(bytes, static_cast<uint8_t>(bgfx::UniformType::Sampler | BGFX_UNIFORM_SAMPLERBIT));

                // TODO : These values (num, regIndex, regCount) are only used by Vulkan and should be set for that API
                AppendBytes(bytes, static_cast<uint8_t>(0));
                AppendBytes(bytes, static_cast<uint16_t>(0));
                AppendBytes(bytes, static_cast<uint16_t>(0));

#if APIOpenGL
                (void)compiler;
                cache[sampler.name].Stage = stage++;
#else
                cache[sampler.name].Stage = static_cast<uint8_t>(compiler.get_decoration(sampler.id, spv::DecorationBinding));
#endif
            }
        }

        void CacheUniformHandles(bgfx::ShaderHandle shader, std::unordered_map<std::string, UniformInfo>& cache)
        {
            const auto MAX_UNIFORMS = 256;
            bgfx::UniformHandle uniforms[MAX_UNIFORMS];
            auto numUniforms = bgfx::getShaderUniforms(shader, uniforms, MAX_UNIFORMS);

            bgfx::UniformInfo info{};
            for (uint8_t idx = 0; idx < numUniforms; idx++)
            {
                bgfx::getUniformInfo(uniforms[idx], info);
                bool YFlip{false};
                if (!bgfx::getCaps()->originBottomLeft)
                {
                    YFlip = (!strcmp(info.name, "projection")) || (!strcmp(info.name, "viewProjection"));
                }
                auto& cacheRef = cache[info.name];
                cacheRef.Handle = uniforms[idx];
                cacheRef.YFlip = YFlip;
            }
        }

        enum class WebGLAttribType
        {
            BYTE = 5120,
            UNSIGNED_BYTE = 5121,
            SHORT = 5122,
            UNSIGNED_SHORT = 5123,
            INT = 5124,
            UNSIGNED_INT = 5125,
            FLOAT = 5126
        };

        bgfx::AttribType::Enum ConvertAttribType(WebGLAttribType type)
        {
            switch (type)
            {
                case WebGLAttribType::UNSIGNED_BYTE:
                    return bgfx::AttribType::Uint8;
                case WebGLAttribType::SHORT:
                    return bgfx::AttribType::Int16;
                case WebGLAttribType::FLOAT:
                    return bgfx::AttribType::Float;
                default: // avoid "warning: 4 enumeration values not handled"
                    throw std::exception();
                    break;
            }
        }

        // Must match constants.ts in Babylon.js.
        constexpr std::array<uint64_t, 11> ALPHA_MODE{
            // ALPHA_DISABLE
            0x0,

            // ALPHA_ADD: SRC ALPHA * SRC + DEST
            BGFX_STATE_BLEND_FUNC_SEPARATE(BGFX_STATE_BLEND_SRC_ALPHA, BGFX_STATE_BLEND_ONE, BGFX_STATE_BLEND_ZERO, BGFX_STATE_BLEND_ONE),

            // ALPHA_COMBINE: SRC ALPHA * SRC + (1 - SRC ALPHA) * DEST
            BGFX_STATE_BLEND_FUNC_SEPARATE(BGFX_STATE_BLEND_SRC_ALPHA, BGFX_STATE_BLEND_INV_SRC_ALPHA, BGFX_STATE_BLEND_ONE, BGFX_STATE_BLEND_ONE),

            // ALPHA_SUBTRACT: DEST - SRC * DEST
            BGFX_STATE_BLEND_FUNC_SEPARATE(BGFX_STATE_BLEND_ZERO, BGFX_STATE_BLEND_INV_SRC_COLOR, BGFX_STATE_BLEND_ONE, BGFX_STATE_BLEND_ONE),

            // ALPHA_MULTIPLY: SRC * DEST
            BGFX_STATE_BLEND_FUNC_SEPARATE(BGFX_STATE_BLEND_DST_COLOR, BGFX_STATE_BLEND_ZERO, BGFX_STATE_BLEND_ONE, BGFX_STATE_BLEND_ONE),

            // ALPHA_MAXIMIZED: SRC ALPHA * SRC + (1 - SRC) * DEST
            BGFX_STATE_BLEND_FUNC_SEPARATE(BGFX_STATE_BLEND_SRC_ALPHA, BGFX_STATE_BLEND_INV_SRC_COLOR, BGFX_STATE_BLEND_ONE, BGFX_STATE_BLEND_ONE),

            // ALPHA_ONEONE: SRC + DEST
            BGFX_STATE_BLEND_FUNC_SEPARATE(BGFX_STATE_BLEND_ONE, BGFX_STATE_BLEND_ONE, BGFX_STATE_BLEND_ZERO, BGFX_STATE_BLEND_ONE),

            // ALPHA_PREMULTIPLIED: SRC + (1 - SRC ALPHA) * DEST
            BGFX_STATE_BLEND_FUNC_SEPARATE(BGFX_STATE_BLEND_ONE, BGFX_STATE_BLEND_INV_SRC_ALPHA, BGFX_STATE_BLEND_ONE, BGFX_STATE_BLEND_ONE),

            // ALPHA_PREMULTIPLIED_PORTERDUFF: SRC + (1 - SRC ALPHA) * DEST, (1 - SRC ALPHA) * DEST ALPHA
            BGFX_STATE_BLEND_FUNC_SEPARATE(BGFX_STATE_BLEND_ONE, BGFX_STATE_BLEND_INV_SRC_ALPHA, BGFX_STATE_BLEND_ONE, BGFX_STATE_BLEND_INV_SRC_ALPHA),

            // ALPHA_INTERPOLATE: CST * SRC + (1 - CST) * DEST
            BGFX_STATE_BLEND_FUNC_SEPARATE(BGFX_STATE_BLEND_FACTOR, BGFX_STATE_BLEND_INV_FACTOR, BGFX_STATE_BLEND_FACTOR, BGFX_STATE_BLEND_INV_FACTOR),

            // ALPHA_SCREENMODE: SRC + (1 - SRC) * DEST, SRC ALPHA + (1 - SRC ALPHA) * DEST ALPHA
            BGFX_STATE_BLEND_FUNC_SEPARATE(BGFX_STATE_BLEND_ONE, BGFX_STATE_BLEND_INV_SRC_COLOR, BGFX_STATE_BLEND_ONE, BGFX_STATE_BLEND_INV_SRC_ALPHA),
        };

        constexpr std::array<bgfx::TextureFormat::Enum, 2> TEXTURE_FORMAT{
            bgfx::TextureFormat::RGBA8,
            bgfx::TextureFormat::RGBA32F};

=======
>>>>>>> 61b6d590
        static_assert(static_cast<bgfx::TextureFormat::Enum>(bimg::TextureFormat::Count) == bgfx::TextureFormat::Count);
        static_assert(static_cast<bgfx::TextureFormat::Enum>(bimg::TextureFormat::RGBA8) == bgfx::TextureFormat::RGBA8);
        static_assert(static_cast<bgfx::TextureFormat::Enum>(bimg::TextureFormat::RGB8) == bgfx::TextureFormat::RGB8);

        bgfx::TextureFormat::Enum Cast(bimg::TextureFormat::Enum format)
        {
            return static_cast<bgfx::TextureFormat::Enum>(format);
        }

        void FlipY(bimg::ImageContainer* image)
        {
            uint8_t* bytes = static_cast<uint8_t*>(image->m_data);
            uint32_t rowCount = image->m_height;
            uint32_t rowPitch = image->m_size / image->m_height;

            std::vector<uint8_t> buffer(rowPitch);

            for (size_t row = 0; row < rowCount / 2; row++)
            {
                auto frontPtr = bytes + (row * rowPitch);
                auto backPtr = bytes + ((rowCount - row - 1) * rowPitch);

                std::memcpy(buffer.data(), frontPtr, rowPitch);
                std::memcpy(frontPtr, backPtr, rowPitch);
                std::memcpy(backPtr, buffer.data(), rowPitch);
            }
        }

        void GenerateMips(bx::AllocatorI* allocator, bimg::ImageContainer** image)
        {
            bimg::ImageContainer* input = *image;

            bimg::ImageContainer* output = bimg::imageGenerateMips(allocator, *input);
            if (output == nullptr)
            {
                bimg::TextureFormat::Enum format = input->m_format;
                bimg::ImageContainer* rgba = bimg::imageConvert(allocator, bimg::TextureFormat::RGBA8, *input, false);
                bimg::imageFree(input);
                bimg::ImageContainer* mips = bimg::imageGenerateMips(allocator, *rgba);
                bimg::imageFree(rgba);
                output = bimg::imageConvert(allocator, format, *mips);
                bimg::imageFree(mips);
            }
            else
            {
                bimg::imageFree(input);
            }

            *image = output;
        }

        void CreateTextureFromImage(TextureData* texture, bimg::ImageContainer* image)
        {
            auto releaseFn = [](void* /*ptr*/, void* userData) {
                bimg::imageFree(static_cast<bimg::ImageContainer*>(userData));
            };

            auto mem = bgfx::makeRef(image->m_data, image->m_size, releaseFn, image);

            texture->Handle = bgfx::createTexture2D(static_cast<uint16_t>(image->m_width), static_cast<uint16_t>(image->m_height), (image->m_numMips > 1), 1, Cast(image->m_format), BGFX_TEXTURE_NONE | BGFX_SAMPLER_NONE, mem);
            texture->Width = image->m_width;
            texture->Height = image->m_height;
        }

        void CreateCubeTextureFromImages(TextureData* texture, const std::vector<bimg::ImageContainer*>& images, bool hasMips)
        {
            const bimg::ImageContainer* firstImage = images.front();
            uint32_t width = firstImage->m_width;
            uint32_t height = firstImage->m_height;
            bgfx::TextureFormat::Enum format = Cast(firstImage->m_format);

            uint32_t totalSize = 0;
            for (auto image : images)
            {
                totalSize += image->m_size;
            }

            // Combine all the faces into one chunk.
            const bgfx::Memory* mem = bgfx::alloc(totalSize);
            uint8_t* ptr = mem->data;
            for (bimg::ImageContainer* image : images)
            {
                std::memcpy(ptr, image->m_data, image->m_size);
                ptr += image->m_size;
                bimg::imageFree(image);
            }

            texture->Handle = bgfx::createTextureCube(static_cast<uint16_t>(width), hasMips, 1, format, BGFX_TEXTURE_NONE | BGFX_SAMPLER_NONE, mem);
            texture->Width = width;
            texture->Height = height;
        }
    }

    template<typename Handle1T, typename Handle2T>
    class VariantHandleHolder
    {
    public:
        std::variant<Handle1T, Handle2T> m_handle{};

        template<typename NonDynamicCallableT, typename DynamicCallableT>
        void DoForHandleTypes(NonDynamicCallableT& nonDynamicCallable, DynamicCallableT& dynamicCallable) const
        {
            if (auto handle = std::get_if<Handle1T>(&m_handle))
            {
                nonDynamicCallable(*handle);
            }
            else
            {
                dynamicCallable(std::get<Handle2T>(m_handle));
            }
        }
    };

    class IndexBufferData final : private VariantHandleHolder<bgfx::IndexBufferHandle, bgfx::DynamicIndexBufferHandle>
    {
    public:
        IndexBufferData(const Napi::TypedArray& bytes, uint16_t flags, bool dynamic)
        {
            const bgfx::Memory* memory = bgfx::copy(bytes.As<Napi::Uint8Array>().Data(), static_cast<uint32_t>(bytes.ByteLength()));
            if (!dynamic)
            {
                m_handle = bgfx::createIndexBuffer(memory, flags);
            }
            else
            {
                m_handle = bgfx::createDynamicIndexBuffer(memory, flags);
            }
        }

        ~IndexBufferData()
        {
            constexpr auto nonDynamic = [](auto handle) {
                bgfx::destroy(handle);
            };
            constexpr auto dynamic = [](auto handle) {
                bgfx::destroy(handle);
            };
            DoForHandleTypes(nonDynamic, dynamic);
        }

        void Update(const Napi::TypedArray& bytes, uint32_t startingIdx)
        {
            const bgfx::Memory* memory = bgfx::copy(bytes.As<Napi::Uint8Array>().Data(), static_cast<uint32_t>(bytes.ByteLength()));

            constexpr auto nonDynamic = [](auto) {
                throw std::runtime_error("Cannot update a non-dynamic index buffer.");
            };
            const auto dynamic = [memory, startingIdx](auto handle) {
                bgfx::update(handle, startingIdx, memory);
            };
            DoForHandleTypes(nonDynamic, dynamic);
        }
        
        void SetBgfxIndexBuffer(uint32_t firstIndex, uint32_t numIndices) const
        {
            const auto nonDynamic = [firstIndex, numIndices](auto handle) {
                bgfx::setIndexBuffer(handle, firstIndex, numIndices);
            };
            const auto dynamic = [firstIndex, numIndices](auto handle) {
                bgfx::setIndexBuffer(handle, firstIndex, numIndices);
            };
            DoForHandleTypes(nonDynamic, dynamic);
        }
    };

    class VertexBufferData final : VariantHandleHolder<bgfx::VertexBufferHandle, bgfx::DynamicVertexBufferHandle>
    {
    public:
        VertexBufferData(const Napi::Uint8Array& bytes, bool dynamic)
            : m_bytes{bytes.Data(), bytes.Data() + bytes.ByteLength()}
        {
            if (!dynamic)
            {
                m_handle = bgfx::VertexBufferHandle{bgfx::kInvalidHandle};
            }
            else
            {
                m_handle = bgfx::DynamicVertexBufferHandle{bgfx::kInvalidHandle};
            }
        }

        ~VertexBufferData()
        {
            constexpr auto nonDynamic = [](auto handle) {
                if (handle.idx != bgfx::kInvalidHandle)
                {
                    bgfx::destroy(handle);
                }
            };
            constexpr auto dynamic = [](auto handle) {
                if (handle.idx != bgfx::kInvalidHandle)
                {
                    bgfx::destroy(handle);
                }
            };
            DoForHandleTypes(nonDynamic, dynamic);
        }

        void EnsureFinalized(Napi::Env /*env*/, const bgfx::VertexLayout& layout)
        {
            const auto nonDynamic = [&layout, this](auto handle) {
                if (handle.idx != bgfx::kInvalidHandle)
                {
                    return;
                }

                const bgfx::Memory* memory = bgfx::makeRef(
                    m_bytes.data(), static_cast<uint32_t>(m_bytes.size()), [](void*, void* userData) {
                        auto* bytes = reinterpret_cast<std::vector<uint8_t>*>(userData);
                        bytes->clear();
                    },
                    &m_bytes);

                m_handle = bgfx::createVertexBuffer(memory, layout);
            };
            const auto dynamic = [&layout, this](auto handle) {
                if (handle.idx != bgfx::kInvalidHandle)
                {
                    return;
                }

                const bgfx::Memory* memory = bgfx::makeRef(
                    m_bytes.data(), static_cast<uint32_t>(m_bytes.size()), [](void*, void* userData) {
                        auto* bytes = reinterpret_cast<std::vector<uint8_t>*>(userData);
                        bytes->clear();
                    },
                    &m_bytes);

                m_handle = bgfx::createDynamicVertexBuffer(memory, layout);
            };
            DoForHandleTypes(nonDynamic, dynamic);
        }

        void Update(const Napi::Uint8Array& bytes, uint32_t offset, uint32_t byteLength)
        {
            constexpr auto nonDynamic = [](auto) {
                throw std::runtime_error("Cannot update non-dynamic vertex buffer.");
            };
            const auto dynamic = [&bytes, offset, byteLength, this](auto handle) {
                if (handle.idx == bgfx::kInvalidHandle)
                {
                    // Buffer hasn't been finalized yet, all that's necessary is to swap out the bytes.
                    m_bytes = {bytes.Data() + offset, bytes.Data() + offset + byteLength};
                }
                else
                {
                    // Buffer was already created, do a real update operation.
                    const bgfx::Memory* memory = bgfx::copy(bytes.Data() + offset, byteLength);
                    bgfx::update(handle, 0, memory);
                }
            };
            DoForHandleTypes(nonDynamic, dynamic);
        }

        void SetAsBgfxVertexBuffer(uint8_t index, uint32_t startVertex, bgfx::VertexLayoutHandle layout) const
        {
            const auto nonDynamic = [index, startVertex, layout](auto handle) {
                bgfx::setVertexBuffer(index, handle, startVertex, UINT32_MAX, layout);
            };
            const auto dynamic = [index, startVertex, layout](auto handle) {
                bgfx::setVertexBuffer(index, handle, startVertex, UINT32_MAX, layout);
            };
            DoForHandleTypes(nonDynamic, dynamic);
        }

    private:
        std::vector<uint8_t> m_bytes{};
    };

    void NativeEngine::Initialize(Napi::Env env, bool autoRender)
    {
        // Initialize the JavaScript side.
        Napi::HandleScope scope{env};

        Napi::Function func = DefineClass(
            env,
            JS_CLASS_NAME,
            {
                InstanceMethod("dispose", &NativeEngine::Dispose),
                InstanceMethod("getEngine", &NativeEngine::GetEngine),
                InstanceMethod("requestAnimationFrame", &NativeEngine::RequestAnimationFrame),
                InstanceMethod("createVertexArray", &NativeEngine::CreateVertexArray),
                InstanceMethod("deleteVertexArray", &NativeEngine::DeleteVertexArray),
                InstanceMethod("bindVertexArray", &NativeEngine::BindVertexArray),
                InstanceMethod("createIndexBuffer", &NativeEngine::CreateIndexBuffer),
                InstanceMethod("deleteIndexBuffer", &NativeEngine::DeleteIndexBuffer),
                InstanceMethod("recordIndexBuffer", &NativeEngine::RecordIndexBuffer),
                InstanceMethod("updateDynamicIndexBuffer", &NativeEngine::UpdateDynamicIndexBuffer),
                InstanceMethod("createVertexBuffer", &NativeEngine::CreateVertexBuffer),
                InstanceMethod("deleteVertexBuffer", &NativeEngine::DeleteVertexBuffer),
                InstanceMethod("recordVertexBuffer", &NativeEngine::RecordVertexBuffer),
                InstanceMethod("updateDynamicVertexBuffer", &NativeEngine::UpdateDynamicVertexBuffer),
                InstanceMethod("createProgram", &NativeEngine::CreateProgram),
                InstanceMethod("getUniforms", &NativeEngine::GetUniforms),
                InstanceMethod("getAttributes", &NativeEngine::GetAttributes),
                InstanceMethod("setProgram", &NativeEngine::SetProgram),
                InstanceMethod("setState", &NativeEngine::SetState),
                InstanceMethod("setZOffset", &NativeEngine::SetZOffset),
                InstanceMethod("getZOffset", &NativeEngine::GetZOffset),
                InstanceMethod("setDepthTest", &NativeEngine::SetDepthTest),
                InstanceMethod("getDepthWrite", &NativeEngine::GetDepthWrite),
                InstanceMethod("setDepthWrite", &NativeEngine::SetDepthWrite),
                InstanceMethod("setColorWrite", &NativeEngine::SetColorWrite),
                InstanceMethod("setBlendMode", &NativeEngine::SetBlendMode),
                InstanceMethod("setMatrix", &NativeEngine::SetMatrix),
                InstanceMethod("setInt", &NativeEngine::SetInt),
                InstanceMethod("setIntArray", &NativeEngine::SetIntArray),
                InstanceMethod("setIntArray2", &NativeEngine::SetIntArray2),
                InstanceMethod("setIntArray3", &NativeEngine::SetIntArray3),
                InstanceMethod("setIntArray4", &NativeEngine::SetIntArray4),
                InstanceMethod("setFloatArray", &NativeEngine::SetFloatArray),
                InstanceMethod("setFloatArray2", &NativeEngine::SetFloatArray2),
                InstanceMethod("setFloatArray3", &NativeEngine::SetFloatArray3),
                InstanceMethod("setFloatArray4", &NativeEngine::SetFloatArray4),
                InstanceMethod("setMatrices", &NativeEngine::SetMatrices),
                InstanceMethod("setMatrix3x3", &NativeEngine::SetMatrix3x3),
                InstanceMethod("setMatrix2x2", &NativeEngine::SetMatrix2x2),
                InstanceMethod("setFloat", &NativeEngine::SetFloat),
                InstanceMethod("setFloat2", &NativeEngine::SetFloat2),
                InstanceMethod("setFloat3", &NativeEngine::SetFloat3),
                InstanceMethod("setFloat4", &NativeEngine::SetFloat4),
                InstanceMethod("createTexture", &NativeEngine::CreateTexture),
                InstanceMethod("createDepthTexture", &NativeEngine::CreateDepthTexture),
                InstanceMethod("loadTexture", &NativeEngine::LoadTexture),
                InstanceMethod("loadCubeTexture", &NativeEngine::LoadCubeTexture),
                InstanceMethod("loadCubeTextureWithMips", &NativeEngine::LoadCubeTextureWithMips),
                InstanceMethod("getTextureWidth", &NativeEngine::GetTextureWidth),
                InstanceMethod("getTextureHeight", &NativeEngine::GetTextureHeight),
                InstanceMethod("setTextureSampling", &NativeEngine::SetTextureSampling),
                InstanceMethod("setTextureWrapMode", &NativeEngine::SetTextureWrapMode),
                InstanceMethod("setTextureAnisotropicLevel", &NativeEngine::SetTextureAnisotropicLevel),
                InstanceMethod("setTexture", &NativeEngine::SetTexture),
                InstanceMethod("deleteTexture", &NativeEngine::DeleteTexture),
                InstanceMethod("createFramebuffer", &NativeEngine::CreateFrameBuffer),
                InstanceMethod("deleteFramebuffer", &NativeEngine::DeleteFrameBuffer),
                InstanceMethod("bindFramebuffer", &NativeEngine::BindFrameBuffer),
                InstanceMethod("unbindFramebuffer", &NativeEngine::UnbindFrameBuffer),
                InstanceMethod("drawIndexed", &NativeEngine::DrawIndexed),
                InstanceMethod("draw", &NativeEngine::Draw),
                InstanceMethod("clear", &NativeEngine::Clear),
                InstanceMethod("clearColor", &NativeEngine::ClearColor),
                InstanceMethod("clearDepth", &NativeEngine::ClearDepth),
                InstanceMethod("clearStencil", &NativeEngine::ClearStencil),
                InstanceMethod("getRenderWidth", &NativeEngine::GetRenderWidth),
                InstanceMethod("getRenderHeight", &NativeEngine::GetRenderHeight),
                InstanceMethod("setViewPort", &NativeEngine::SetViewPort),
                InstanceMethod("getFramebufferData", &NativeEngine::GetFramebufferData),
                InstanceMethod("getRenderAPI", &NativeEngine::GetRenderAPI),

                InstanceValue("SAMPLER_NEAREST", Napi::Number::From(env, TextureSampling::NEAREST)),
                InstanceValue("SAMPLER_BILINEAR", Napi::Number::From(env, TextureSampling::BILINEAR)),
                InstanceValue("SAMPLER_TRILINEAR", Napi::Number::From(env, TextureSampling::TRILINEAR)),
                InstanceValue("SAMPLER_ANISOTROPIC", Napi::Number::From(env, TextureSampling::ANISOTROPIC)),
                InstanceValue("SAMPLER_POINT_COMPARE", Napi::Number::From(env, TextureSampling::POINT_COMPARE)),
                InstanceValue("SAMPLER_TRILINEAR_COMPARE", Napi::Number::From(env, TextureSampling::TRILINEAR_COMPARE)),
                InstanceValue("SAMPLER_MINBILINEAR_MAGPOINT", Napi::Number::From(env, TextureSampling::MINBILINEAR_MAGPOINT)),
                InstanceValue("SAMPLER_MINPOINT_MAGPOINT_MIPLINEAR", Napi::Number::From(env, TextureSampling::MINPOINT_MAGPOINT_MIPLINEAR)),
                InstanceValue("SAMPLER_MINPOINT_MAGLINEAR_MIPPOINT", Napi::Number::From(env, TextureSampling::MINPOINT_MAGLINEAR_MIPPOINT)),
                InstanceValue("SAMPLER_MINPOINT_MAGLINEAR_MIPLINEAR", Napi::Number::From(env, TextureSampling::MINPOINT_MAGLINEAR_MIPLINEAR)),
                InstanceValue("SAMPLER_MINLINEAR_MAGPOINT_MIPPOINT", Napi::Number::From(env, TextureSampling::MINLINEAR_MAGPOINT_MIPPOINT)),

                InstanceValue("DEPTH_TEST_LESS", Napi::Number::From(env, BGFX_STATE_DEPTH_TEST_LESS)),
                InstanceValue("DEPTH_TEST_LEQUAL", Napi::Number::From(env, BGFX_STATE_DEPTH_TEST_LEQUAL)),
                InstanceValue("DEPTH_TEST_EQUAL", Napi::Number::From(env, BGFX_STATE_DEPTH_TEST_EQUAL)),
                InstanceValue("DEPTH_TEST_GEQUAL", Napi::Number::From(env, BGFX_STATE_DEPTH_TEST_GEQUAL)),
                InstanceValue("DEPTH_TEST_GREATER", Napi::Number::From(env, BGFX_STATE_DEPTH_TEST_GREATER)),
                InstanceValue("DEPTH_TEST_NOTEQUAL", Napi::Number::From(env, BGFX_STATE_DEPTH_TEST_NOTEQUAL)),
                InstanceValue("DEPTH_TEST_NEVER", Napi::Number::From(env, BGFX_STATE_DEPTH_TEST_NEVER)),
                InstanceValue("DEPTH_TEST_ALWAYS", Napi::Number::From(env, BGFX_STATE_DEPTH_TEST_ALWAYS)),

                InstanceValue("CLEAR_FLAG_COLOR", Napi::Number::From(env, BGFX_CLEAR_COLOR)),
                InstanceValue("CLEAR_FLAG_DEPTH", Napi::Number::From(env, BGFX_CLEAR_DEPTH)),
                InstanceValue("CLEAR_FLAG_STENCIL", Napi::Number::From(env, BGFX_CLEAR_STENCIL)),

                InstanceValue("ADDRESS_MODE_WRAP", Napi::Number::From(env, 0)),
                InstanceValue("ADDRESS_MODE_MIRROR", Napi::Number::From(env, BGFX_SAMPLER_U_MIRROR)),
                InstanceValue("ADDRESS_MODE_CLAMP", Napi::Number::From(env, BGFX_SAMPLER_U_CLAMP)),
                InstanceValue("ADDRESS_MODE_BORDER", Napi::Number::From(env, BGFX_SAMPLER_U_BORDER)),
                InstanceValue("ADDRESS_MODE_MIRROR_ONCE", Napi::Number::From(env, BGFX_SAMPLER_U_MIRROR)),

                InstanceValue("TEXTURE_FORMAT_RGBA8", Napi::Number::From(env, static_cast<uint32_t>(bgfx::TextureFormat::RGBA8))),
                InstanceValue("TEXTURE_FORMAT_RGBA32F", Napi::Number::From(env, static_cast<uint32_t>(bgfx::TextureFormat::RGBA32F))),
                
                InstanceValue("ATTRIB_TYPE_UINT8", Napi::Number::From(env, static_cast<uint32_t>(bgfx::AttribType::Uint8))),
                InstanceValue("ATTRIB_TYPE_INT16", Napi::Number::From(env, static_cast<uint32_t>(bgfx::AttribType::Int16))),
                InstanceValue("ATTRIB_TYPE_FLOAT", Napi::Number::From(env, static_cast<uint32_t>(bgfx::AttribType::Float))),

                InstanceValue("ALPHA_DISABLE", Napi::Number::From(env, AlphaMode::DISABLE)),
                InstanceValue("ALPHA_ADD", Napi::Number::From(env, AlphaMode::ADD)),
                InstanceValue("ALPHA_COMBINE", Napi::Number::From(env, AlphaMode::COMBINE)),
                InstanceValue("ALPHA_SUBTRACT", Napi::Number::From(env, AlphaMode::SUBTRACT)),
                InstanceValue("ALPHA_MULTIPLY", Napi::Number::From(env, AlphaMode::MULTIPLY)),
                InstanceValue("ALPHA_MAXIMIZED", Napi::Number::From(env, AlphaMode::MAXIMIZED)),
                InstanceValue("ALPHA_ONEONE", Napi::Number::From(env, AlphaMode::ONEONE)),
                InstanceValue("ALPHA_PREMULTIPLIED", Napi::Number::From(env, AlphaMode::PREMULTIPLIED)),
                InstanceValue("ALPHA_PREMULTIPLIED_PORTERDUFF", Napi::Number::From(env, AlphaMode::PREMULTIPLIED_PORTERDUFF)),
                InstanceValue("ALPHA_INTERPOLATE", Napi::Number::From(env, AlphaMode::INTERPOLATE)),
                InstanceValue("ALPHA_SCREENMODE", Napi::Number::From(env, AlphaMode::SCREENMODE)),

                InstanceValue(JS_AUTO_RENDER_PROPERTY_NAME, Napi::Boolean::New(env, autoRender))
            });

        JsRuntime::NativeObject::GetFromJavaScript(env).Set(JS_ENGINE_CONSTRUCTOR_NAME, func);
    }

    NativeEngine::NativeEngine(const Napi::CallbackInfo& info)
        : NativeEngine(info, JsRuntime::GetFromJavaScript(info.Env()), Plugins::Internal::NativeWindow::GetFromJavaScript(info.Env()))
    {
    }

    NativeEngine::NativeEngine(const Napi::CallbackInfo& info, JsRuntime& runtime, Plugins::Internal::NativeWindow& nativeWindow)
        : Napi::ObjectWrap<NativeEngine>{info}
        , AutomaticRenderingEnabled{info.This().As<Napi::Object>().Get(JS_AUTO_RENDER_PROPERTY_NAME).ToBoolean()}
        , RuntimeScheduler{runtime}
        , m_runtime{runtime}
        , m_graphicsImpl{Graphics::Impl::GetFromJavaScript(info.Env())}
        , m_engineState{BGFX_STATE_DEFAULT}
        , m_resizeCallbackTicket{nativeWindow.AddOnResizeCallback([this](size_t width, size_t height) { this->UpdateSize(width, height); })}
    {
        UpdateSize(static_cast<uint32_t>(nativeWindow.GetWidth()), static_cast<uint32_t>(nativeWindow.GetHeight()));
    }

    NativeEngine::~NativeEngine()
    {
        Dispose();
    }

    void NativeEngine::UpdateSize(size_t width, size_t height)
    {
        const auto w = static_cast<uint16_t>(width);
        const auto h = static_cast<uint16_t>(height);

        auto bgfxStats = bgfx::getStats();
        if (w != bgfxStats->width || h != bgfxStats->height)
        {
            bgfx::reset(w, h, BGFX_RESET_FLAGS);
            bgfx::setViewRect(0, 0, 0, w, h);
#ifdef __APPLE__
            bgfx::frame();
#else
            bgfx::touch(0);
#endif
        }
    }

    template<typename SchedulerT>
    arcana::task<void, std::exception_ptr> NativeEngine::GetRequestAnimationFrameTask(SchedulerT& scheduler)
    {
        return arcana::make_task(scheduler, m_cancelSource, [this] {
            m_isRenderScheduled = false;

            try
            {
                m_requestAnimationFrameCalback.Call({});
                GetFrameBufferManager().Reset();
            }
            catch (const std::exception& ex)
            {
                m_runtime.Dispatch([ex](Napi::Env env) {
                    Napi::Error::New(env, ex.what()).ThrowAsJavaScriptException();
                });
            }
        });
    }

    void NativeEngine::ScheduleRender()
    {
        if (!m_isRenderScheduled)
        {
            m_isRenderScheduled = true;

            m_graphicsImpl.GetBeforeRenderTask().then(arcana::inline_scheduler, m_cancelSource, [this]() mutable {
                if (AutomaticRenderingEnabled)
                {
                    m_graphicsImpl.AddRenderWorkTask(GetRequestAnimationFrameTask(arcana::inline_scheduler));
                }
                else
                {
                    m_graphicsImpl.AddRenderWorkTask(GetRequestAnimationFrameTask(RuntimeScheduler));
                }
            });
            if (AutomaticRenderingEnabled)
            {
                Dispatch([this] {
                    m_graphicsImpl.RenderCurrentFrame();
                });
            }
        }
    }

    FrameBufferManager& NativeEngine::GetFrameBufferManager()
    {
        return m_frameBufferManager;
    }

    void NativeEngine::Dispose()
    {
        m_cancelSource.cancel();

        // This collection contains bgfx data, so it must be cleared before bgfx::shutdown is called.
        m_programDataCollection.clear();
    }

    void NativeEngine::Dispose(const Napi::CallbackInfo& /*info*/)
    {
        Dispose();
    }

    // NativeEngine definitions
    Napi::Value NativeEngine::GetEngine(const Napi::CallbackInfo& info)
    {
        return Napi::External<NativeEngine>::New(info.Env(), this);
    }

    void NativeEngine::RequestAnimationFrame(const Napi::CallbackInfo& info)
    {
        auto callback = info[0].As<Napi::Function>();

        if (m_requestAnimationFrameCalback.IsEmpty() ||
            m_requestAnimationFrameCalback.Value() != callback)
        {
            m_requestAnimationFrameCalback = Napi::Persistent(callback);
        }

        ScheduleRender();
    }

    Napi::Value NativeEngine::CreateVertexArray(const Napi::CallbackInfo& info)
    {
        return Napi::External<VertexArray>::New(info.Env(), new VertexArray{});
    }

    void NativeEngine::DeleteVertexArray(const Napi::CallbackInfo& info)
    {
        delete info[0].As<Napi::External<VertexArray>>().Data();
    }

    void NativeEngine::BindVertexArray(const Napi::CallbackInfo& info)
    {
        const auto& vertexArray = *(info[0].As<Napi::External<VertexArray>>().Data());

        // a vertex array might not have an index buffer associated with
        m_currentBoundIndexBuffer = vertexArray.indexBuffer.data;

        const auto& vertexBuffers = vertexArray.vertexBuffers;
        for (uint8_t index = 0; index < vertexBuffers.size(); ++index)
        {
            const auto& vertexBuffer = vertexBuffers[index];
            vertexBuffer.data->SetAsBgfxVertexBuffer(index, vertexBuffer.startVertex, vertexBuffer.vertexLayoutHandle);
        }
    }

    Napi::Value NativeEngine::CreateIndexBuffer(const Napi::CallbackInfo& info)
    {
        const Napi::TypedArray data = info[0].As<Napi::TypedArray>();
        const bool dynamic = info[1].As<Napi::Boolean>().Value();

        const uint16_t flags = data.TypedArrayType() == napi_typedarray_type::napi_uint16_array ? 0 : BGFX_BUFFER_INDEX32;

        return Napi::External<IndexBufferData>::New(info.Env(), new IndexBufferData(data, flags, dynamic));
    }

    void NativeEngine::DeleteIndexBuffer(const Napi::CallbackInfo& info)
    {
        IndexBufferData* indexBufferData = info[0].As<Napi::External<IndexBufferData>>().Data();
        delete indexBufferData;
    }

    void NativeEngine::RecordIndexBuffer(const Napi::CallbackInfo& info)
    {
        VertexArray& vertexArray = *(info[0].As<Napi::External<VertexArray>>().Data());
        const IndexBufferData* indexBufferData = info[1].As<Napi::External<IndexBufferData>>().Data();

        vertexArray.indexBuffer.data = indexBufferData;
    }

    void NativeEngine::UpdateDynamicIndexBuffer(const Napi::CallbackInfo& info)
    {
        IndexBufferData& indexBufferData = *(info[0].As<Napi::External<IndexBufferData>>().Data());

        const Napi::TypedArray data = info[1].As<Napi::TypedArray>();
        const uint32_t startingIdx = info[2].As<Napi::Number>().Uint32Value();

        indexBufferData.Update(data, startingIdx);
    }

    Napi::Value NativeEngine::CreateVertexBuffer(const Napi::CallbackInfo& info)
    {
        const Napi::Uint8Array data = info[0].As<Napi::Uint8Array>();
        const bool dynamic = info[1].As<Napi::Boolean>().Value();

        return Napi::External<VertexBufferData>::New(info.Env(), new VertexBufferData(data, dynamic));
    }

    void NativeEngine::DeleteVertexBuffer(const Napi::CallbackInfo& info)
    {
        auto* vertexBufferData = info[0].As<Napi::External<VertexBufferData>>().Data();
        delete vertexBufferData;
    }

    void NativeEngine::RecordVertexBuffer(const Napi::CallbackInfo& info)
    {
        VertexArray& vertexArray = *(info[0].As<Napi::External<VertexArray>>().Data());
        VertexBufferData* vertexBufferData = info[1].As<Napi::External<VertexBufferData>>().Data();

        const uint32_t location = info[2].As<Napi::Number>().Uint32Value();
        const uint32_t byteOffset = info[3].As<Napi::Number>().Uint32Value();
        const uint32_t byteStride = info[4].As<Napi::Number>().Uint32Value();
        const uint32_t numElements = info[5].As<Napi::Number>().Uint32Value();
        const uint32_t type = info[6].As<Napi::Number>().Uint32Value();
        const bool normalized = info[7].As<Napi::Boolean>().Value();

        bgfx::VertexLayout vertexLayout{};
        vertexLayout.begin();
        const bgfx::Attrib::Enum attrib = static_cast<bgfx::Attrib::Enum>(location);
        const auto attribType = static_cast<bgfx::AttribType::Enum>(type);
        vertexLayout.add(attrib, static_cast<uint8_t>(numElements), attribType, normalized);
        vertexLayout.m_stride = static_cast<uint16_t>(byteStride);
        vertexLayout.end();

        vertexBufferData->EnsureFinalized(info.Env(), vertexLayout);

        vertexArray.vertexBuffers.push_back({vertexBufferData, byteOffset / byteStride, bgfx::createVertexLayout(vertexLayout) });
    }

    void NativeEngine::UpdateDynamicVertexBuffer(const Napi::CallbackInfo& info)
    {
        VertexBufferData& vertexBufferData = *(info[0].As<Napi::External<VertexBufferData>>().Data());
        const Napi::Uint8Array data = info[1].As<Napi::Uint8Array>();
        const uint32_t byteOffset = info[2].As<Napi::Number>().Uint32Value();

        uint32_t byteLength = info[2].As<Napi::Number>().Uint32Value();
        if (byteLength == 0)
        {
            byteLength = static_cast<uint32_t>(data.ByteLength());
        }

        vertexBufferData.Update(data, byteOffset, byteLength);
    }

    Napi::Value NativeEngine::CreateProgram(const Napi::CallbackInfo& info)
    {
        const std::string vertexSource{info[0].As<Napi::String>().Utf8Value()};
        const std::string fragmentSource{info[1].As<Napi::String>().Utf8Value()};

        std::unique_ptr<ProgramData> programData{std::make_unique<ProgramData>()};
        ShaderCompiler::BgfxShaderInfo shaderInfo{m_shaderCompiler.Compile(vertexSource, fragmentSource)};

        static auto InitUniformInfos{[](bgfx::ShaderHandle shader, const std::unordered_map<std::string, uint8_t>& uniformStages, std::unordered_map<std::string, UniformInfo>& uniformInfos)
        {
            auto numUniforms = bgfx::getShaderUniforms(shader);
            std::vector<bgfx::UniformHandle> uniforms{numUniforms};
            bgfx::getShaderUniforms(shader, uniforms.data(), gsl::narrow_cast<uint16_t>(uniforms.size()));

            for (uint8_t index = 0; index < numUniforms; index++)
            {
<<<<<<< HEAD
                const spirv_cross::Compiler& compiler = *fragmentShaderInfo.Compiler;
                const spirv_cross::ShaderResources resources = compiler.get_shader_resources();
                const auto uniformsInfo = CollectNonSamplerUniforms(*fragmentShaderInfo.Parser, compiler);
#if __APPLE__
                const spirv_cross::SmallVector<spirv_cross::Resource>& samplers = resources.separate_images;
#elif APIOpenGL
                const spirv_cross::SmallVector<spirv_cross::Resource>& samplers = resources.sampled_images;
#else
                const spirv_cross::SmallVector<spirv_cross::Resource>& samplers = resources.separate_samplers;
#endif
                size_t numUniforms = uniformsInfo.Uniforms.size() + samplers.size();

                AppendBytes(fragmentBytes, BX_MAKEFOURCC('F', 'S', 'H', BGFX_SHADER_BIN_VERSION));
                AppendBytes(fragmentBytes, vertexOutputsHash);
                AppendBytes(fragmentBytes, fragmentInputsHash);

                AppendBytes(fragmentBytes, static_cast<uint16_t>(numUniforms));
                AppendUniformBuffer(fragmentBytes, uniformsInfo, true);
                AppendSamplers(fragmentBytes, compiler, samplers, programData->FragmentUniformNameToInfo);

                AppendBytes(fragmentBytes, static_cast<uint32_t>(fragmentShaderInfo.Bytes.size()));
                AppendBytes(fragmentBytes, fragmentShaderInfo.Bytes);
                AppendBytes(fragmentBytes, static_cast<uint8_t>(0));

                // Fragment shaders don't have attributes.
                AppendBytes(fragmentBytes, static_cast<uint8_t>(0));

                AppendBytes(fragmentBytes, static_cast<uint16_t>(uniformsInfo.ByteSize));
=======
                bgfx::UniformInfo info{};
                bgfx::getUniformInfo(uniforms[index], info);
                auto itStage = uniformStages.find(info.name);
                uniformInfos[info.name] = {itStage == uniformStages.end() ? uint8_t{} : itStage->second, uniforms[index]};
>>>>>>> 61b6d590
            }
        }};

        auto vertexShader = bgfx::createShader(bgfx::copy(shaderInfo.VertexBytes.data(), static_cast<uint32_t>(shaderInfo.VertexBytes.size())));
        InitUniformInfos(vertexShader, shaderInfo.VertexUniformStages, programData->VertexUniformInfos);
        programData->VertexAttributeLocations = std::move(shaderInfo.VertexAttributeLocations);

        auto fragmentShader = bgfx::createShader(bgfx::copy(shaderInfo.FragmentBytes.data(), static_cast<uint32_t>(shaderInfo.FragmentBytes.size())));
        InitUniformInfos(fragmentShader, shaderInfo.FragmentUniformStages, programData->FragmentUniformInfos);

        programData->Program = bgfx::createProgram(vertexShader, fragmentShader, true);
        auto* rawProgramData = programData.get();
        auto ticket = m_programDataCollection.insert(std::move(programData));
        auto finalizer = [ticket = std::move(ticket)](Napi::Env, ProgramData*) {};
        return Napi::External<ProgramData>::New(info.Env(), rawProgramData, std::move(finalizer));
    }

    Napi::Value NativeEngine::GetUniforms(const Napi::CallbackInfo& info)
    {
        const auto program = info[0].As<Napi::External<ProgramData>>().Data();
        const auto names = info[1].As<Napi::Array>();

        auto length = names.Length();
        auto uniforms = Napi::Array::New(info.Env(), length);
        for (uint32_t index = 0; index < length; ++index)
        {
            const auto name = names[index].As<Napi::String>().Utf8Value();

            auto vertexFound = program->VertexUniformInfos.find(name);
            auto fragmentFound = program->FragmentUniformInfos.find(name);

            if (vertexFound != program->VertexUniformInfos.end())
            {
                uniforms[index] = Napi::External<UniformInfo>::New(info.Env(), &vertexFound->second);
            }
            else if (fragmentFound != program->FragmentUniformInfos.end())
            {
                uniforms[index] = Napi::External<UniformInfo>::New(info.Env(), &fragmentFound->second);
            }
            else
            {
                uniforms[index] = info.Env().Null();
            }
        }

        return std::move(uniforms);
    }

    Napi::Value NativeEngine::GetAttributes(const Napi::CallbackInfo& info)
    {
        const auto program = info[0].As<Napi::External<ProgramData>>().Data();
        const auto names = info[1].As<Napi::Array>();

        const auto& attributeLocations = program->VertexAttributeLocations;

        auto length = names.Length();
        auto attributes = Napi::Array::New(info.Env(), length);
        for (uint32_t index = 0; index < length; ++index)
        {
            const auto name = names[index].As<Napi::String>().Utf8Value();
            const auto it = attributeLocations.find(name);
            int location = (it == attributeLocations.end() ? -1 : gsl::narrow_cast<int>(it->second));
            attributes[index] = Napi::Value::From(info.Env(), location);
        }

        return std::move(attributes);
    }

    void NativeEngine::SetProgram(const Napi::CallbackInfo& info)
    {
        auto program = info[0].As<Napi::External<ProgramData>>().Data();
        m_currentProgram = program;
    }

    void NativeEngine::SetState(const Napi::CallbackInfo& info)
    {
        const auto culling = info[0].As<Napi::Boolean>().Value();
        const auto reverseSide = info[2].As<Napi::Boolean>().Value();

        m_engineState &= ~BGFX_STATE_CULL_MASK;
        if (reverseSide)
        {
            m_engineState &= ~BGFX_STATE_FRONT_CCW;

            if (culling)
            {
                m_engineState |= BGFX_STATE_CULL_CW;
            }
        }
        else
        {
            m_engineState |= BGFX_STATE_FRONT_CCW;

            if (culling)
            {
                m_engineState |= BGFX_STATE_CULL_CCW;
            }
        }

        // TODO: zOffset
        //const auto zOffset = info[1].As<Napi::Number>().FloatValue();
    }

    void NativeEngine::SetZOffset(const Napi::CallbackInfo& /*info*/)
    {
        //const auto zOffset = info[0].As<Napi::Number>().FloatValue();

        // STUB: Stub.
    }

    Napi::Value NativeEngine::GetZOffset(const Napi::CallbackInfo& /*info*/)
    {
        // STUB: Stub.
        return {};
    }

    void NativeEngine::SetDepthTest(const Napi::CallbackInfo& info)
    {
        const auto depthTest = info[0].As<Napi::Number>().Uint32Value();

        m_engineState &= ~BGFX_STATE_DEPTH_TEST_MASK;
        m_engineState |= depthTest;
    }

    Napi::Value NativeEngine::GetDepthWrite(const Napi::CallbackInfo& info)
    {
        return Napi::Value::From(info.Env(), !!(m_engineState & BGFX_STATE_WRITE_Z));
    }

    void NativeEngine::SetDepthWrite(const Napi::CallbackInfo& info)
    {
        const auto enable = info[0].As<Napi::Boolean>().Value();

        m_engineState &= ~BGFX_STATE_WRITE_Z;
        m_engineState |= enable ? BGFX_STATE_WRITE_Z : 0;
    }

    void NativeEngine::SetColorWrite(const Napi::CallbackInfo& info)
    {
        const auto enable = info[0].As<Napi::Boolean>().Value();

        m_engineState &= ~(BGFX_STATE_WRITE_RGB | BGFX_STATE_WRITE_A);
        m_engineState |= enable ? (BGFX_STATE_WRITE_RGB | BGFX_STATE_WRITE_A) : 0;
    }

    void NativeEngine::SetBlendMode(const Napi::CallbackInfo& info)
    {
        const auto blendMode = info[0].As<Napi::Number>().Int64Value();

        m_engineState &= ~BGFX_STATE_BLEND_MASK;
        m_engineState |= blendMode;
    }

    void NativeEngine::SetInt(const Napi::CallbackInfo& info)
    {
        const auto uniformInfo = info[0].As<Napi::External<UniformInfo>>().Data();
        const auto value = info[1].As<Napi::Number>().FloatValue();
<<<<<<< HEAD
        m_currentProgram->SetUniform(uniformData->Handle, gsl::make_span(&value, 1), uniformData->YFlip);
=======
        m_currentProgram->SetUniform(uniformInfo->Handle, gsl::make_span(&value, 1));
>>>>>>> 61b6d590
    }

    template<int size, typename arrayType>
    void NativeEngine::SetTypeArrayN(const Napi::CallbackInfo& info)
    {
        const auto uniformInfo = info[0].As<Napi::External<UniformInfo>>().Data();
        const auto array = info[1].As<arrayType>();

        size_t elementLength = array.ElementLength();

        m_scratch.clear();
        for (size_t index = 0; index < elementLength; index += size)
        {
            const float values[] = {
                static_cast<float>(array[index]),
                (size > 1) ? static_cast<float>(array[index + 1]) : 0.f,
                (size > 2) ? static_cast<float>(array[index + 2]) : 0.f,
                (size > 3) ? static_cast<float>(array[index + 3]) : 0.f,
            };
            m_scratch.insert(m_scratch.end(), values, values + 4);
        }

<<<<<<< HEAD
        m_currentProgram->SetUniform(uniformData->Handle, m_scratch, uniformData->YFlip, elementLength / size);
=======
        m_currentProgram->SetUniform(uniformInfo->Handle, m_scratch, elementLength / size);
>>>>>>> 61b6d590
    }

    template<int size>
    void NativeEngine::SetFloatN(const Napi::CallbackInfo& info)
    {
        const auto uniformInfo = info[0].As<Napi::External<UniformInfo>>().Data();
        const float values[] = {
            info[1].As<Napi::Number>().FloatValue(),
            (size > 1) ? info[2].As<Napi::Number>().FloatValue() : 0.f,
            (size > 2) ? info[3].As<Napi::Number>().FloatValue() : 0.f,
            (size > 3) ? info[4].As<Napi::Number>().FloatValue() : 0.f,
        };

<<<<<<< HEAD
        m_currentProgram->SetUniform(uniformData->Handle, values, uniformData->YFlip);
=======
        m_currentProgram->SetUniform(uniformInfo->Handle, values);
>>>>>>> 61b6d590
    }

    template<int size>
    void NativeEngine::SetMatrixN(const Napi::CallbackInfo& info)
    {
        const auto uniformInfo = info[0].As<Napi::External<UniformInfo>>().Data();
        const auto matrix = info[1].As<Napi::Float32Array>();

        const size_t elementLength = matrix.ElementLength();
        assert(elementLength == size * size);

        if constexpr (size < 4)
        {
            std::array<float, 16> matrixValues{};

            size_t index = 0;
            for (int line = 0; line < size; line++)
            {
                for (int col = 0; col < size; col++)
                {
                    matrixValues[line * 4 + col] = matrix[index++];
                }
            }

<<<<<<< HEAD
            m_currentProgram->SetUniform(uniformData->Handle, gsl::make_span(matrixValues.data(), 16), uniformData->YFlip);
        }
        else
        {
            m_currentProgram->SetUniform(uniformData->Handle, gsl::make_span(matrix.Data(), elementLength), uniformData->YFlip);
=======
            m_currentProgram->SetUniform(uniformInfo->Handle, gsl::make_span(matrixValues.data(), 16));
        }
        else
        {
            m_currentProgram->SetUniform(uniformInfo->Handle, gsl::make_span(matrix.Data(), elementLength));
>>>>>>> 61b6d590
        }
    }

    void NativeEngine::SetIntArray(const Napi::CallbackInfo& info)
    {
        SetTypeArrayN<1, Napi::Int32Array>(info);
    }

    void NativeEngine::SetIntArray2(const Napi::CallbackInfo& info)
    {
        SetTypeArrayN<2, Napi::Int32Array>(info);
    }

    void NativeEngine::SetIntArray3(const Napi::CallbackInfo& info)
    {
        SetTypeArrayN<3, Napi::Int32Array>(info);
    }

    void NativeEngine::SetIntArray4(const Napi::CallbackInfo& info)
    {
        SetTypeArrayN<4, Napi::Int32Array>(info);
    }

    void NativeEngine::SetFloatArray(const Napi::CallbackInfo& info)
    {
        SetTypeArrayN<1, Napi::Float32Array>(info);
    }

    void NativeEngine::SetFloatArray2(const Napi::CallbackInfo& info)
    {
        SetTypeArrayN<2, Napi::Float32Array>(info);
    }

    void NativeEngine::SetFloatArray3(const Napi::CallbackInfo& info)
    {
        SetTypeArrayN<3, Napi::Float32Array>(info);
    }

    void NativeEngine::SetFloatArray4(const Napi::CallbackInfo& info)
    {
        SetTypeArrayN<4, Napi::Float32Array>(info);
    }

    void NativeEngine::SetMatrices(const Napi::CallbackInfo& info)
    {
        const auto uniformInfo = info[0].As<Napi::External<UniformInfo>>().Data();
        const auto matricesArray = info[1].As<Napi::Float32Array>();

        const size_t elementLength = matricesArray.ElementLength();
        assert(elementLength % 16 == 0);

<<<<<<< HEAD
        m_currentProgram->SetUniform(uniformData->Handle, gsl::span(matricesArray.Data(), elementLength), uniformData->YFlip, elementLength / 16);
=======
        m_currentProgram->SetUniform(uniformInfo->Handle, gsl::span(matricesArray.Data(), elementLength), elementLength / 16);
>>>>>>> 61b6d590
    }

    void NativeEngine::SetMatrix2x2(const Napi::CallbackInfo& info)
    {
        SetMatrixN<2>(info);
    }

    void NativeEngine::SetMatrix3x3(const Napi::CallbackInfo& info)
    {
        SetMatrixN<3>(info);
    }

    void NativeEngine::SetMatrix(const Napi::CallbackInfo& info)
    {
        SetMatrixN<4>(info);
    }

    void NativeEngine::SetFloat(const Napi::CallbackInfo& info)
    {
        SetFloatN<1>(info);
    }

    void NativeEngine::SetFloat2(const Napi::CallbackInfo& info)
    {
        SetFloatN<2>(info);
    }

    void NativeEngine::SetFloat3(const Napi::CallbackInfo& info)
    {
        SetFloatN<3>(info);
    }

    void NativeEngine::SetFloat4(const Napi::CallbackInfo& info)
    {
        SetFloatN<4>(info);
    }

    Napi::Value NativeEngine::CreateTexture(const Napi::CallbackInfo& info)
    {
        return Napi::External<TextureData>::New(info.Env(), new TextureData());
    }

    Napi::Value NativeEngine::CreateDepthTexture(const Napi::CallbackInfo& info)
    {
        const auto texture = info[0].As<Napi::External<TextureData>>().Data();
        uint16_t width = static_cast<uint16_t>(info[1].As<Napi::Number>().Uint32Value());
        uint16_t height = static_cast<uint16_t>(info[2].As<Napi::Number>().Uint32Value());
        bgfx::FrameBufferHandle frameBufferHandle{};

        // This is WIP
        auto depthStencilFormat = bgfx::TextureFormat::D32;
        bgfx::TextureHandle textureHandle{bgfx::createTexture2D(width, height, false/*generateMips*/, 1, depthStencilFormat, BGFX_TEXTURE_RT) };
        bgfx::Attachment attachment;
        attachment.init(textureHandle);
        frameBufferHandle = bgfx::createFrameBuffer(1, &attachment, true);

        texture->Handle = bgfx::getTexture(frameBufferHandle);

        return Napi::External<FrameBufferData>::New(info.Env(), m_frameBufferManager.CreateNew(frameBufferHandle, width, height));
    }

    void NativeEngine::LoadTexture(const Napi::CallbackInfo& info)
    {
        const auto texture = info[0].As<Napi::External<TextureData>>().Data();
        const auto data = info[1].As<Napi::TypedArray>();
        const auto generateMips = info[2].As<Napi::Boolean>().Value();
        const auto invertY = info[3].As<Napi::Boolean>().Value();
        const auto onSuccess = info[4].As<Napi::Function>();
        const auto onError = info[5].As<Napi::Function>();

        const auto dataSpan = gsl::make_span(static_cast<uint8_t*>(data.ArrayBuffer().Data()) + data.ByteOffset(), data.ByteLength());

        arcana::make_task(arcana::threadpool_scheduler, m_cancelSource,
            [this, dataSpan, generateMips, invertY]() {
                bimg::ImageContainer* image = bimg::imageParse(&m_allocator, dataSpan.data(), static_cast<uint32_t>(dataSpan.size()));
                // todo: bimg::imageParse will return nullptr when trying to load a texture with an url that is not a valid texture
                // Like a 404 html page.
                if (invertY)
                {
                    FlipY(image);
                }
                if (generateMips)
                {
                    GenerateMips(&m_allocator, &image);
                }
                return image;
            })
            .then(RuntimeScheduler, m_cancelSource, [texture, dataRef = Napi::Persistent(data)](bimg::ImageContainer* image) {
                CreateTextureFromImage(texture, image);
            })
            .then(arcana::inline_scheduler, m_cancelSource, [onSuccessRef = Napi::Persistent(onSuccess), onErrorRef = Napi::Persistent(onError)](arcana::expected<void, std::exception_ptr> result) {
                if (result.has_error())
                {
                    onErrorRef.Call({});
                }
                else
                {
                    onSuccessRef.Call({});
                }
            });
    }

    void NativeEngine::LoadCubeTexture(const Napi::CallbackInfo& info)
    {
        const auto texture = info[0].As<Napi::External<TextureData>>().Data();
        const auto data = info[1].As<Napi::Array>();
        const auto generateMips = info[2].As<Napi::Boolean>().Value();
        const auto onSuccess = info[3].As<Napi::Function>();
        const auto onError = info[4].As<Napi::Function>();

        std::array<arcana::task<bimg::ImageContainer*, std::exception_ptr>, 6> tasks;
        for (uint32_t face = 0; face < data.Length(); face++)
        {
            const auto typedArray = data[face].As<Napi::TypedArray>();
            const auto dataSpan = gsl::make_span(static_cast<uint8_t*>(typedArray.ArrayBuffer().Data()) + typedArray.ByteOffset(), typedArray.ByteLength());
            tasks[face] = arcana::make_task(arcana::threadpool_scheduler, m_cancelSource, [this, dataSpan, generateMips]() {
                bimg::ImageContainer* image = bimg::imageParse(&m_allocator, dataSpan.data(), static_cast<uint32_t>(dataSpan.size()));
                if (generateMips)
                {
                    GenerateMips(&m_allocator, &image);
                }
                return image;
            });
        }

        arcana::when_all(gsl::make_span(tasks))
            .then(RuntimeScheduler, m_cancelSource,
                [texture, dataRef = Napi::Persistent(data), generateMips](const std::vector<bimg::ImageContainer*>& images) {
                    CreateCubeTextureFromImages(texture, images, generateMips);
                })
            .then(arcana::inline_scheduler, m_cancelSource, [this, onSuccessRef = Napi::Persistent(onSuccess)]() {
                onSuccessRef.Call({Napi::Value::From(Env(), true)});
            })
            .then(arcana::inline_scheduler, m_cancelSource, [this, onErrorRef = Napi::Persistent(onError)](arcana::expected<void, std::exception_ptr> result) {
                if (result.has_error())
                {
                    onErrorRef.Call({Napi::Value::From(Env(), true)});
                }
            });
    }

    void NativeEngine::LoadCubeTextureWithMips(const Napi::CallbackInfo& info)
    {
        const auto texture = info[0].As<Napi::External<TextureData>>().Data();
        const auto data = info[1].As<Napi::Array>();
        const auto onSuccess = info[2].As<Napi::Function>();
        const auto onError = info[3].As<Napi::Function>();

        const auto numMips = data.Length();
        std::vector<arcana::task<bimg::ImageContainer*, std::exception_ptr>> tasks(6 * numMips);
        for (uint32_t mip = 0; mip < numMips; mip++)
        {
            const auto faceData = data[mip].As<Napi::Array>();
            for (uint32_t face = 0; face < 6; face++)
            {
                const auto typedArray = faceData[face].As<Napi::TypedArray>();
                const auto dataSpan = gsl::make_span(static_cast<uint8_t*>(typedArray.ArrayBuffer().Data()) + typedArray.ByteOffset(), typedArray.ByteLength());
                tasks[(face * numMips) + mip] = arcana::make_task(arcana::threadpool_scheduler, m_cancelSource, [this, dataSpan]() {
                    bimg::ImageContainer* image = bimg::imageParse(&m_allocator, dataSpan.data(), static_cast<uint32_t>(dataSpan.size()));
                    FlipY(image);
                    return image;
                });
            }
        }

        arcana::when_all(gsl::make_span(tasks))
            .then(RuntimeScheduler, m_cancelSource, [texture, dataRef = Napi::Persistent(data)](std::vector<bimg::ImageContainer*> images) {
                CreateCubeTextureFromImages(texture, images, true);
            })
            .then(RuntimeScheduler, m_cancelSource, [this, onSuccessRef = Napi::Persistent(onSuccess)]() {
                onSuccessRef.Call({Napi::Value::From(Env(), true)});
            })
            .then(arcana::inline_scheduler, m_cancelSource, [this, onErrorRef = Napi::Persistent(onError)](arcana::expected<void, std::exception_ptr> result) {
                if (result.has_error())
                {
                    onErrorRef.Call({Napi::Value::From(Env(), true)});
                }
            });
    }

    Napi::Value NativeEngine::GetTextureWidth(const Napi::CallbackInfo& info)
    {
        const auto texture = info[0].As<Napi::External<TextureData>>().Data();
        return Napi::Value::From(info.Env(), texture->Width);
    }

    Napi::Value NativeEngine::GetTextureHeight(const Napi::CallbackInfo& info)
    {
        const auto texture = info[0].As<Napi::External<TextureData>>().Data();
        return Napi::Value::From(info.Env(), texture->Height);
    }

    void NativeEngine::SetTextureSampling(const Napi::CallbackInfo& info)
    {
        const auto texture = info[0].As<Napi::External<TextureData>>().Data();
        auto filter = static_cast<uint32_t>(info[1].As<Napi::Number>().Uint32Value());

        texture->Flags &= ~(BGFX_SAMPLER_MIN_MASK | BGFX_SAMPLER_MAG_MASK | BGFX_SAMPLER_MIP_MASK);

        if (texture->AnisotropicLevel > 1)
        {
            texture->Flags |= BGFX_SAMPLER_MIN_ANISOTROPIC | BGFX_SAMPLER_MAG_ANISOTROPIC;
        }
        else
        {
            texture->Flags |= filter;
        }
    }

    void NativeEngine::SetTextureWrapMode(const Napi::CallbackInfo& info)
    {
        const auto texture = info[0].As<Napi::External<TextureData>>().Data();
        auto addressModeU = static_cast<uint32_t>(info[1].As<Napi::Number>().Uint32Value());
        auto addressModeV = static_cast<uint32_t>(info[2].As<Napi::Number>().Uint32Value());
        auto addressModeW = static_cast<uint32_t>(info[3].As<Napi::Number>().Uint32Value());

        uint32_t addressMode = addressModeU +
            (addressModeV << BGFX_SAMPLER_V_SHIFT) +
            (addressModeW << BGFX_SAMPLER_W_SHIFT);

        texture->Flags &= ~(BGFX_SAMPLER_U_MASK | BGFX_SAMPLER_V_MASK | BGFX_SAMPLER_W_MASK);
        texture->Flags |= addressMode;
    }

    void NativeEngine::SetTextureAnisotropicLevel(const Napi::CallbackInfo& info)
    {
        const auto texture = info[0].As<Napi::External<TextureData>>().Data();
        const auto value = info[1].As<Napi::Number>().Uint32Value();

        texture->AnisotropicLevel = static_cast<uint8_t>(value);

        // if Anisotropic is set to 0 after being >1, then set texture flags back to linear
        texture->Flags &= ~(BGFX_SAMPLER_MIN_MASK | BGFX_SAMPLER_MAG_MASK | BGFX_SAMPLER_MIP_MASK);
        if (value)
        {
            texture->Flags |= BGFX_SAMPLER_MIN_ANISOTROPIC | BGFX_SAMPLER_MAG_ANISOTROPIC;
        }
    }

    void NativeEngine::SetTexture(const Napi::CallbackInfo& info)
    {
        const auto uniformInfo = info[0].As<Napi::External<UniformInfo>>().Data();
        const auto texture = info[1].As<Napi::External<TextureData>>().Data();

        bgfx::setTexture(uniformInfo->Stage, uniformInfo->Handle, texture->Handle, texture->Flags);
    }

    void NativeEngine::DeleteTexture(const Napi::CallbackInfo& info)
    {
        const auto texture = info[0].As<Napi::External<TextureData>>().Data();
        delete texture;
    }

    Napi::Value NativeEngine::CreateFrameBuffer(const Napi::CallbackInfo& info)
    {
        const auto texture = info[0].As<Napi::External<TextureData>>().Data();
        uint16_t width = static_cast<uint16_t>(info[1].As<Napi::Number>().Uint32Value());
        uint16_t height = static_cast<uint16_t>(info[2].As<Napi::Number>().Uint32Value());
        auto format = static_cast<bgfx::TextureFormat::Enum>(info[3].As<Napi::Number>().Uint32Value());
        //int samplingMode = info[4].As<Napi::Number>().Uint32Value();
        bool generateStencilBuffer = info[5].As<Napi::Boolean>();
        bool generateDepth = info[6].As<Napi::Boolean>();
        bool generateMips = info[7].As<Napi::Boolean>();

        bgfx::FrameBufferHandle frameBufferHandle{};
        if (generateStencilBuffer && !generateDepth)
        {
            throw std::exception{/* Does this case even make any sense? */};
        }
        else if (!generateStencilBuffer && !generateDepth)
        {
            frameBufferHandle = bgfx::createFrameBuffer(width, height, format, BGFX_TEXTURE_RT);
        }
        else
        {
            auto depthStencilFormat = bgfx::TextureFormat::D32;
            if (generateStencilBuffer)
            {
                depthStencilFormat = bgfx::TextureFormat::D24S8;
            }

            assert(bgfx::isTextureValid(0, false, 1, format, BGFX_TEXTURE_RT));
            assert(bgfx::isTextureValid(0, false, 1, depthStencilFormat, BGFX_TEXTURE_RT));

            std::array<bgfx::TextureHandle, 2> textures{
                bgfx::createTexture2D(width, height, generateMips, 1, format, BGFX_TEXTURE_RT),
                bgfx::createTexture2D(width, height, generateMips, 1, depthStencilFormat, BGFX_TEXTURE_RT)};
            std::array<bgfx::Attachment, textures.size()> attachments{};
            for (size_t idx = 0; idx < attachments.size(); ++idx)
            {
                attachments[idx].init(textures[idx]);
            }
            frameBufferHandle = bgfx::createFrameBuffer(static_cast<uint8_t>(attachments.size()), attachments.data(), true);
        }

        texture->Handle = bgfx::getTexture(frameBufferHandle);

        return Napi::External<FrameBufferData>::New(info.Env(), m_frameBufferManager.CreateNew(frameBufferHandle, width, height));
    }

    void NativeEngine::DeleteFrameBuffer(const Napi::CallbackInfo& info)
    {
        const auto frameBufferData = info[0].As<Napi::External<FrameBufferData>>().Data();
        delete frameBufferData;
    }

    void NativeEngine::BindFrameBuffer(const Napi::CallbackInfo& info)
    {
        const auto frameBufferData = info[0].As<Napi::External<FrameBufferData>>().Data();
        m_frameBufferManager.Bind(frameBufferData);
    }

    void NativeEngine::UnbindFrameBuffer(const Napi::CallbackInfo& info)
    {
        const auto frameBufferData = info[0].As<Napi::External<FrameBufferData>>().Data();
        m_frameBufferManager.Unbind(frameBufferData);
    }

    void NativeEngine::DrawIndexed(const Napi::CallbackInfo& info)
    {
        const auto fillMode = info[0].As<Napi::Number>().Int32Value();
        const auto elementStart = info[1].As<Napi::Number>().Int32Value();
        const auto elementCount = info[2].As<Napi::Number>().Int32Value();
        // TODO: handle viewport

        if (m_currentBoundIndexBuffer)
        {
            m_currentBoundIndexBuffer->SetBgfxIndexBuffer(elementStart, elementCount);
        }

        // TODO: support other fill modes
        uint64_t fillModeState = 0; //indexed tri list
        switch (fillMode)
        {
        case 2: // MATERIAL_PointFillMode
            fillModeState = BGFX_STATE_PT_POINTS;
            break;
        case 4: // MATERIAL_LineListDrawMode
            fillModeState = BGFX_STATE_PT_LINES;
            break;
        case 6: // MATERIAL_LineStripDrawMode
            fillModeState = BGFX_STATE_PT_LINESTRIP;
            break;
        case 7: // MATERIAL_TriangleStripDrawMode
            fillModeState = BGFX_STATE_PT_TRISTRIP;
            break;
        }

        if (m_frameBufferManager.IsRenderingToTarget() && (!bgfx::getCaps()->originBottomLeft))
        {
            // UV coordinates system are different between OpenGL and Direct3D/Metal
            // This is not an issue with loaded textures (png/jpg...) because
            // texel rows bytes are also using a different convention
            // see https://www.puredevsoftware.com/blog/2018/03/17/texture-coordinates-d3d-vs-opengl/
            // for render to texture, as the texel bytes are not reversed, sampling a RTT for
            // post process or shadows will result in inversion on V axis (Y)
            // to compensate for that, any matrix that is used to project onto clip-space has
            // to be flipped.
            // The involved matrices are determined by name and a boolean YFlip is set to true.
            // When rendering to texture, those matrices are flipped and set as uniform datas.
            // But because flipping clip-space coordinates also flips triangles winding,
            // Culling also has to be flipped.
            for (const auto& it : m_currentProgram->Uniforms)
            {
                const ProgramData::UniformValue& value = it.second;
                if (value.YFlip)
                {
                    float tmpMatrix[16];
                    static const float flipMatrix[16] = { 1.f, 0.f, 0.f, 0.f,
                        0.f,-1.f, 0.f, 0.f,
                        0.f, 0.f, 1.f, 0.f,
                        0.f, 0.f, 0.f, 1.f };
                    bx::mtxMul(tmpMatrix, value.Data.data(), flipMatrix);
                    bgfx::setUniform({ it.first }, tmpMatrix, value.ElementLength);
                }
                else
                {
                    bgfx::setUniform({ it.first }, value.Data.data(), value.ElementLength);
                }
            }
            // change culling
            uint64_t m_engineStateYFlipped = m_engineState;
            if (m_engineStateYFlipped & ~BGFX_STATE_CULL_MASK)
            {
                m_engineStateYFlipped ^= BGFX_STATE_CULL_MASK;
            }
            bgfx::setState(m_engineStateYFlipped | fillModeState);
        }
        else
        {
            for (const auto& it : m_currentProgram->Uniforms)
            {
                const ProgramData::UniformValue& value = it.second;
                bgfx::setUniform({it.first}, value.Data.data(), value.ElementLength);
            }
            bgfx::setState(m_engineState | fillModeState);
        }
        
#if (ANDROID)
        // TODO : find why we need to discard state on Android
        bgfx::submit(m_frameBufferManager.GetBound().ViewId, m_currentProgram->Program, 0, false);
#else
        bgfx::submit(m_frameBufferManager.GetBound().ViewId, m_currentProgram->Program, 0, BGFX_DISCARD_INSTANCE_DATA | BGFX_DISCARD_STATE | BGFX_DISCARD_TRANSFORM);
#endif
    }

    void NativeEngine::Draw(const Napi::CallbackInfo& info)
    {
        bgfx::discard(BGFX_DISCARD_INDEX_BUFFER);
        m_currentBoundIndexBuffer = nullptr;
        DrawIndexed(info);
    }

    void NativeEngine::Clear(const Napi::CallbackInfo& info)
    {
        m_frameBufferManager.GetBound().ViewClearState.UpdateFlags(info);
    }

    void NativeEngine::ClearColor(const Napi::CallbackInfo& info)
    {
        m_frameBufferManager.GetBound().ViewClearState.UpdateColor(info);
    }

    void NativeEngine::ClearStencil(const Napi::CallbackInfo& info)
    {
        m_frameBufferManager.GetBound().ViewClearState.UpdateStencil(info);
    }

    void NativeEngine::ClearDepth(const Napi::CallbackInfo& info)
    {
        m_frameBufferManager.GetBound().ViewClearState.UpdateDepth(info);
    }

    Napi::Value NativeEngine::GetRenderWidth(const Napi::CallbackInfo& info)
    {
        return Napi::Value::From(info.Env(), bgfx::getStats()->width);
    }

    Napi::Value NativeEngine::GetRenderHeight(const Napi::CallbackInfo& info)
    {
        return Napi::Value::From(info.Env(), bgfx::getStats()->height);
    }

    void NativeEngine::SetViewPort(const Napi::CallbackInfo& info)
    {
        const auto x = info[0].As<Napi::Number>().FloatValue();
        const auto y = info[1].As<Napi::Number>().FloatValue();
        const auto width = info[2].As<Napi::Number>().FloatValue();
        const auto height = info[3].As<Napi::Number>().FloatValue();

        const auto backbufferWidth = bgfx::getStats()->width;
        const auto backbufferHeight = bgfx::getStats()->height;
        const float yOrigin = bgfx::getCaps()->originBottomLeft ? y : (1.f - y - height);

        m_frameBufferManager.GetBound().UseViewId(m_frameBufferManager.GetNewViewId());
        const bgfx::ViewId viewId = m_frameBufferManager.GetBound().ViewId;
        bgfx::setViewFrameBuffer(viewId, m_frameBufferManager.GetBound().FrameBuffer);
        bgfx::setViewRect(viewId,
            static_cast<uint16_t>(x * backbufferWidth),
            static_cast<uint16_t>(yOrigin * backbufferHeight),
            static_cast<uint16_t>(width * backbufferWidth),
            static_cast<uint16_t>(height * backbufferHeight));
    }

    void NativeEngine::GetFramebufferData(const Napi::CallbackInfo& info)
    {
        bgfx::FrameBufferHandle fbh = BGFX_INVALID_HANDLE;
        const auto callback = info[0].As<Napi::Function>();

        m_graphicsImpl.Callback.addScreenShotCallback(callback);
        bgfx::requestScreenShot(fbh, "GetImageData");
    }

    Napi::Value NativeEngine::GetRenderAPI(const Napi::CallbackInfo& info)
    {
        return Napi::Value::From(info.Env(), static_cast<int>(bgfx::getRendererType()));
    }

    void NativeEngine::Dispatch(std::function<void()> function)
    {
        m_runtime.Dispatch([function = std::move(function)](Napi::Env) {
            function();
        });
    }
}<|MERGE_RESOLUTION|>--- conflicted
+++ resolved
@@ -12,6 +12,8 @@
 #include <bimg/bimg.h>
 #include <bimg/decode.h>
 #include <bimg/encode.h>
+
+#include <bx/math.h>
 
 #include <queue>
 #include <regex>
@@ -52,123 +54,6 @@
             constexpr uint64_t SCREENMODE = BGFX_STATE_BLEND_FUNC_SEPARATE(BGFX_STATE_BLEND_ONE, BGFX_STATE_BLEND_INV_SRC_COLOR, BGFX_STATE_BLEND_ONE, BGFX_STATE_BLEND_INV_SRC_ALPHA);
         }
 
-<<<<<<< HEAD
-        void AppendSamplers(std::vector<uint8_t>& bytes, const spirv_cross::Compiler& compiler, const spirv_cross::SmallVector<spirv_cross::Resource>& samplers, std::unordered_map<std::string, UniformInfo>& cache)
-        {
-#if APIOpenGL
-            uint8_t stage{0};
-#endif
-
-            for (const spirv_cross::Resource& sampler : samplers)
-            {
-                AppendBytes(bytes, static_cast<uint8_t>(sampler.name.size()));
-                AppendBytes(bytes, sampler.name);
-                AppendBytes(bytes, static_cast<uint8_t>(bgfx::UniformType::Sampler | BGFX_UNIFORM_SAMPLERBIT));
-
-                // TODO : These values (num, regIndex, regCount) are only used by Vulkan and should be set for that API
-                AppendBytes(bytes, static_cast<uint8_t>(0));
-                AppendBytes(bytes, static_cast<uint16_t>(0));
-                AppendBytes(bytes, static_cast<uint16_t>(0));
-
-#if APIOpenGL
-                (void)compiler;
-                cache[sampler.name].Stage = stage++;
-#else
-                cache[sampler.name].Stage = static_cast<uint8_t>(compiler.get_decoration(sampler.id, spv::DecorationBinding));
-#endif
-            }
-        }
-
-        void CacheUniformHandles(bgfx::ShaderHandle shader, std::unordered_map<std::string, UniformInfo>& cache)
-        {
-            const auto MAX_UNIFORMS = 256;
-            bgfx::UniformHandle uniforms[MAX_UNIFORMS];
-            auto numUniforms = bgfx::getShaderUniforms(shader, uniforms, MAX_UNIFORMS);
-
-            bgfx::UniformInfo info{};
-            for (uint8_t idx = 0; idx < numUniforms; idx++)
-            {
-                bgfx::getUniformInfo(uniforms[idx], info);
-                bool YFlip{false};
-                if (!bgfx::getCaps()->originBottomLeft)
-                {
-                    YFlip = (!strcmp(info.name, "projection")) || (!strcmp(info.name, "viewProjection"));
-                }
-                auto& cacheRef = cache[info.name];
-                cacheRef.Handle = uniforms[idx];
-                cacheRef.YFlip = YFlip;
-            }
-        }
-
-        enum class WebGLAttribType
-        {
-            BYTE = 5120,
-            UNSIGNED_BYTE = 5121,
-            SHORT = 5122,
-            UNSIGNED_SHORT = 5123,
-            INT = 5124,
-            UNSIGNED_INT = 5125,
-            FLOAT = 5126
-        };
-
-        bgfx::AttribType::Enum ConvertAttribType(WebGLAttribType type)
-        {
-            switch (type)
-            {
-                case WebGLAttribType::UNSIGNED_BYTE:
-                    return bgfx::AttribType::Uint8;
-                case WebGLAttribType::SHORT:
-                    return bgfx::AttribType::Int16;
-                case WebGLAttribType::FLOAT:
-                    return bgfx::AttribType::Float;
-                default: // avoid "warning: 4 enumeration values not handled"
-                    throw std::exception();
-                    break;
-            }
-        }
-
-        // Must match constants.ts in Babylon.js.
-        constexpr std::array<uint64_t, 11> ALPHA_MODE{
-            // ALPHA_DISABLE
-            0x0,
-
-            // ALPHA_ADD: SRC ALPHA * SRC + DEST
-            BGFX_STATE_BLEND_FUNC_SEPARATE(BGFX_STATE_BLEND_SRC_ALPHA, BGFX_STATE_BLEND_ONE, BGFX_STATE_BLEND_ZERO, BGFX_STATE_BLEND_ONE),
-
-            // ALPHA_COMBINE: SRC ALPHA * SRC + (1 - SRC ALPHA) * DEST
-            BGFX_STATE_BLEND_FUNC_SEPARATE(BGFX_STATE_BLEND_SRC_ALPHA, BGFX_STATE_BLEND_INV_SRC_ALPHA, BGFX_STATE_BLEND_ONE, BGFX_STATE_BLEND_ONE),
-
-            // ALPHA_SUBTRACT: DEST - SRC * DEST
-            BGFX_STATE_BLEND_FUNC_SEPARATE(BGFX_STATE_BLEND_ZERO, BGFX_STATE_BLEND_INV_SRC_COLOR, BGFX_STATE_BLEND_ONE, BGFX_STATE_BLEND_ONE),
-
-            // ALPHA_MULTIPLY: SRC * DEST
-            BGFX_STATE_BLEND_FUNC_SEPARATE(BGFX_STATE_BLEND_DST_COLOR, BGFX_STATE_BLEND_ZERO, BGFX_STATE_BLEND_ONE, BGFX_STATE_BLEND_ONE),
-
-            // ALPHA_MAXIMIZED: SRC ALPHA * SRC + (1 - SRC) * DEST
-            BGFX_STATE_BLEND_FUNC_SEPARATE(BGFX_STATE_BLEND_SRC_ALPHA, BGFX_STATE_BLEND_INV_SRC_COLOR, BGFX_STATE_BLEND_ONE, BGFX_STATE_BLEND_ONE),
-
-            // ALPHA_ONEONE: SRC + DEST
-            BGFX_STATE_BLEND_FUNC_SEPARATE(BGFX_STATE_BLEND_ONE, BGFX_STATE_BLEND_ONE, BGFX_STATE_BLEND_ZERO, BGFX_STATE_BLEND_ONE),
-
-            // ALPHA_PREMULTIPLIED: SRC + (1 - SRC ALPHA) * DEST
-            BGFX_STATE_BLEND_FUNC_SEPARATE(BGFX_STATE_BLEND_ONE, BGFX_STATE_BLEND_INV_SRC_ALPHA, BGFX_STATE_BLEND_ONE, BGFX_STATE_BLEND_ONE),
-
-            // ALPHA_PREMULTIPLIED_PORTERDUFF: SRC + (1 - SRC ALPHA) * DEST, (1 - SRC ALPHA) * DEST ALPHA
-            BGFX_STATE_BLEND_FUNC_SEPARATE(BGFX_STATE_BLEND_ONE, BGFX_STATE_BLEND_INV_SRC_ALPHA, BGFX_STATE_BLEND_ONE, BGFX_STATE_BLEND_INV_SRC_ALPHA),
-
-            // ALPHA_INTERPOLATE: CST * SRC + (1 - CST) * DEST
-            BGFX_STATE_BLEND_FUNC_SEPARATE(BGFX_STATE_BLEND_FACTOR, BGFX_STATE_BLEND_INV_FACTOR, BGFX_STATE_BLEND_FACTOR, BGFX_STATE_BLEND_INV_FACTOR),
-
-            // ALPHA_SCREENMODE: SRC + (1 - SRC) * DEST, SRC ALPHA + (1 - SRC ALPHA) * DEST ALPHA
-            BGFX_STATE_BLEND_FUNC_SEPARATE(BGFX_STATE_BLEND_ONE, BGFX_STATE_BLEND_INV_SRC_COLOR, BGFX_STATE_BLEND_ONE, BGFX_STATE_BLEND_INV_SRC_ALPHA),
-        };
-
-        constexpr std::array<bgfx::TextureFormat::Enum, 2> TEXTURE_FORMAT{
-            bgfx::TextureFormat::RGBA8,
-            bgfx::TextureFormat::RGBA32F};
-
-=======
->>>>>>> 61b6d590
         static_assert(static_cast<bgfx::TextureFormat::Enum>(bimg::TextureFormat::Count) == bgfx::TextureFormat::Count);
         static_assert(static_cast<bgfx::TextureFormat::Enum>(bimg::TextureFormat::RGBA8) == bgfx::TextureFormat::RGBA8);
         static_assert(static_cast<bgfx::TextureFormat::Enum>(bimg::TextureFormat::RGB8) == bgfx::TextureFormat::RGB8);
@@ -825,41 +710,16 @@
 
             for (uint8_t index = 0; index < numUniforms; index++)
             {
-<<<<<<< HEAD
-                const spirv_cross::Compiler& compiler = *fragmentShaderInfo.Compiler;
-                const spirv_cross::ShaderResources resources = compiler.get_shader_resources();
-                const auto uniformsInfo = CollectNonSamplerUniforms(*fragmentShaderInfo.Parser, compiler);
-#if __APPLE__
-                const spirv_cross::SmallVector<spirv_cross::Resource>& samplers = resources.separate_images;
-#elif APIOpenGL
-                const spirv_cross::SmallVector<spirv_cross::Resource>& samplers = resources.sampled_images;
-#else
-                const spirv_cross::SmallVector<spirv_cross::Resource>& samplers = resources.separate_samplers;
-#endif
-                size_t numUniforms = uniformsInfo.Uniforms.size() + samplers.size();
-
-                AppendBytes(fragmentBytes, BX_MAKEFOURCC('F', 'S', 'H', BGFX_SHADER_BIN_VERSION));
-                AppendBytes(fragmentBytes, vertexOutputsHash);
-                AppendBytes(fragmentBytes, fragmentInputsHash);
-
-                AppendBytes(fragmentBytes, static_cast<uint16_t>(numUniforms));
-                AppendUniformBuffer(fragmentBytes, uniformsInfo, true);
-                AppendSamplers(fragmentBytes, compiler, samplers, programData->FragmentUniformNameToInfo);
-
-                AppendBytes(fragmentBytes, static_cast<uint32_t>(fragmentShaderInfo.Bytes.size()));
-                AppendBytes(fragmentBytes, fragmentShaderInfo.Bytes);
-                AppendBytes(fragmentBytes, static_cast<uint8_t>(0));
-
-                // Fragment shaders don't have attributes.
-                AppendBytes(fragmentBytes, static_cast<uint8_t>(0));
-
-                AppendBytes(fragmentBytes, static_cast<uint16_t>(uniformsInfo.ByteSize));
-=======
                 bgfx::UniformInfo info{};
                 bgfx::getUniformInfo(uniforms[index], info);
                 auto itStage = uniformStages.find(info.name);
                 uniformInfos[info.name] = {itStage == uniformStages.end() ? uint8_t{} : itStage->second, uniforms[index]};
->>>>>>> 61b6d590
+                bool YFlip{ false };
+                if (!bgfx::getCaps()->originBottomLeft)
+                {
+                    YFlip = (!strcmp(info.name, "projection")) || (!strcmp(info.name, "viewProjection"));
+                }
+                uniformInfos[info.name].YFlip = YFlip;
             }
         }};
 
@@ -1017,11 +877,7 @@
     {
         const auto uniformInfo = info[0].As<Napi::External<UniformInfo>>().Data();
         const auto value = info[1].As<Napi::Number>().FloatValue();
-<<<<<<< HEAD
-        m_currentProgram->SetUniform(uniformData->Handle, gsl::make_span(&value, 1), uniformData->YFlip);
-=======
-        m_currentProgram->SetUniform(uniformInfo->Handle, gsl::make_span(&value, 1));
->>>>>>> 61b6d590
+        m_currentProgram->SetUniform(uniformInfo->Handle, gsl::make_span(&value, 1), uniformInfo->YFlip);
     }
 
     template<int size, typename arrayType>
@@ -1044,11 +900,7 @@
             m_scratch.insert(m_scratch.end(), values, values + 4);
         }
 
-<<<<<<< HEAD
-        m_currentProgram->SetUniform(uniformData->Handle, m_scratch, uniformData->YFlip, elementLength / size);
-=======
-        m_currentProgram->SetUniform(uniformInfo->Handle, m_scratch, elementLength / size);
->>>>>>> 61b6d590
+        m_currentProgram->SetUniform(uniformInfo->Handle, m_scratch, uniformInfo->YFlip, elementLength / size);
     }
 
     template<int size>
@@ -1062,11 +914,7 @@
             (size > 3) ? info[4].As<Napi::Number>().FloatValue() : 0.f,
         };
 
-<<<<<<< HEAD
-        m_currentProgram->SetUniform(uniformData->Handle, values, uniformData->YFlip);
-=======
-        m_currentProgram->SetUniform(uniformInfo->Handle, values);
->>>>>>> 61b6d590
+        m_currentProgram->SetUniform(uniformInfo->Handle, values, uniformInfo->YFlip);
     }
 
     template<int size>
@@ -1091,19 +939,11 @@
                 }
             }
 
-<<<<<<< HEAD
-            m_currentProgram->SetUniform(uniformData->Handle, gsl::make_span(matrixValues.data(), 16), uniformData->YFlip);
+            m_currentProgram->SetUniform(uniformInfo->Handle, gsl::make_span(matrixValues.data(), 16), uniformInfo->YFlip);
         }
         else
         {
-            m_currentProgram->SetUniform(uniformData->Handle, gsl::make_span(matrix.Data(), elementLength), uniformData->YFlip);
-=======
-            m_currentProgram->SetUniform(uniformInfo->Handle, gsl::make_span(matrixValues.data(), 16));
-        }
-        else
-        {
-            m_currentProgram->SetUniform(uniformInfo->Handle, gsl::make_span(matrix.Data(), elementLength));
->>>>>>> 61b6d590
+            m_currentProgram->SetUniform(uniformInfo->Handle, gsl::make_span(matrix.Data(), elementLength), uniformInfo->YFlip);
         }
     }
 
@@ -1155,11 +995,7 @@
         const size_t elementLength = matricesArray.ElementLength();
         assert(elementLength % 16 == 0);
 
-<<<<<<< HEAD
-        m_currentProgram->SetUniform(uniformData->Handle, gsl::span(matricesArray.Data(), elementLength), uniformData->YFlip, elementLength / 16);
-=======
-        m_currentProgram->SetUniform(uniformInfo->Handle, gsl::span(matricesArray.Data(), elementLength), elementLength / 16);
->>>>>>> 61b6d590
+        m_currentProgram->SetUniform(uniformInfo->Handle, gsl::span(matricesArray.Data(), elementLength), uniformInfo->YFlip, elementLength / 16);
     }
 
     void NativeEngine::SetMatrix2x2(const Napi::CallbackInfo& info)
