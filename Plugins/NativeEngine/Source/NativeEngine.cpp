--- conflicted
+++ resolved
@@ -935,19 +935,11 @@
         }};
 
         auto vertexShader = bgfx::createShader(bgfx::copy(shaderInfo.VertexBytes.data(), static_cast<uint32_t>(shaderInfo.VertexBytes.size())));
-<<<<<<< HEAD
-        InitUniformInfos(vertexShader, shaderInfo.VertexUniformStages, programData.VertexUniformInfos);
+        InitUniformInfos(vertexShader, shaderInfo.UniformStages, programData.UniformInfos);
         programData.VertexAttributeLocations = std::move(shaderInfo.VertexAttributeLocations);
 
         auto fragmentShader = bgfx::createShader(bgfx::copy(shaderInfo.FragmentBytes.data(), static_cast<uint32_t>(shaderInfo.FragmentBytes.size())));
-        InitUniformInfos(fragmentShader, shaderInfo.FragmentUniformStages, programData.FragmentUniformInfos);
-=======
-        InitUniformInfos(vertexShader, shaderInfo.UniformStages, programData->UniformInfos);
-        programData->VertexAttributeLocations = std::move(shaderInfo.VertexAttributeLocations);
-
-        auto fragmentShader = bgfx::createShader(bgfx::copy(shaderInfo.FragmentBytes.data(), static_cast<uint32_t>(shaderInfo.FragmentBytes.size())));
-        InitUniformInfos(fragmentShader, shaderInfo.UniformStages, programData->UniformInfos);
->>>>>>> 03f69dab
+        InitUniformInfos(fragmentShader, shaderInfo.UniformStages, programData.UniformInfos);
 
         programData.Handle = bgfx::createProgram(vertexShader, fragmentShader, true);
         m_programDataCollection.insert(programDataHandle);
@@ -956,46 +948,22 @@
 
     Napi::Value NativeEngine::GetUniforms(const Napi::CallbackInfo& info)
     {
-<<<<<<< HEAD
-        const auto& program = ProgramData::Get(info[0].ToNumber().Uint32Value());
-        const auto names = info[1].As<Napi::Array>();
-=======
-        const auto program{info[0].As<Napi::External<ProgramData>>().Data()};
+        const auto& program{ProgramData::Get(info[0].ToNumber().Uint32Value())};
         const auto names{info[1].As<Napi::Array>()};
->>>>>>> 03f69dab
 
         const auto length{names.Length()};
         auto uniforms{Napi::Array::New(info.Env(), length)};
         for (uint32_t index = 0; index < length; ++index)
         {
-<<<<<<< HEAD
-            const auto name = names[index].IsString() ? names[index].As<Napi::String>().Utf8Value() : "";
-
-            auto vertexFound = program.VertexUniformInfos.find(name);
-            auto fragmentFound = program.FragmentUniformInfos.find(name);
-
-            if (vertexFound != program.VertexUniformInfos.end())
-            {
-                uniforms[index] = Napi::Value::From(info.Env(), vertexFound->second);
-            }
-            else if (fragmentFound != program.FragmentUniformInfos.end())
-            {
-                uniforms[index] = Napi::Value::From(info.Env(), fragmentFound->second);
-            }
-            else
-            {
-                uniforms[index] = info.Env().Null();
-=======
             if (names[index].IsString())
             {
                 const auto name{names[index].As<Napi::String>().Utf8Value()};
-                const auto itUniformInfo{program->UniformInfos.find(name)};
-                if (itUniformInfo != program->UniformInfos.end())
-                {
-                    uniforms[index] = Napi::External<UniformInfo>::New(info.Env(), &itUniformInfo->second);
+                const auto itUniformInfo{program.UniformInfos.find(name)};
+                if (itUniformInfo != program.UniformInfos.end())
+                {
+                    uniforms[index] = Napi::Value::From(info.Env(), itUniformInfo->second);
                     continue;
                 }
->>>>>>> 03f69dab
             }
 
             uniforms[index] = info.Env().Null();
