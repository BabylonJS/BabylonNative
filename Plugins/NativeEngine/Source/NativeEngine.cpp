--- conflicted
+++ resolved
@@ -628,14 +628,10 @@
         const bool normalized = info[7].As<Napi::Boolean>().Value();
         const uint32_t divisor = info[8].As<Napi::Number>().Uint32Value();
 
-<<<<<<< HEAD
-        vertexArray->RecordVertexBuffer(vertexBuffer, location, byteOffset, byteStride, numElements, type, normalized, divisor);
-=======
-        if (!vertexArray->RecordVertexBuffer(vertexBuffer, location, byteOffset, byteStride, numElements, type, normalized))
-        {
-            JsConsoleLogger::LogWarn(info.Env(), "WARNING: Fail to create vertex buffer. Number of vertex buffers higher than max count.");
-        }
->>>>>>> 08a26a55
+        if (!vertexArray->RecordVertexBuffer(vertexBuffer, location, byteOffset, byteStride, numElements, type, normalized, divisor))
+        {
+            JsConsoleLogger::LogWarn(info.Env(), "WARNING: Fail to create vertex buffer. Number of vertex buffers higher than max count or too many instanced streams.");
+        }
     }
 
     void NativeEngine::UpdateDynamicVertexBuffer(const Napi::CallbackInfo& info)
