--- conflicted
+++ resolved
@@ -1429,30 +1429,12 @@
 
     void NativeEngine::CopyTexture(NativeDataStream::Reader& data)
     {
-<<<<<<< HEAD
-        const auto textureDestination = info[0].As<Napi::Pointer<Graphics::Texture>>().Get();
-        const auto textureSource = info[1].As<Napi::Pointer<Graphics::Texture>>().Get();
-        
-        // Append a task instead of calling blit immediately or blit happens before drawcalls.
-        arcana::make_task(m_update.Scheduler(), *m_cancellationSource, [this, textureDestination, textureSource, cancellationSource = m_cancellationSource]() {
-            return arcana::make_task(m_runtimeScheduler, *m_cancellationSource, [this, textureDestination, textureSource, updateToken = m_update.GetUpdateToken(), cancellationSource = m_cancellationSource]() {
-                bgfx::Encoder* encoder = m_update.GetUpdateToken().GetEncoder();
-                m_deviceContext.Blit(*encoder, textureDestination->Handle(), 0, 0, textureSource->Handle());
-            }).then(arcana::inline_scheduler, *m_cancellationSource, [this, cancellationSource{m_cancellationSource}](const arcana::expected<void, std::exception_ptr>& result) {
-                if (!cancellationSource->cancelled() && result.has_error())
-                {
-                    Napi::Error::New(Env(), result.error()).ThrowAsJavaScriptException();
-                }
-            });
-        });
-=======
         bgfx::Encoder* encoder = GetUpdateToken().GetEncoder();
 
         const auto textureSource = data.ReadPointer<Graphics::Texture>();
         const auto textureDestination = data.ReadPointer<Graphics::Texture>();
 
-        GetBoundFrameBuffer(*encoder).Blit(*encoder, textureDestination->Handle(), 0, 0, textureSource->Handle());
->>>>>>> e3473149
+        m_deviceContext.Blit(*encoder, textureDestination->Handle(), 0, 0, textureSource->Handle());
     }
 
     void NativeEngine::LoadRawTexture(const Napi::CallbackInfo& info)
