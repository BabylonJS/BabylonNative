--- conflicted
+++ resolved
@@ -1185,22 +1185,13 @@
 
     void NativeEngine::LoadTexture(const Napi::CallbackInfo& info)
     {
-<<<<<<< HEAD
-        const auto texture = &TextureData::Get(info[0].ToNumber().Uint32Value());
-        const auto data = info[1].As<Napi::TypedArray>();
-        const auto generateMips = info[2].As<Napi::Boolean>().Value();
-        auto invertY = info[3].As<Napi::Boolean>().Value();
-        const auto onSuccess = info[4].As<Napi::Function>();
-        const auto onError = info[5].As<Napi::Function>();
-=======
-        const auto texture{info[0].As<Napi::External<TextureData>>().Data()};
+        const auto texture{&TextureData::Get(info[0].ToNumber().Uint32Value())};
         const auto data{info[1].As<Napi::TypedArray>()};
         const auto generateMips{info[2].As<Napi::Boolean>().Value()};
         const auto invertY{info[3].As<Napi::Boolean>().Value()};
         const auto srgb{info[4].As<Napi::Boolean>().Value()};
         const auto onSuccess{info[5].As<Napi::Function>()};
         const auto onError{info[6].As<Napi::Function>()};
->>>>>>> 1f049675
 
         const auto dataSpan = gsl::make_span(static_cast<uint8_t*>(data.ArrayBuffer().Data()) + data.ByteOffset(), data.ByteLength());
 
@@ -1275,21 +1266,13 @@
 
     void NativeEngine::LoadCubeTexture(const Napi::CallbackInfo& info)
     {
-<<<<<<< HEAD
-        const auto texture = &TextureData::Get(info[0].ToNumber().Uint32Value());
-        const auto data = info[1].As<Napi::Array>();
-        const auto generateMips = info[2].As<Napi::Boolean>().Value();
-        const auto onSuccess = info[3].As<Napi::Function>();
-        const auto onError = info[4].As<Napi::Function>();
-=======
-        const auto texture{info[0].As<Napi::External<TextureData>>().Data()};
+        const auto texture{&TextureData::Get(info[0].ToNumber().Uint32Value())};
         const auto data{info[1].As<Napi::Array>()};
         const auto generateMips{info[2].As<Napi::Boolean>().Value()};
         const auto invertY{info[3].As<Napi::Boolean>().Value()};
         const auto srgb{info[4].As<Napi::Boolean>().Value()};
         const auto onSuccess{info[5].As<Napi::Function>()};
         const auto onError{info[6].As<Napi::Function>()};
->>>>>>> 1f049675
 
         std::array<Napi::Reference<Napi::TypedArray>, 6> dataRefs;
         std::array<arcana::task<bimg::ImageContainer*, std::exception_ptr>, 6> tasks;
@@ -1323,19 +1306,12 @@
 
     void NativeEngine::LoadCubeTextureWithMips(const Napi::CallbackInfo& info)
     {
-<<<<<<< HEAD
-        const auto texture = &TextureData::Get(info[0].ToNumber().Uint32Value());
-        const auto data = info[1].As<Napi::Array>();
-        const auto onSuccess = info[2].As<Napi::Function>();
-        const auto onError = info[3].As<Napi::Function>();
-=======
-        const auto texture{info[0].As<Napi::External<TextureData>>().Data()};
+        const auto texture{&TextureData::Get(info[0].ToNumber().Uint32Value())};
         const auto data{info[1].As<Napi::Array>()};
         const auto invertY{info[2].As<Napi::Boolean>().Value()};
         const auto srgb{info[3].As<Napi::Boolean>().Value()};
         const auto onSuccess{info[4].As<Napi::Function>()};
         const auto onError{info[5].As<Napi::Function>()};
->>>>>>> 1f049675
 
         const auto numMips{static_cast<size_t>(data.Length())};
         std::vector<Napi::Reference<Napi::TypedArray>> dataRefs(6 * numMips);
