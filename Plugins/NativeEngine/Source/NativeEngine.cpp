--- conflicted
+++ resolved
@@ -297,202 +297,6 @@
         }
     }
 
-<<<<<<< HEAD
-    IndexBufferData::IndexBufferData(const Napi::TypedArray& bytes, uint16_t flags, bool dynamic)
-    {
-        const bgfx::Memory* memory = bgfx::copy(bytes.As<Napi::Uint8Array>().Data(), static_cast<uint32_t>(bytes.ByteLength()));
-        if (!dynamic)
-        {
-            m_handle = bgfx::createIndexBuffer(memory, flags);
-        }
-        else
-        {
-            m_handle = bgfx::createDynamicIndexBuffer(memory, flags);
-        }
-    }
-
-    IndexBufferData::~IndexBufferData()
-    {
-        constexpr auto nonDynamic = [](auto handle) {
-            if (handle.idx != bgfx::kInvalidHandle)
-            {
-                bgfx::destroy(handle);
-            }
-        };
-        constexpr auto dynamic = [](auto handle) {
-            if (handle.idx != bgfx::kInvalidHandle)
-            {
-                bgfx::destroy(handle);
-            }
-        };
-        DoForHandleTypes(nonDynamic, dynamic);
-    }
-
-    void IndexBufferData::Update(Napi::Env env, const Napi::TypedArray &bytes, uint32_t startingIdx)
-    {
-        const bgfx::Memory* memory = bgfx::copy(bytes.As<Napi::Uint8Array>().Data(), static_cast<uint32_t>(bytes.ByteLength()));
-
-        auto nonDynamic = [env](auto) {
-            throw Napi::Error::New(env, "Cannot update a non-dynamic index buffer.");
-        };
-        const auto dynamic = [memory, startingIdx](auto handle) {
-            bgfx::update(handle, startingIdx, memory);
-        };
-        DoForHandleTypes(nonDynamic, dynamic);
-    }
-
-    void IndexBufferData::SetBgfxIndexBuffer(bgfx::Encoder *encoder, uint32_t firstIndex, uint32_t numIndices) const
-    {
-        const auto nonDynamic = [&encoder, firstIndex, numIndices](auto handle) {
-            encoder->setIndexBuffer(handle, firstIndex, numIndices);
-        };
-        const auto dynamic = [&encoder, firstIndex, numIndices](auto handle) {
-            encoder->setIndexBuffer(handle, firstIndex, numIndices);
-        };
-        DoForHandleTypes(nonDynamic, dynamic);
-    }
-
-    VertexBufferData::VertexBufferData(const Napi::Uint8Array& bytes, bool dynamic)
-        : m_bytes{bytes.Data(), bytes.Data() + bytes.ByteLength()}
-    {
-        if (!dynamic)
-        {
-            m_handle = bgfx::VertexBufferHandle{bgfx::kInvalidHandle};
-        }
-        else
-        {
-            m_handle = bgfx::DynamicVertexBufferHandle{bgfx::kInvalidHandle};
-        }
-    }
-
-    VertexBufferData::~VertexBufferData()
-    {
-        constexpr auto nonDynamic = [](auto handle) {
-            if (handle.idx != bgfx::kInvalidHandle)
-            {
-                bgfx::destroy(handle);
-            }
-        };
-        constexpr auto dynamic = [](auto handle) {
-            if (handle.idx != bgfx::kInvalidHandle)
-            {
-                bgfx::destroy(handle);
-            }
-        };
-        DoForHandleTypes(nonDynamic, dynamic);
-    }
-
-    template<typename sourceType> void VertexBufferData::PromoteToFloats(uint32_t numElements, uint32_t byteOffset, uint32_t byteStride)
-    {
-        const size_t count = m_bytes.size() / byteStride;
-        const size_t destinationSize = count * numElements * sizeof(float);
-        if (destinationSize != m_bytes.size()) // ensure both vectors have different size
-        {
-            std::vector<uint8_t> bytes(destinationSize);
-            float* destination = reinterpret_cast<float*>(bytes.data());
-            for (size_t i = 0; i < count; i++)
-            {
-                sourceType* source = reinterpret_cast<sourceType*>(m_bytes.data() + byteOffset + byteStride * i);
-                for (size_t element = 0; element < numElements; element++)
-                {
-                    *destination++ = static_cast<float>(*source++);
-                }
-            }
-            m_bytes = std::move(bytes);
-        }
-    }
-
-    void VertexBufferData::PromoteToFloats(bgfx::AttribType::Enum attribType, uint32_t numElements, uint32_t byteOffset, uint32_t byteStride)
-    {
-        switch (attribType)
-        {
-        case bgfx::AttribType::Int8:
-            PromoteToFloats<int8_t>(numElements, byteOffset, byteStride);
-            break;
-        case bgfx::AttribType::Uint8:
-            PromoteToFloats<uint8_t>(numElements, byteOffset, byteStride);
-            break;
-        case bgfx::AttribType::Int16:
-            PromoteToFloats<int16_t>(numElements, byteOffset, byteStride);
-            break;
-        case bgfx::AttribType::Uint16:
-            PromoteToFloats<uint16_t>(numElements, byteOffset, byteStride);
-            break;
-        case bgfx::AttribType::Uint10: // is supported by any format ?
-        default:
-            throw std::runtime_error("Unable to promote vertex stream to a float array.");
-        }
-    }
-
-    void VertexBufferData::EnsureFinalized(Napi::Env /*env*/, const bgfx::VertexLayout& layout)
-    {
-        const auto nonDynamic = [&layout, this](auto handle) {
-            if (handle.idx != bgfx::kInvalidHandle)
-            {
-                return;
-            }
-
-            const bgfx::Memory* memory = bgfx::makeRef(
-                m_bytes.data(), static_cast<uint32_t>(m_bytes.size()), [](void*, void* userData) {
-                    auto* bytes = reinterpret_cast<std::vector<uint8_t>*>(userData);
-                    bytes->clear();
-                },
-                &m_bytes);
-
-            m_handle = bgfx::createVertexBuffer(memory, layout);
-        };
-        const auto dynamic = [&layout, this](auto handle) {
-            if (handle.idx != bgfx::kInvalidHandle)
-            {
-                return;
-            }
-
-            const bgfx::Memory* memory = bgfx::makeRef(
-                m_bytes.data(), static_cast<uint32_t>(m_bytes.size()), [](void*, void* userData) {
-                    auto* bytes = reinterpret_cast<std::vector<uint8_t>*>(userData);
-                    bytes->clear();
-                },
-                &m_bytes);
-
-            m_handle = bgfx::createDynamicVertexBuffer(memory, layout);
-        };
-        DoForHandleTypes(nonDynamic, dynamic);
-    }
-
-    void VertexBufferData::Update(Napi::Env env, const Napi::Uint8Array& bytes, uint32_t offset, uint32_t byteLength)
-    {
-        auto nonDynamic = [env](auto) {
-            throw Napi::Error::New(env, "Cannot update non-dynamic vertex buffer.");
-        };
-        const auto dynamic = [&bytes, offset, byteLength, this](auto handle) {
-            if (handle.idx == bgfx::kInvalidHandle)
-            {
-                // Buffer hasn't been finalized yet, all that's necessary is to swap out the bytes.
-                m_bytes = {bytes.Data() + offset, bytes.Data() + offset + byteLength};
-            }
-            else
-            {
-                // Buffer was already created, do a real update operation.
-                const bgfx::Memory* memory = bgfx::copy(bytes.Data() + offset, byteLength);
-                bgfx::update(handle, 0, memory);
-            }
-        };
-        DoForHandleTypes(nonDynamic, dynamic);
-    }
-
-    void VertexBufferData::SetAsBgfxVertexBuffer(bgfx::Encoder* encoder, uint8_t index, uint32_t startVertex, uint32_t numVertices, bgfx::VertexLayoutHandle layout) const
-    {
-        const auto nonDynamic = [&encoder, index, startVertex, numVertices, layout](auto handle) {
-            encoder->setVertexBuffer(index, handle, startVertex, numVertices, layout);
-        };
-        const auto dynamic = [&encoder, index, startVertex, numVertices, layout](auto handle) {
-            encoder->setVertexBuffer(index, handle, startVertex, numVertices, layout);
-        };
-        DoForHandleTypes(nonDynamic, dynamic);
-    }
-
-=======
->>>>>>> ea765243
     void NativeEngine::Initialize(Napi::Env env)
     {
         // Initialize the JavaScript side.
@@ -745,106 +549,64 @@
 
     void NativeEngine::BindVertexArray(CommandBufferDecoder& decoder)
     {
-<<<<<<< HEAD
-        const VertexArray& vertexArray = VertexArray::Get(decoder.DecodeCommandArgAsUInt32());
-        m_boundVertexArray = &vertexArray;
-=======
-        VertexArray* vertexArray{info[0].As<Napi::External<VertexArray>>().Data()};
-        m_boundVertexArray = vertexArray;
->>>>>>> ea765243
+        m_boundVertexArray = &VertexArray::Get(decoder.DecodeCommandArgAsUInt32());
     }
 
     Napi::Value NativeEngine::CreateIndexBuffer(const Napi::CallbackInfo& info)
     {
-        const Napi::ArrayBuffer bytes{info[0].As<Napi::ArrayBuffer>()};
-        const uint32_t byteOffset{info[1].As<Napi::Number>().Uint32Value()};
-        const uint32_t byteLength{info[2].As<Napi::Number>().Uint32Value()};
-        const bool is32Bits{info[3].As<Napi::Boolean>().Value()};
-        const bool dynamic{info[4].As<Napi::Boolean>().Value()};
-
-<<<<<<< HEAD
-        const uint16_t flags = data.TypedArrayType() == napi_typedarray_type::napi_uint16_array ? 0 : BGFX_BUFFER_INDEX32;
-
-        return Napi::Value::From(info.Env(), IndexBufferData::Create(data, flags, dynamic));
-=======
-        const uint16_t flags{static_cast<uint16_t>(is32Bits ? BGFX_BUFFER_INDEX32 : 0)};
-        return Napi::External<IndexBuffer>::New(info.Env(), new IndexBuffer{gsl::make_span(static_cast<uint8_t*>(bytes.Data()) + byteOffset, byteLength), flags, dynamic});
->>>>>>> ea765243
+        const Napi::ArrayBuffer bytes = info[0].As<Napi::ArrayBuffer>();
+        const uint32_t byteOffset = info[1].As<Napi::Number>().Uint32Value();
+        const uint32_t byteLength = info[2].As<Napi::Number>().Uint32Value();
+        const bool is32Bits = info[3].As<Napi::Boolean>().Value();
+        const bool dynamic = info[4].As<Napi::Boolean>().Value();
+
+        const uint16_t flags = (is32Bits ? BGFX_BUFFER_INDEX32 : 0);
+        return Napi::Value::From(info.Env(), IndexBuffer::Create(gsl::make_span(static_cast<uint8_t*>(bytes.Data()) + byteOffset, byteLength), flags, dynamic));
     }
 
     void NativeEngine::DeleteIndexBuffer(CommandBufferDecoder& decoder)
     {
-<<<<<<< HEAD
-        IndexBufferData::Delete(decoder.DecodeCommandArgAsUInt32());
-=======
-        IndexBuffer* indexBuffer{info[0].As<Napi::External<IndexBuffer>>().Data()};
-        delete indexBuffer;
->>>>>>> ea765243
+        IndexBuffer::Delete(decoder.DecodeCommandArgAsUInt32());
     }
 
     void NativeEngine::RecordIndexBuffer(const Napi::CallbackInfo& info)
     {
-<<<<<<< HEAD
         VertexArray& vertexArray = VertexArray::Get(info[0].ToNumber().Uint32Value());
-        const IndexBufferData& indexBufferData = IndexBufferData::Get(info[1].ToNumber().Uint32Value());
-
-        vertexArray.indexBuffer.Data = &indexBufferData;
-=======
-        VertexArray* vertexArray{info[0].As<Napi::External<VertexArray>>().Data()};
-        IndexBuffer* indexBuffer{info[1].As<Napi::External<IndexBuffer>>().Data()};
-
-        vertexArray->RecordIndexBuffer(indexBuffer);
->>>>>>> ea765243
+        IndexBuffer& indexBuffer = IndexBuffer::Get(info[1].ToNumber().Uint32Value());
+
+        vertexArray.RecordIndexBuffer(&indexBuffer);
     }
 
     void NativeEngine::UpdateDynamicIndexBuffer(const Napi::CallbackInfo& info)
     {
-<<<<<<< HEAD
-        IndexBufferData& indexBufferData = IndexBufferData::Get(info[0].ToNumber().Uint32Value());
-
-        const Napi::TypedArray data = info[1].As<Napi::TypedArray>();
-        const uint32_t startingIdx = info[2].As<Napi::Number>().Uint32Value();
-=======
-        IndexBuffer* indexBuffer{info[0].As<Napi::External<IndexBuffer>>().Data()};
-        const Napi::ArrayBuffer bytes{info[1].As<Napi::ArrayBuffer>()};
-        const uint32_t byteOffset{info[2].As<Napi::Number>().Uint32Value()};
-        const uint32_t byteLength{info[3].As<Napi::Number>().Uint32Value()};
-        const uint32_t startingIndex{info[4].As<Napi::Number>().Uint32Value()};
->>>>>>> ea765243
-
-        indexBuffer->Update(info.Env(), gsl::make_span(static_cast<uint8_t*>(bytes.Data()) + byteOffset, byteLength), startingIndex);
+        IndexBuffer& indexBuffer = IndexBuffer::Get(info[0].ToNumber().Uint32Value());
+        const Napi::ArrayBuffer bytes = info[1].As<Napi::ArrayBuffer>();
+        const uint32_t byteOffset = info[2].As<Napi::Number>().Uint32Value();
+        const uint32_t byteLength = info[3].As<Napi::Number>().Uint32Value();
+        const uint32_t startingIndex = info[4].As<Napi::Number>().Uint32Value();
+
+        indexBuffer.Update(info.Env(), gsl::make_span(static_cast<uint8_t*>(bytes.Data()) + byteOffset, byteLength), startingIndex);
     }
 
     Napi::Value NativeEngine::CreateVertexBuffer(const Napi::CallbackInfo& info)
     {
-        const Napi::ArrayBuffer bytes{info[0].As<Napi::ArrayBuffer>()};
-        const uint32_t byteOffset{info[1].As<Napi::Number>().Uint32Value()};
-        const uint32_t byteLength{info[2].As<Napi::Number>().Uint32Value()};
-        const bool dynamic{info[3].As<Napi::Boolean>().Value()};
-
-<<<<<<< HEAD
-        return Napi::Value::From(info.Env(), VertexBufferData::Create(data, dynamic));
-=======
-        return Napi::External<VertexBuffer>::New(info.Env(), new VertexBuffer(gsl::make_span(static_cast<uint8_t*>(bytes.Data()) + byteOffset, byteLength), dynamic));
->>>>>>> ea765243
+        const Napi::ArrayBuffer bytes = info[0].As<Napi::ArrayBuffer>();
+        const uint32_t byteOffset = info[1].As<Napi::Number>().Uint32Value();
+        const uint32_t byteLength = info[2].As<Napi::Number>().Uint32Value();
+        const bool dynamic = info[3].As<Napi::Boolean>().Value();
+
+        return Napi::Value::From(info.Env(), VertexBuffer::Create(gsl::make_span(static_cast<uint8_t*>(bytes.Data()) + byteOffset, byteLength), dynamic));
     }
 
     void NativeEngine::DeleteVertexBuffer(CommandBufferDecoder& decoder)
     {
-<<<<<<< HEAD
-        VertexBufferData::Delete(decoder.DecodeCommandArgAsUInt32());
-=======
-        auto* vertexBuffer{info[0].As<Napi::External<VertexBuffer>>().Data()};
-        delete vertexBuffer;
->>>>>>> ea765243
+        VertexBuffer::Delete(decoder.DecodeCommandArgAsUInt32());
     }
 
     void NativeEngine::RecordVertexBuffer(const Napi::CallbackInfo& info)
     {
-<<<<<<< HEAD
         VertexArray& vertexArray = VertexArray::Get(info[0].ToNumber().Uint32Value());
-        VertexBufferData& vertexBufferData = VertexBufferData::Get(info[1].ToNumber().Uint32Value());
-
+        VertexBuffer& vertexBuffer = VertexBuffer::Get(info[1].ToNumber().Uint32Value());
         const uint32_t location = info[2].As<Napi::Number>().Uint32Value();
         const uint32_t byteOffset = info[3].As<Napi::Number>().Uint32Value();
         const uint32_t byteStride = info[4].As<Napi::Number>().Uint32Value();
@@ -852,74 +614,17 @@
         const uint32_t type = info[6].As<Napi::Number>().Uint32Value();
         const bool normalized = info[7].As<Napi::Boolean>().Value();
 
-        bgfx::VertexLayout vertexLayout{};
-        vertexLayout.begin();
-
-        const bgfx::Attrib::Enum attrib = static_cast<bgfx::Attrib::Enum>(location);
-        const bgfx::AttribType::Enum attribType = static_cast<bgfx::AttribType::Enum>(type);
-
-        const bool promoteToFloats = !normalized
-            && (bgfx::getCaps()->rendererType == bgfx::RendererType::Direct3D11 ||
-                bgfx::getCaps()->rendererType == bgfx::RendererType::Direct3D12 ||
-                bgfx::getCaps()->rendererType == bgfx::RendererType::Vulkan)
-            && (attribType == bgfx::AttribType::Int8 ||
-                attribType == bgfx::AttribType::Uint8 ||
-                attribType == bgfx::AttribType::Uint10 ||
-                attribType == bgfx::AttribType::Int16 ||
-                attribType == bgfx::AttribType::Uint16);
-
-        if (promoteToFloats)
-        {
-            vertexLayout.add(attrib, static_cast<uint8_t>(numElements), bgfx::AttribType::Float);
-            vertexLayout.m_stride = static_cast<uint16_t>(sizeof(float) * numElements);
-            vertexBufferData.PromoteToFloats(attribType, numElements, byteOffset, byteStride);
-        }
-        else
-        {
-            vertexLayout.add(attrib, static_cast<uint8_t>(numElements), attribType, normalized);
-            vertexLayout.m_stride = static_cast<uint16_t>(byteStride);
-            vertexLayout.m_offset[attrib] = static_cast<uint16_t>(byteOffset % byteStride);
-        }
-
-        vertexLayout.end();
-        vertexBufferData.EnsureFinalized(info.Env(), vertexLayout);
-
-        // Second parameter is first vertex. byteOffset and byteStride are both using original values (without float promotion)
-        vertexArray.VertexBuffers[location] = {&vertexBufferData, byteOffset / byteStride, bgfx::createVertexLayout(vertexLayout)};
-=======
-        VertexArray* vertexArray{info[0].As<Napi::External<VertexArray>>().Data()};
-        VertexBuffer* vertexBuffer{info[1].As<Napi::External<VertexBuffer>>().Data()};
-        const uint32_t location{info[2].As<Napi::Number>().Uint32Value()};
-        const uint32_t byteOffset{info[3].As<Napi::Number>().Uint32Value()};
-        const uint32_t byteStride{info[4].As<Napi::Number>().Uint32Value()};
-        const uint32_t numElements{info[5].As<Napi::Number>().Uint32Value()};
-        const uint32_t type{info[6].As<Napi::Number>().Uint32Value()};
-        const bool normalized{info[7].As<Napi::Boolean>().Value()};
-
-        vertexArray->RecordVertexBuffer(vertexBuffer, location, byteOffset, byteStride, numElements, type, normalized);
->>>>>>> ea765243
+        vertexArray.RecordVertexBuffer(&vertexBuffer, location, byteOffset, byteStride, numElements, type, normalized);
     }
 
     void NativeEngine::UpdateDynamicVertexBuffer(const Napi::CallbackInfo& info)
     {
-<<<<<<< HEAD
-        VertexBufferData& vertexBufferData = VertexBufferData::Get(info[0].ToNumber().Uint32Value());
-        const Napi::Uint8Array data = info[1].As<Napi::Uint8Array>();
+        VertexBuffer& vertexBuffer = VertexBuffer::Get(info[0].ToNumber().Uint32Value());
+        const Napi::ArrayBuffer bytes = info[1].As<Napi::ArrayBuffer>();
         const uint32_t byteOffset = info[2].As<Napi::Number>().Uint32Value();
-
-        uint32_t byteLength = info[2].As<Napi::Number>().Uint32Value();
-        if (byteLength == 0)
-        {
-            byteLength = static_cast<uint32_t>(data.ByteLength());
-        }
-=======
-        VertexBuffer* vertexBuffer{info[0].As<Napi::External<VertexBuffer>>().Data()};
-        const Napi::ArrayBuffer bytes{info[1].As<Napi::ArrayBuffer>()};
-        const uint32_t byteOffset{info[2].As<Napi::Number>().Uint32Value()};
-        const uint32_t byteLength{info[3].As<Napi::Number>().Uint32Value()};
->>>>>>> ea765243
-
-        vertexBuffer->Update(info.Env(), gsl::make_span(static_cast<uint8_t*>(bytes.Data()) + byteOffset, byteLength));
+        const uint32_t byteLength = info[3].As<Napi::Number>().Uint32Value();
+
+        vertexBuffer.Update(info.Env(), gsl::make_span(static_cast<uint8_t*>(bytes.Data()) + byteOffset, byteLength));
     }
 
     // Change VS output coordinate system
@@ -1641,15 +1346,9 @@
     {
         bgfx::Encoder* encoder{GetUpdateToken().GetEncoder()};
 
-<<<<<<< HEAD
         const auto fillMode = decoder.DecodeCommandArgAsUInt32();
         const auto indexStart = decoder.DecodeCommandArgAsUInt32();
         const auto indexCount = decoder.DecodeCommandArgAsUInt32();
-=======
-        const auto fillMode = info[0].As<Napi::Number>().Uint32Value();
-        const auto indexStart = info[1].As<Napi::Number>().Uint32Value();
-        const auto indexCount = info[2].As<Napi::Number>().Uint32Value();
->>>>>>> ea765243
 
         if (m_boundVertexArray != nullptr)
         {
@@ -1664,15 +1363,9 @@
     {
         bgfx::Encoder* encoder{GetUpdateToken().GetEncoder()};
 
-<<<<<<< HEAD
         const auto fillMode = decoder.DecodeCommandArgAsUInt32();
         const auto verticesStart = decoder.DecodeCommandArgAsUInt32();
         const auto verticesCount = decoder.DecodeCommandArgAsUInt32();
-=======
-        const auto fillMode = info[0].As<Napi::Number>().Uint32Value();
-        const auto verticesStart = info[1].As<Napi::Number>().Uint32Value();
-        const auto verticesCount = info[2].As<Napi::Number>().Uint32Value();
->>>>>>> ea765243
 
         if (m_boundVertexArray != nullptr)
         {
@@ -1879,7 +1572,6 @@
         m_stencilState |= BGFX_STENCIL_FUNC_REF(ref);
     }
 
-<<<<<<< HEAD
     void NativeEngine::SetCommandBuffer(const Napi::CallbackInfo& info)
     {
         m_commandBuffer = Napi::Persistent(info[0].As<Napi::ArrayBuffer>());
@@ -1896,7 +1588,8 @@
         const auto byteCount{info[1].ToNumber().Uint32Value()};
 
         std::optional<CommandBufferDecoder::UInt8Buffer> validationBuffer{};
-        if (m_commandValidationBuffer) {
+        if (m_commandValidationBuffer)
+        {
             const auto buffer = m_commandValidationBuffer.Value();
             validationBuffer = gsl::make_span(reinterpret_cast<const uint8_t*>(buffer.Data()), buffer.ByteLength());
         }
@@ -1905,8 +1598,7 @@
             commandCount,
             m_commandBuffer.Value().Data(),
             byteCount,
-            validationBuffer
-        };
+            validationBuffer};
 
         uint8_t command{};
         while (commandBufferDecoder.TryDecodeCommand(command))
@@ -1915,10 +1607,7 @@
         }
     }
 
-    void NativeEngine::Draw(bgfx::Encoder* encoder, int fillMode)
-=======
     void NativeEngine::Draw(bgfx::Encoder* encoder, uint32_t fillMode)
->>>>>>> ea765243
     {
         uint64_t fillModeState{0}; // indexed triangle list
         switch (fillMode)
