#include "NativeEngine.h"
#include "ShaderCompiler.h"

#include <Babylon/Graphics/Texture.h>
#include "JsConsoleLogger.h"

#include <arcana/threading/task.h>
#include <arcana/threading/task_schedulers.h>
#include <arcana/macros.h>
#include <arcana/tracing/trace_region.h>

#include <napi/env.h>
#include <napi/napi_pointer.h>

#include <bgfx/bgfx.h>

#include <bimg/bimg.h>
#include <bimg/decode.h>
#include <bimg/encode.h>

#include <stb/stb_image_resize.h>
#include <bx/math.h>

#include <cmath>

namespace Babylon
{
    namespace
    {
        namespace TextureSampling
        {
            constexpr uint32_t SAMPLER_MAG_POINT = BGFX_SAMPLER_MAG_POINT;
            constexpr uint32_t SAMPLER_MAG_LINEAR = 0;
            constexpr uint32_t SAMPLER_MIN_POINT = BGFX_SAMPLER_MIN_POINT;
            constexpr uint32_t SAMPLER_MIN_LINEAR = 0;
            constexpr uint32_t SAMPLER_MIP_POINT = BGFX_SAMPLER_MIP_POINT;
            constexpr uint32_t SAMPLER_MIP_LINEAR = 0;
            constexpr uint32_t SAMPLER_MIP_IGNORE = BGFX_SAMPLER_MIP_POINT; // HACK: bgfx has no support for ignoring mips

            // clang-format off
            // Names, as in constants.ts are MAG_MIN(_MIP?)     MAG                     MIN                         MIP
            constexpr uint32_t NEAREST_NEAREST =                SAMPLER_MAG_POINT   |   SAMPLER_MIN_POINT     |     SAMPLER_MIP_IGNORE    ;
            constexpr uint32_t LINEAR_LINEAR =                  SAMPLER_MAG_LINEAR  |   SAMPLER_MIN_LINEAR    |     SAMPLER_MIP_IGNORE    ;
            constexpr uint32_t LINEAR_LINEAR_MIPLINEAR =        SAMPLER_MAG_LINEAR  |   SAMPLER_MIN_LINEAR    |     SAMPLER_MIP_LINEAR    ;
            constexpr uint32_t NEAREST_NEAREST_MIPNEAREST =     SAMPLER_MAG_POINT   |   SAMPLER_MIN_POINT     |     SAMPLER_MIP_POINT     ;
            constexpr uint32_t NEAREST_LINEAR_MIPNEAREST =      SAMPLER_MAG_POINT   |   SAMPLER_MIN_LINEAR    |     SAMPLER_MIP_POINT     ;
            constexpr uint32_t NEAREST_LINEAR_MIPLINEAR =       SAMPLER_MAG_POINT   |   SAMPLER_MIN_LINEAR    |     SAMPLER_MIP_LINEAR    ;
            constexpr uint32_t NEAREST_LINEAR =                 SAMPLER_MAG_POINT   |   SAMPLER_MIN_LINEAR    |     SAMPLER_MIP_IGNORE    ;
            constexpr uint32_t NEAREST_NEAREST_MIPLINEAR =      SAMPLER_MAG_POINT   |   SAMPLER_MIN_POINT     |     SAMPLER_MIP_LINEAR    ;
            constexpr uint32_t LINEAR_NEAREST_MIPNEAREST =      SAMPLER_MAG_LINEAR  |   SAMPLER_MIN_POINT     |     SAMPLER_MIP_POINT     ;
            constexpr uint32_t LINEAR_NEAREST_MIPLINEAR =       SAMPLER_MAG_LINEAR  |   SAMPLER_MIN_POINT     |     SAMPLER_MIP_LINEAR    ;
            constexpr uint32_t LINEAR_LINEAR_MIPNEAREST =       SAMPLER_MAG_LINEAR  |   SAMPLER_MIN_LINEAR    |     SAMPLER_MIP_POINT     ;
            constexpr uint32_t LINEAR_NEAREST =                 SAMPLER_MAG_LINEAR  |   SAMPLER_MIN_POINT     |     SAMPLER_MIP_IGNORE    ;
            // clang-format on
        }

        namespace AlphaMode
        {
            constexpr uint64_t DISABLE = 0x0;
            constexpr uint64_t ADD = BGFX_STATE_BLEND_FUNC_SEPARATE(BGFX_STATE_BLEND_SRC_ALPHA, BGFX_STATE_BLEND_ONE, BGFX_STATE_BLEND_ZERO, BGFX_STATE_BLEND_ONE);
            constexpr uint64_t COMBINE = BGFX_STATE_BLEND_FUNC_SEPARATE(BGFX_STATE_BLEND_SRC_ALPHA, BGFX_STATE_BLEND_INV_SRC_ALPHA, BGFX_STATE_BLEND_ONE, BGFX_STATE_BLEND_ONE);
            constexpr uint64_t SUBTRACT = BGFX_STATE_BLEND_FUNC_SEPARATE(BGFX_STATE_BLEND_ZERO, BGFX_STATE_BLEND_INV_SRC_COLOR, BGFX_STATE_BLEND_ONE, BGFX_STATE_BLEND_ONE);
            constexpr uint64_t MULTIPLY = BGFX_STATE_BLEND_FUNC_SEPARATE(BGFX_STATE_BLEND_DST_COLOR, BGFX_STATE_BLEND_ZERO, BGFX_STATE_BLEND_ONE, BGFX_STATE_BLEND_ONE);
            constexpr uint64_t MAXIMIZED = BGFX_STATE_BLEND_FUNC_SEPARATE(BGFX_STATE_BLEND_SRC_ALPHA, BGFX_STATE_BLEND_INV_SRC_COLOR, BGFX_STATE_BLEND_ONE, BGFX_STATE_BLEND_ONE);
            constexpr uint64_t ONEONE = BGFX_STATE_BLEND_FUNC_SEPARATE(BGFX_STATE_BLEND_ONE, BGFX_STATE_BLEND_ONE, BGFX_STATE_BLEND_ZERO, BGFX_STATE_BLEND_ONE);
            constexpr uint64_t PREMULTIPLIED = BGFX_STATE_BLEND_FUNC_SEPARATE(BGFX_STATE_BLEND_ONE, BGFX_STATE_BLEND_INV_SRC_ALPHA, BGFX_STATE_BLEND_ONE, BGFX_STATE_BLEND_ONE);
            constexpr uint64_t PREMULTIPLIED_PORTERDUFF = BGFX_STATE_BLEND_FUNC_SEPARATE(BGFX_STATE_BLEND_ONE, BGFX_STATE_BLEND_INV_SRC_ALPHA, BGFX_STATE_BLEND_ONE, BGFX_STATE_BLEND_INV_SRC_ALPHA);
            constexpr uint64_t INTERPOLATE = BGFX_STATE_BLEND_FUNC_SEPARATE(BGFX_STATE_BLEND_FACTOR, BGFX_STATE_BLEND_INV_FACTOR, BGFX_STATE_BLEND_FACTOR, BGFX_STATE_BLEND_INV_FACTOR);
            constexpr uint64_t SCREENMODE = BGFX_STATE_BLEND_FUNC_SEPARATE(BGFX_STATE_BLEND_ONE, BGFX_STATE_BLEND_INV_SRC_COLOR, BGFX_STATE_BLEND_ONE, BGFX_STATE_BLEND_INV_SRC_ALPHA);
        }

        static_assert(static_cast<bgfx::TextureFormat::Enum>(bimg::TextureFormat::Count) == bgfx::TextureFormat::Count);
        static_assert(static_cast<bgfx::TextureFormat::Enum>(bimg::TextureFormat::RGBA8) == bgfx::TextureFormat::RGBA8);
        static_assert(static_cast<bgfx::TextureFormat::Enum>(bimg::TextureFormat::RGB8) == bgfx::TextureFormat::RGB8);

        bgfx::TextureFormat::Enum Cast(bimg::TextureFormat::Enum format)
        {
            return static_cast<bgfx::TextureFormat::Enum>(format);
        }

        using TransformFn = void (*)(const uint8_t*, uint8_t*);
        void TransformImage(const bimg::ImageContainer* src, bimg::ImageContainer* dst, TransformFn transformFn)
        {
            const uint8_t* srcData{static_cast<const uint8_t*>(src->m_data)};
            const uint8_t srcBytesPerPixel{static_cast<uint8_t>(bimg::getBitsPerPixel(src->m_format) >> 3)};
            const uint8_t* srcDataEnd{srcData + src->m_size};

            uint8_t* dstData{static_cast<uint8_t*>(dst->m_data)};
            const uint8_t dstBytesPerPixel{static_cast<uint8_t>(bimg::getBitsPerPixel(dst->m_format) >> 3)};
            const uint8_t* dstDataEnd{dstData + dst->m_size};

            while (srcData < srcDataEnd && dstData < dstDataEnd)
            {
                transformFn(srcData, dstData);
                srcData += srcBytesPerPixel;
                dstData += dstBytesPerPixel;
            }
        }

        bimg::ImageContainer* ParseImage(bx::AllocatorI& allocator, gsl::span<uint8_t> data)
        {
            bimg::ImageContainer* image{bimg::imageParse(&allocator, data.data(), static_cast<uint32_t>(data.size()))};
            if (image == nullptr)
            {
                throw std::runtime_error{"Failed to parse image."};
            }

            if (image->m_format == bimg::TextureFormat::R8 ||
                image->m_format == bimg::TextureFormat::RG8)
            {
                static const TransformFn UnpackR8{[](const uint8_t* src, uint8_t* dst) { dst[0] = dst[1] = dst[2] = src[0]; dst[3] = 1; }};
                static const TransformFn UnpackRG8{[](const uint8_t* src, uint8_t* dst) { dst[0] = dst[1] = dst[2] = src[0]; dst[3] = src[1]; }};

                // bimg loads grayscale textures with and without alpha as R8 and RG8 respectively.
                // Unpack to RGB and RGBA such that RGB is the grayscale and the A is the alpha.
                bimg::ImageContainer* oldImage{image};
                image = bimg::imageAlloc(&allocator, bimg::TextureFormat::RGBA8, static_cast<uint16_t>(image->m_width), static_cast<uint16_t>(image->m_height), 1, 1, false, false);
                TransformImage(oldImage, image, image->m_format == bimg::TextureFormat::R8 ? UnpackR8 : UnpackRG8);
                bimg::imageFree(oldImage);
            }

            return image;
        }

        void FlipImage(gsl::span<uint8_t> image, uint32_t height)
        {
            const size_t rowPitch{image.size() / height};

            std::vector<uint8_t> buffer(rowPitch);
            for (size_t row = 0; row < height / 2; row++)
            {
                uint8_t* frontPtr{image.data() + (row * rowPitch)};
                uint8_t* backPtr{image.data() + ((height - row - 1) * rowPitch)};

                std::memcpy(buffer.data(), frontPtr, rowPitch);
                std::memcpy(frontPtr, backPtr, rowPitch);
                std::memcpy(backPtr, buffer.data(), rowPitch);
            }
        }

        bimg::ImageContainer* PrepareImage(bx::AllocatorI& allocator, bimg::ImageContainer* image, bool invertY, bool srgb, bool generateMips)
        {
            assert(
                image->m_format == bimg::TextureFormat::RGB8 ||
                image->m_format == bimg::TextureFormat::RGBA8 ||
                image->m_format == bimg::TextureFormat::RGBA16 ||
                image->m_format == bimg::TextureFormat::RGBA32F);

            assert(image->m_depth == 1);
            assert(image->m_numLayers == 1);
            assert(image->m_numMips == 1);
            assert(image->m_cubeMap == false);

            if (bgfx::getCaps()->originBottomLeft ? invertY : !invertY)
            {
                FlipImage({static_cast<uint8_t*>(image->m_data), image->m_size}, image->m_height);
            }

            if (srgb && !bgfx::isTextureValid(1, false, 1, Cast(image->m_format), BGFX_TEXTURE_SRGB))
            {
                bimg::ImageContainer* oldImage{image};
                image = bimg::imageConvert(&allocator, bimg::TextureFormat::RGBA8, *image, false);
                bimg::imageFree(oldImage);

                assert(bgfx::isTextureValid(1, false, 1, Cast(image->m_format), BGFX_TEXTURE_SRGB));
            }

            if (generateMips)
            {
                if (image->m_format == bimg::TextureFormat::RGB8)
                {
                    bimg::ImageContainer* oldImage{image};
                    image = bimg::imageConvert(&allocator, bimg::TextureFormat::RGBA8, *image, false);
                    bimg::imageFree(oldImage);
                }
                else if (image->m_format == bimg::TextureFormat::RGBA16)
                {
                    bimg::ImageContainer* oldImage{image};
                    image = bimg::imageConvert(&allocator, bimg::TextureFormat::RGBA32F, *image, false);
                    bimg::imageFree(oldImage);
                }

                bimg::ImageContainer* oldImage{image};
                image = bimg::imageGenerateMips(&allocator, *image);
                bimg::imageFree(oldImage);
            }

            assert(image != nullptr);
            return image;
        }

        void LoadTextureFromImage(Graphics::Texture* texture, bimg::ImageContainer* image, bool srgb)
        {
            if (texture->IsValid())
            {
                if (texture->Width() != image->m_width || texture->Height() != image->m_height)
                {
                    throw std::runtime_error{"Cannot update texture from image of different size"};
                }
            }
            else
            {
                uint64_t flags = srgb ? BGFX_TEXTURE_SRGB : BGFX_TEXTURE_NONE;
                texture->Create2D(static_cast<uint16_t>(image->m_width), static_cast<uint16_t>(image->m_height), (image->m_numMips > 1), 1, Cast(image->m_format), flags);
            }

            for (uint8_t mip = 0; mip < image->m_numMips; ++mip)
            {
                bimg::ImageMip imageMip{};
                if (bimg::imageGetRawData(*image, 0, mip, image->m_data, image->m_size, imageMip))
                {
                    bgfx::ReleaseFn releaseFn{};
                    if (mip == image->m_numMips - 1)
                    {
                        releaseFn = [](void*, void* userData) {
                            bimg::imageFree(static_cast<bimg::ImageContainer*>(userData));
                        };
                    }

                    const bgfx::Memory* mem{bgfx::makeRef(imageMip.m_data, imageMip.m_size, releaseFn, image)};
                    texture->Update2D(0, mip, 0, 0, static_cast<uint16_t>(imageMip.m_width), static_cast<uint16_t>(imageMip.m_height), mem);
                }
            }
        }

        void LoadCubeTextureFromImages(Graphics::Texture* texture, std::vector<bimg::ImageContainer*>& images, bool srgb)
        {
            const bimg::ImageContainer* firstImage{images.front()};
            assert(firstImage->m_width == firstImage->m_height);
            uint32_t size{firstImage->m_width};

            if (texture->IsValid())
            {
                if (texture->Width() != size || texture->Height() != size)
                {
                    throw std::runtime_error{"Cannot update texture from image of different size"};
                }
            }
            else
            {
                bool hasMips = images.size() > 6 || firstImage->m_numMips > 1;
                bgfx::TextureFormat::Enum format = Cast(firstImage->m_format);
                uint64_t flags = srgb ? BGFX_TEXTURE_SRGB : BGFX_TEXTURE_NONE;
                texture->CreateCube(static_cast<uint16_t>(size), hasMips, 1, format, flags);
            }

            if (images.size() > 6)
            {
                assert(images.size() % 6 == 0);
                const uint8_t numMips{static_cast<uint8_t>(images.size() / 6)};
                for (uint8_t side = 0; side < 6; ++side)
                {
                    for (uint8_t mip = 0; mip < numMips; ++mip)
                    {
                        bimg::ImageContainer* image{images[(side * numMips) + mip]};

                        bgfx::ReleaseFn releaseFn{[](void*, void* userData) {
                            bimg::imageFree(static_cast<bimg::ImageContainer*>(userData));
                        }};

                        const bgfx::Memory* mem{bgfx::makeRef(image->m_data, image->m_size, releaseFn, image)};
                        texture->UpdateCube(0, side, mip, 0, 0, static_cast<uint16_t>(image->m_width), static_cast<uint16_t>(image->m_height), mem);
                    }
                }
            }
            else
            {
                for (uint8_t side = 0; side < 6; ++side)
                {
                    bimg::ImageContainer* image{images[side]};
                    for (uint8_t mip = 0; mip < image->m_numMips; ++mip)
                    {
                        bimg::ImageMip imageMip{};
                        if (bimg::imageGetRawData(*image, 0, mip, image->m_data, image->m_size, imageMip))
                        {
                            bgfx::ReleaseFn releaseFn{};
                            if (mip == image->m_numMips - 1)
                            {
                                releaseFn = [](void*, void* userData) {
                                    bimg::imageFree(static_cast<bimg::ImageContainer*>(userData));
                                };
                            }

                            const bgfx::Memory* mem{bgfx::makeRef(imageMip.m_data, imageMip.m_size, releaseFn, image)};
                            texture->UpdateCube(0, side, mip, 0, 0, static_cast<uint16_t>(imageMip.m_width), static_cast<uint16_t>(imageMip.m_height), mem);
                        }
                    }
                }
            }
        }

        using CommandFunctionPointerT = void (NativeEngine::*)(NativeDataStream::Reader&);
    }

    void NativeEngine::Initialize(Napi::Env env)
    {
        // Initialize the JavaScript side.
        Napi::HandleScope scope{env};

        auto limits = bgfx::getCaps()->limits;

        Napi::Function func = DefineClass(
            env,
            JS_CLASS_NAME,
            {
                // This must match the version in nativeEngine.ts
                StaticValue("PROTOCOL_VERSION", Napi::Number::From(env, 8)),

                StaticValue("CAPS_LIMITS_MAX_TEXTURE_SIZE", Napi::Number::From(env, limits.maxTextureSize)),
                StaticValue("CAPS_LIMITS_MAX_TEXTURE_LAYERS", Napi::Number::From(env, limits.maxTextureLayers)),

                StaticValue("TEXTURE_NEAREST_NEAREST", Napi::Number::From(env, TextureSampling::NEAREST_NEAREST)),
                StaticValue("TEXTURE_LINEAR_LINEAR", Napi::Number::From(env, TextureSampling::LINEAR_LINEAR)),
                StaticValue("TEXTURE_LINEAR_LINEAR_MIPLINEAR", Napi::Number::From(env, TextureSampling::LINEAR_LINEAR_MIPLINEAR)),
                StaticValue("TEXTURE_NEAREST_NEAREST_MIPNEAREST", Napi::Number::From(env, TextureSampling::NEAREST_NEAREST_MIPNEAREST)),
                StaticValue("TEXTURE_NEAREST_LINEAR_MIPNEAREST", Napi::Number::From(env, TextureSampling::NEAREST_LINEAR_MIPNEAREST)),
                StaticValue("TEXTURE_NEAREST_LINEAR_MIPLINEAR", Napi::Number::From(env, TextureSampling::NEAREST_LINEAR_MIPLINEAR)),
                StaticValue("TEXTURE_NEAREST_LINEAR", Napi::Number::From(env, TextureSampling::NEAREST_LINEAR)),
                StaticValue("TEXTURE_NEAREST_NEAREST_MIPLINEAR", Napi::Number::From(env, TextureSampling::NEAREST_NEAREST_MIPLINEAR)),
                StaticValue("TEXTURE_LINEAR_NEAREST_MIPNEAREST", Napi::Number::From(env, TextureSampling::LINEAR_NEAREST_MIPNEAREST)),
                StaticValue("TEXTURE_LINEAR_NEAREST_MIPLINEAR", Napi::Number::From(env, TextureSampling::LINEAR_NEAREST_MIPLINEAR)),
                StaticValue("TEXTURE_LINEAR_LINEAR_MIPNEAREST", Napi::Number::From(env, TextureSampling::LINEAR_LINEAR_MIPNEAREST)),
                StaticValue("TEXTURE_LINEAR_NEAREST", Napi::Number::From(env, TextureSampling::LINEAR_NEAREST)),

                StaticValue("DEPTH_TEST_LESS", Napi::Number::From(env, BGFX_STATE_DEPTH_TEST_LESS)),
                StaticValue("DEPTH_TEST_LEQUAL", Napi::Number::From(env, BGFX_STATE_DEPTH_TEST_LEQUAL)),
                StaticValue("DEPTH_TEST_EQUAL", Napi::Number::From(env, BGFX_STATE_DEPTH_TEST_EQUAL)),
                StaticValue("DEPTH_TEST_GEQUAL", Napi::Number::From(env, BGFX_STATE_DEPTH_TEST_GEQUAL)),
                StaticValue("DEPTH_TEST_GREATER", Napi::Number::From(env, BGFX_STATE_DEPTH_TEST_GREATER)),
                StaticValue("DEPTH_TEST_NOTEQUAL", Napi::Number::From(env, BGFX_STATE_DEPTH_TEST_NOTEQUAL)),
                StaticValue("DEPTH_TEST_NEVER", Napi::Number::From(env, BGFX_STATE_DEPTH_TEST_NEVER)),
                StaticValue("DEPTH_TEST_ALWAYS", Napi::Number::From(env, BGFX_STATE_DEPTH_TEST_ALWAYS)),

                StaticValue("CLEAR_FLAG_COLOR", Napi::Number::From(env, BGFX_CLEAR_COLOR)),
                StaticValue("CLEAR_FLAG_DEPTH", Napi::Number::From(env, BGFX_CLEAR_DEPTH)),
                StaticValue("CLEAR_FLAG_STENCIL", Napi::Number::From(env, BGFX_CLEAR_STENCIL)),

                StaticValue("ADDRESS_MODE_WRAP", Napi::Number::From(env, 0)),
                StaticValue("ADDRESS_MODE_MIRROR", Napi::Number::From(env, BGFX_SAMPLER_U_MIRROR)),
                StaticValue("ADDRESS_MODE_CLAMP", Napi::Number::From(env, BGFX_SAMPLER_U_CLAMP)),
                StaticValue("ADDRESS_MODE_BORDER", Napi::Number::From(env, BGFX_SAMPLER_U_BORDER)),
                StaticValue("ADDRESS_MODE_MIRROR_ONCE", Napi::Number::From(env, BGFX_SAMPLER_U_MIRROR)),

                StaticValue("TEXTURE_FORMAT_RGB8", Napi::Number::From(env, static_cast<uint32_t>(bgfx::TextureFormat::RGB8))),
                StaticValue("TEXTURE_FORMAT_RGBA8", Napi::Number::From(env, static_cast<uint32_t>(bgfx::TextureFormat::RGBA8))),
                StaticValue("TEXTURE_FORMAT_RGBA16F", Napi::Number::From(env, static_cast<uint32_t>(bgfx::TextureFormat::RGBA16F))),
                StaticValue("TEXTURE_FORMAT_RGBA32F", Napi::Number::From(env, static_cast<uint32_t>(bgfx::TextureFormat::RGBA32F))),

                StaticValue("ATTRIB_TYPE_INT8", Napi::Number::From(env, static_cast<uint32_t>(bgfx::AttribType::Int8))),
                StaticValue("ATTRIB_TYPE_UINT8", Napi::Number::From(env, static_cast<uint32_t>(bgfx::AttribType::Uint8))),
                StaticValue("ATTRIB_TYPE_INT16", Napi::Number::From(env, static_cast<uint32_t>(bgfx::AttribType::Int16))),
                StaticValue("ATTRIB_TYPE_UINT16", Napi::Number::From(env, static_cast<uint32_t>(bgfx::AttribType::Uint16))),
                StaticValue("ATTRIB_TYPE_FLOAT", Napi::Number::From(env, static_cast<uint32_t>(bgfx::AttribType::Float))),

                StaticValue("ALPHA_DISABLE", Napi::Number::From(env, AlphaMode::DISABLE)),
                StaticValue("ALPHA_ADD", Napi::Number::From(env, AlphaMode::ADD)),
                StaticValue("ALPHA_COMBINE", Napi::Number::From(env, AlphaMode::COMBINE)),
                StaticValue("ALPHA_SUBTRACT", Napi::Number::From(env, AlphaMode::SUBTRACT)),
                StaticValue("ALPHA_MULTIPLY", Napi::Number::From(env, AlphaMode::MULTIPLY)),
                StaticValue("ALPHA_MAXIMIZED", Napi::Number::From(env, AlphaMode::MAXIMIZED)),
                StaticValue("ALPHA_ONEONE", Napi::Number::From(env, AlphaMode::ONEONE)),
                StaticValue("ALPHA_PREMULTIPLIED", Napi::Number::From(env, AlphaMode::PREMULTIPLIED)),
                StaticValue("ALPHA_PREMULTIPLIED_PORTERDUFF", Napi::Number::From(env, AlphaMode::PREMULTIPLIED_PORTERDUFF)),
                StaticValue("ALPHA_INTERPOLATE", Napi::Number::From(env, AlphaMode::INTERPOLATE)),
                StaticValue("ALPHA_SCREENMODE", Napi::Number::From(env, AlphaMode::SCREENMODE)),

                StaticValue("STENCIL_TEST_LESS", Napi::Number::From(env, BGFX_STENCIL_TEST_LESS)),
                StaticValue("STENCIL_TEST_LEQUAL", Napi::Number::From(env, BGFX_STENCIL_TEST_LEQUAL)),
                StaticValue("STENCIL_TEST_EQUAL", Napi::Number::From(env, BGFX_STENCIL_TEST_EQUAL)),
                StaticValue("STENCIL_TEST_GEQUAL", Napi::Number::From(env, BGFX_STENCIL_TEST_GEQUAL)),
                StaticValue("STENCIL_TEST_GREATER", Napi::Number::From(env, BGFX_STENCIL_TEST_GREATER)),
                StaticValue("STENCIL_TEST_NOTEQUAL", Napi::Number::From(env, BGFX_STENCIL_TEST_NOTEQUAL)),
                StaticValue("STENCIL_TEST_NEVER", Napi::Number::From(env, BGFX_STENCIL_TEST_NEVER)),
                StaticValue("STENCIL_TEST_ALWAYS", Napi::Number::From(env, BGFX_STENCIL_TEST_ALWAYS)),

                StaticValue("STENCIL_OP_FAIL_S_ZERO", Napi::Number::From(env, BGFX_STENCIL_OP_FAIL_S_ZERO)),
                StaticValue("STENCIL_OP_FAIL_S_KEEP", Napi::Number::From(env, BGFX_STENCIL_OP_FAIL_S_KEEP)),
                StaticValue("STENCIL_OP_FAIL_S_REPLACE", Napi::Number::From(env, BGFX_STENCIL_OP_FAIL_S_REPLACE)),
                StaticValue("STENCIL_OP_FAIL_S_INCR", Napi::Number::From(env, BGFX_STENCIL_OP_FAIL_S_INCR)),
                StaticValue("STENCIL_OP_FAIL_S_INCRSAT", Napi::Number::From(env, BGFX_STENCIL_OP_FAIL_S_INCRSAT)),
                StaticValue("STENCIL_OP_FAIL_S_DECR", Napi::Number::From(env, BGFX_STENCIL_OP_FAIL_S_DECR)),
                StaticValue("STENCIL_OP_FAIL_S_DECRSAT", Napi::Number::From(env, BGFX_STENCIL_OP_FAIL_S_DECRSAT)),
                StaticValue("STENCIL_OP_FAIL_S_INVERT", Napi::Number::From(env, BGFX_STENCIL_OP_FAIL_S_INVERT)),

                StaticValue("STENCIL_OP_FAIL_Z_ZERO", Napi::Number::From(env, BGFX_STENCIL_OP_FAIL_Z_ZERO)),
                StaticValue("STENCIL_OP_FAIL_Z_KEEP", Napi::Number::From(env, BGFX_STENCIL_OP_FAIL_Z_KEEP)),
                StaticValue("STENCIL_OP_FAIL_Z_REPLACE", Napi::Number::From(env, BGFX_STENCIL_OP_FAIL_Z_REPLACE)),
                StaticValue("STENCIL_OP_FAIL_Z_INCR", Napi::Number::From(env, BGFX_STENCIL_OP_FAIL_Z_INCR)),
                StaticValue("STENCIL_OP_FAIL_Z_INCRSAT", Napi::Number::From(env, BGFX_STENCIL_OP_FAIL_Z_INCRSAT)),
                StaticValue("STENCIL_OP_FAIL_Z_DECR", Napi::Number::From(env, BGFX_STENCIL_OP_FAIL_Z_DECR)),
                StaticValue("STENCIL_OP_FAIL_Z_DECRSAT", Napi::Number::From(env, BGFX_STENCIL_OP_FAIL_Z_DECRSAT)),
                StaticValue("STENCIL_OP_FAIL_Z_INVERT", Napi::Number::From(env, BGFX_STENCIL_OP_FAIL_Z_INVERT)),

                StaticValue("STENCIL_OP_PASS_Z_ZERO", Napi::Number::From(env, BGFX_STENCIL_OP_PASS_Z_ZERO)),
                StaticValue("STENCIL_OP_PASS_Z_KEEP", Napi::Number::From(env, BGFX_STENCIL_OP_PASS_Z_KEEP)),
                StaticValue("STENCIL_OP_PASS_Z_REPLACE", Napi::Number::From(env, BGFX_STENCIL_OP_PASS_Z_REPLACE)),
                StaticValue("STENCIL_OP_PASS_Z_INCR", Napi::Number::From(env, BGFX_STENCIL_OP_PASS_Z_INCR)),
                StaticValue("STENCIL_OP_PASS_Z_INCRSAT", Napi::Number::From(env, BGFX_STENCIL_OP_PASS_Z_INCRSAT)),
                StaticValue("STENCIL_OP_PASS_Z_DECR", Napi::Number::From(env, BGFX_STENCIL_OP_PASS_Z_DECR)),
                StaticValue("STENCIL_OP_PASS_Z_DECRSAT", Napi::Number::From(env, BGFX_STENCIL_OP_PASS_Z_DECRSAT)),
                StaticValue("STENCIL_OP_PASS_Z_INVERT", Napi::Number::From(env, BGFX_STENCIL_OP_PASS_Z_INVERT)),

                StaticValue("COMMAND_DELETEVERTEXARRAY", Napi::FunctionPointer::Create(env, &NativeEngine::DeleteVertexArray)),
                StaticValue("COMMAND_DELETEINDEXBUFFER", Napi::FunctionPointer::Create(env, &NativeEngine::DeleteIndexBuffer)),
                StaticValue("COMMAND_DELETEVERTEXBUFFER", Napi::FunctionPointer::Create(env, &NativeEngine::DeleteVertexBuffer)),
                StaticValue("COMMAND_SETPROGRAM", Napi::FunctionPointer::Create(env, &NativeEngine::SetProgram)),
                StaticValue("COMMAND_DELETEPROGRAM", Napi::FunctionPointer::Create(env, &NativeEngine::DeleteProgram)),
                StaticValue("COMMAND_SETMATRICES", Napi::FunctionPointer::Create(env, &NativeEngine::SetMatrices)),
                StaticValue("COMMAND_SETMATRIX", Napi::FunctionPointer::Create(env, &NativeEngine::SetMatrix)),
                StaticValue("COMMAND_SETMATRIX3X3", Napi::FunctionPointer::Create(env, &NativeEngine::SetMatrix3x3)),
                StaticValue("COMMAND_SETMATRIX2X2", Napi::FunctionPointer::Create(env, &NativeEngine::SetMatrix2x2)),
                StaticValue("COMMAND_SETINT", Napi::FunctionPointer::Create(env, &NativeEngine::SetInt)),
                StaticValue("COMMAND_SETINTARRAY", Napi::FunctionPointer::Create(env, &NativeEngine::SetIntArray)),
                StaticValue("COMMAND_SETINTARRAY2", Napi::FunctionPointer::Create(env, &NativeEngine::SetIntArray2)),
                StaticValue("COMMAND_SETINTARRAY3", Napi::FunctionPointer::Create(env, &NativeEngine::SetIntArray3)),
                StaticValue("COMMAND_SETINTARRAY4", Napi::FunctionPointer::Create(env, &NativeEngine::SetIntArray4)),
                StaticValue("COMMAND_SETFLOATARRAY", Napi::FunctionPointer::Create(env, &NativeEngine::SetFloatArray)),
                StaticValue("COMMAND_SETFLOATARRAY2", Napi::FunctionPointer::Create(env, &NativeEngine::SetFloatArray2)),
                StaticValue("COMMAND_SETFLOATARRAY3", Napi::FunctionPointer::Create(env, &NativeEngine::SetFloatArray3)),
                StaticValue("COMMAND_SETFLOATARRAY4", Napi::FunctionPointer::Create(env, &NativeEngine::SetFloatArray4)),
                StaticValue("COMMAND_SETTEXTURESAMPLING", Napi::FunctionPointer::Create(env, &NativeEngine::SetTextureSampling)),
                StaticValue("COMMAND_SETTEXTUREWRAPMODE", Napi::FunctionPointer::Create(env, &NativeEngine::SetTextureWrapMode)),
                StaticValue("COMMAND_SETTEXTUREANISOTROPICLEVEL", Napi::FunctionPointer::Create(env, &NativeEngine::SetTextureAnisotropicLevel)),
                StaticValue("COMMAND_SETTEXTURE", Napi::FunctionPointer::Create(env, &NativeEngine::SetTexture)),
                StaticValue("COMMAND_BINDVERTEXARRAY", Napi::FunctionPointer::Create(env, &NativeEngine::BindVertexArray)),
                StaticValue("COMMAND_SETSTATE", Napi::FunctionPointer::Create(env, &NativeEngine::SetState)),
                StaticValue("COMMAND_SETZOFFSET", Napi::FunctionPointer::Create(env, &NativeEngine::SetZOffset)),
                StaticValue("COMMAND_SETZOFFSETUNITS", Napi::FunctionPointer::Create(env, &NativeEngine::SetZOffsetUnits)),
                StaticValue("COMMAND_SETDEPTHTEST", Napi::FunctionPointer::Create(env, &NativeEngine::SetDepthTest)),
                StaticValue("COMMAND_SETDEPTHWRITE", Napi::FunctionPointer::Create(env, &NativeEngine::SetDepthWrite)),
                StaticValue("COMMAND_SETCOLORWRITE", Napi::FunctionPointer::Create(env, &NativeEngine::SetColorWrite)),
                StaticValue("COMMAND_SETBLENDMODE", Napi::FunctionPointer::Create(env, &NativeEngine::SetBlendMode)),
                StaticValue("COMMAND_SETFLOAT", Napi::FunctionPointer::Create(env, &NativeEngine::SetFloat)),
                StaticValue("COMMAND_SETFLOAT2", Napi::FunctionPointer::Create(env, &NativeEngine::SetFloat2)),
                StaticValue("COMMAND_SETFLOAT3", Napi::FunctionPointer::Create(env, &NativeEngine::SetFloat3)),
                StaticValue("COMMAND_SETFLOAT4", Napi::FunctionPointer::Create(env, &NativeEngine::SetFloat4)),
                StaticValue("COMMAND_BINDFRAMEBUFFER", Napi::FunctionPointer::Create(env, &NativeEngine::BindFrameBuffer)),
                StaticValue("COMMAND_UNBINDFRAMEBUFFER", Napi::FunctionPointer::Create(env, &NativeEngine::UnbindFrameBuffer)),
                StaticValue("COMMAND_DELETEFRAMEBUFFER", Napi::FunctionPointer::Create(env, &NativeEngine::DeleteFrameBuffer)),
                StaticValue("COMMAND_DRAWINDEXED", Napi::FunctionPointer::Create(env, &NativeEngine::DrawIndexed)),
                StaticValue("COMMAND_DRAW", Napi::FunctionPointer::Create(env, &NativeEngine::Draw)),
                StaticValue("COMMAND_CLEAR", Napi::FunctionPointer::Create(env, &NativeEngine::Clear)),
                StaticValue("COMMAND_SETSTENCIL", Napi::FunctionPointer::Create(env, &NativeEngine::SetStencil)),
                StaticValue("COMMAND_SETVIEWPORT", Napi::FunctionPointer::Create(env, &NativeEngine::SetViewPort)),

                InstanceMethod("dispose", &NativeEngine::Dispose),

                InstanceMethod("requestAnimationFrame", &NativeEngine::RequestAnimationFrame),

                InstanceMethod("createVertexArray", &NativeEngine::CreateVertexArray),

                InstanceMethod("createIndexBuffer", &NativeEngine::CreateIndexBuffer),
                InstanceMethod("recordIndexBuffer", &NativeEngine::RecordIndexBuffer),
                InstanceMethod("updateDynamicIndexBuffer", &NativeEngine::UpdateDynamicIndexBuffer),

                InstanceMethod("createVertexBuffer", &NativeEngine::CreateVertexBuffer),
                InstanceMethod("recordVertexBuffer", &NativeEngine::RecordVertexBuffer),
                InstanceMethod("updateDynamicVertexBuffer", &NativeEngine::UpdateDynamicVertexBuffer),

                InstanceMethod("createProgram", &NativeEngine::CreateProgram),
                InstanceMethod("createProgramAsync", &NativeEngine::CreateProgramAsync),
                InstanceMethod("getUniforms", &NativeEngine::GetUniforms),
                InstanceMethod("getAttributes", &NativeEngine::GetAttributes),

                InstanceMethod("createTexture", &NativeEngine::CreateTexture),
                InstanceMethod("initializeTexture", &NativeEngine::InitializeTexture),
                InstanceMethod("loadTexture", &NativeEngine::LoadTexture),
                InstanceMethod("loadRawTexture", &NativeEngine::LoadRawTexture),
                InstanceMethod("loadRawTexture2DArray", &NativeEngine::LoadRawTexture2DArray),
                InstanceMethod("loadCubeTexture", &NativeEngine::LoadCubeTexture),
                InstanceMethod("loadCubeTextureWithMips", &NativeEngine::LoadCubeTextureWithMips),
                InstanceMethod("getTextureWidth", &NativeEngine::GetTextureWidth),
                InstanceMethod("getTextureHeight", &NativeEngine::GetTextureHeight),
                InstanceMethod("copyTexture", &NativeEngine::CopyTexture),
                InstanceMethod("deleteTexture", &NativeEngine::DeleteTexture),
                InstanceMethod("readTexture", &NativeEngine::ReadTexture),

                InstanceMethod("createImageBitmap", &NativeEngine::CreateImageBitmap),
                InstanceMethod("resizeImageBitmap", &NativeEngine::ResizeImageBitmap),

                InstanceMethod("createFrameBuffer", &NativeEngine::CreateFrameBuffer),

                InstanceMethod("getRenderWidth", &NativeEngine::GetRenderWidth),
                InstanceMethod("getRenderHeight", &NativeEngine::GetRenderHeight),
                InstanceMethod("getHardwareScalingLevel", &NativeEngine::GetHardwareScalingLevel),
                InstanceMethod("setHardwareScalingLevel", &NativeEngine::SetHardwareScalingLevel),

                InstanceMethod("setCommandDataStream", &NativeEngine::SetCommandDataStream),
                InstanceMethod("submitCommands", &NativeEngine::SubmitCommands),

                // REVIEW: Should this be here if only used by ValidationTest?
                InstanceMethod("getFrameBufferData", &NativeEngine::GetFrameBufferData),
            });

        JsRuntime::NativeObject::GetFromJavaScript(env).Set(JS_CONSTRUCTOR_NAME, func);
    }

    NativeEngine::NativeEngine(const Napi::CallbackInfo& info)
        : NativeEngine(info, JsRuntime::GetFromJavaScript(info.Env()))
    {
    }

    NativeEngine::NativeEngine(const Napi::CallbackInfo& info, JsRuntime& runtime)
        : Napi::ObjectWrap<NativeEngine>{info}
        , m_cancellationSource{std::make_shared<arcana::cancellation_source>()}
        , m_runtime{runtime}
        , m_graphicsContext{Graphics::DeviceContext::GetFromJavaScript(info.Env())}
        , m_update{m_graphicsContext.GetUpdate("update")}
        , m_runtimeScheduler{runtime}
        , m_defaultFrameBuffer{m_graphicsContext, BGFX_INVALID_HANDLE, 0, 0, true, true, true}
        , m_boundFrameBuffer{&m_defaultFrameBuffer}
        , m_boundFrameBufferNeedsRebinding{m_graphicsContext, *m_cancellationSource, true}
    {
    }

    NativeEngine::~NativeEngine()
    {
        Dispose();
    }

    void NativeEngine::Dispose()
    {
        m_cancellationSource->cancel();
    }

    void NativeEngine::Dispose(const Napi::CallbackInfo& /*info*/)
    {
        Dispose();
    }

    void NativeEngine::RequestAnimationFrame(const Napi::CallbackInfo& info)
    {
        auto callback{info[0].As<Napi::Function>()};

        m_requestAnimationFrameCallbacks.emplace_back(Napi::Persistent(callback));
        ScheduleRequestAnimationFrameCallbacks();
    }

    Napi::Value NativeEngine::CreateVertexArray(const Napi::CallbackInfo& info)
    {
        VertexArray* vertexArray = new VertexArray{};
        return Napi::Pointer<VertexArray>::Create(info.Env(), vertexArray, Napi::NapiPointerDeleter(vertexArray));
    }

    void NativeEngine::DeleteVertexArray(NativeDataStream::Reader& data)
    {
        data.ReadPointer<VertexArray>()->Dispose();
        // TODO: should we clear the m_boundVertexArray if it gets deleted?
        //assert(vertexArray != m_boundVertexArray);
    }

    void NativeEngine::BindVertexArray(NativeDataStream::Reader& data)
    {
        m_boundVertexArray = data.ReadPointer<VertexArray>();
    }

    Napi::Value NativeEngine::CreateIndexBuffer(const Napi::CallbackInfo& info)
    {
        const Napi::ArrayBuffer bytes = info[0].As<Napi::ArrayBuffer>();
        const uint32_t byteOffset = info[1].As<Napi::Number>().Uint32Value();
        const uint32_t byteLength = info[2].As<Napi::Number>().Uint32Value();
        const bool is32Bits = info[3].As<Napi::Boolean>().Value();
        const bool dynamic = info[4].As<Napi::Boolean>().Value();

        const uint16_t flags = (is32Bits ? BGFX_BUFFER_INDEX32 : 0);
        IndexBuffer* indexBuffer = new IndexBuffer{gsl::make_span(static_cast<uint8_t*>(bytes.Data()) + byteOffset, byteLength), flags, dynamic};
        return Napi::Pointer<IndexBuffer>::Create(info.Env(), indexBuffer, Napi::NapiPointerDeleter(indexBuffer));
    }

    void NativeEngine::DeleteIndexBuffer(NativeDataStream::Reader& data)
    {
        data.ReadPointer<IndexBuffer>()->Dispose();
    }

    void NativeEngine::RecordIndexBuffer(const Napi::CallbackInfo& info)
    {
        VertexArray* vertexArray = info[0].As<Napi::Pointer<VertexArray>>().Get();
        IndexBuffer* indexBuffer = info[1].As<Napi::Pointer<IndexBuffer>>().Get();

        if (!vertexArray->RecordIndexBuffer(indexBuffer))
        {
            JsConsoleLogger::LogWarn(info.Env(), "WARNING: Fail to create index buffer. Number of index buffers higher than max count.");
        }
    }

    void NativeEngine::UpdateDynamicIndexBuffer(const Napi::CallbackInfo& info)
    {
        IndexBuffer* indexBuffer = info[0].As<Napi::Pointer<IndexBuffer>>().Get();
        const Napi::ArrayBuffer bytes = info[1].As<Napi::ArrayBuffer>();
        const uint32_t byteOffset = info[2].As<Napi::Number>().Uint32Value();
        const uint32_t byteLength = info[3].As<Napi::Number>().Uint32Value();
        const uint32_t startingIndex = info[4].As<Napi::Number>().Uint32Value();

        indexBuffer->Update(info.Env(), gsl::make_span(static_cast<uint8_t*>(bytes.Data()) + byteOffset, byteLength), startingIndex);
    }

    Napi::Value NativeEngine::CreateVertexBuffer(const Napi::CallbackInfo& info)
    {
        const Napi::ArrayBuffer bytes = info[0].As<Napi::ArrayBuffer>();
        const uint32_t byteOffset = info[1].As<Napi::Number>().Uint32Value();
        const uint32_t byteLength = info[2].As<Napi::Number>().Uint32Value();
        const bool dynamic = info[3].As<Napi::Boolean>().Value();

        VertexBuffer* vertexBuffer = new VertexBuffer(gsl::make_span(static_cast<uint8_t*>(bytes.Data()) + byteOffset, byteLength), dynamic);
        return Napi::Pointer<VertexBuffer>::Create(info.Env(), vertexBuffer, Napi::NapiPointerDeleter(vertexBuffer));
    }

    void NativeEngine::DeleteVertexBuffer(NativeDataStream::Reader& data)
    {
        data.ReadPointer<VertexBuffer>()->Dispose();
    }

    void NativeEngine::RecordVertexBuffer(const Napi::CallbackInfo& info)
    {
        VertexArray* vertexArray = info[0].As<Napi::Pointer<VertexArray>>().Get();
        VertexBuffer* vertexBuffer = info[1].As<Napi::Pointer<VertexBuffer>>().Get();
        const uint32_t location = info[2].As<Napi::Number>().Uint32Value();
        const uint32_t byteOffset = info[3].As<Napi::Number>().Uint32Value();
        const uint32_t byteStride = info[4].As<Napi::Number>().Uint32Value();
        const uint32_t numElements = info[5].As<Napi::Number>().Uint32Value();
        const uint32_t type = info[6].As<Napi::Number>().Uint32Value();
        const bool normalized = info[7].As<Napi::Boolean>().Value();
        const uint32_t divisor = info[8].As<Napi::Number>().Uint32Value();

        if (!vertexArray->RecordVertexBuffer(vertexBuffer, location, byteOffset, byteStride, numElements, type, normalized, divisor))
        {
            JsConsoleLogger::LogWarn(info.Env(), "WARNING: Fail to create vertex buffer. Number of vertex buffers higher than max count or too many instanced streams.");
        }
    }

    void NativeEngine::UpdateDynamicVertexBuffer(const Napi::CallbackInfo& info)
    {
        VertexBuffer* vertexBuffer = info[0].As<Napi::Pointer<VertexBuffer>>().Get();
        const Napi::ArrayBuffer bytes = info[1].As<Napi::ArrayBuffer>();
        const uint32_t byteOffset = info[2].As<Napi::Number>().Uint32Value();
        const uint32_t byteLength = info[3].As<Napi::Number>().Uint32Value();

        vertexBuffer->Update(info.Env(), gsl::make_span(static_cast<uint8_t*>(bytes.Data()), byteLength), byteOffset);
    }

    // Change VS output coordinate system
    std::string NativeEngine::ProcessShaderCoordinates(const std::string& vertexSource)
    {
        const auto* caps = bgfx::getCaps();
        // patching shader code to append clip space coordinates for the current rendering API
        // Can be done with glslang shader traversal. Done with string patching for now.
        if (!caps->homogeneousDepth)
        {
            std::string patchedVertexSource;
            const auto lastClosingCurly = vertexSource.find_last_of('}');
            patchedVertexSource = vertexSource.substr(0, lastClosingCurly);

            patchedVertexSource += "gl_Position.z = (gl_Position.z + gl_Position.w) / 2.0; }";
            return patchedVertexSource;
        }
        return vertexSource;
    }

    std::string ProcessSamplerFlip(const std::string& vertexSource)
    {
        const auto* caps = bgfx::getCaps();
        // for d3d, vulkan, metal, flip the texture sampling on vertical axis
        if (!caps->originBottomLeft)
        {
            std::string patchedVertexSource = vertexSource;

            static const std::string shaderNameDefineStr = "#define SHADER_NAME";
            const auto shaderNameDefine = vertexSource.find(shaderNameDefineStr);
            if (shaderNameDefine != std::string::npos)
            {
                static const auto textureSamplerFunctions = R"(
                    highp vec2 flip(highp vec2 uv)
                    {
                        return vec2(uv.x, 1. - uv.y);
                    }
                    highp vec3 flip(highp vec3 uv)
                    {
                        return uv;
                    }
                    #define texture(x,y) texture(x, flip(y))
                    #define textureLod(x,y,z) textureLod(x, flip(y), z)
                    #define SHADER_NAME)";

                patchedVertexSource.replace(shaderNameDefine, shaderNameDefineStr.length(), textureSamplerFunctions);
            }
            return patchedVertexSource;
        }
        return vertexSource;
    }

    std::unique_ptr<ProgramData> NativeEngine::CreateProgramInternal(const std::string vertexSource, const std::string fragmentSource)
    {
        ShaderCompiler::BgfxShaderInfo shaderInfo = m_shaderCompiler.Compile(ProcessShaderCoordinates(vertexSource), ProcessSamplerFlip(fragmentSource));

        std::unique_ptr<ProgramData> program = std::make_unique<ProgramData>();

        static auto InitUniformInfos{
            [](bgfx::ShaderHandle shader, const std::unordered_map<std::string, uint8_t>& uniformStages, std::unordered_map<uint16_t, UniformInfo>& uniformInfos, std::unordered_map<std::string, uint16_t>& uniformNameToIndex) {
                auto numUniforms = bgfx::getShaderUniforms(shader);
                std::vector<bgfx::UniformHandle> uniforms{numUniforms};
                bgfx::getShaderUniforms(shader, uniforms.data(), gsl::narrow_cast<uint16_t>(uniforms.size()));

                for (uint8_t index = 0; index < numUniforms; index++)
                {
                    bgfx::UniformInfo info{};
                    uint16_t handleIndex = uniforms[index].idx;
                    bgfx::getUniformInfo(uniforms[index], info);
                    auto itStage = uniformStages.find(info.name);
                    auto& handle = uniforms[index];
                    uniformInfos.emplace(std::make_pair(handle.idx, UniformInfo{itStage == uniformStages.end() ? uint8_t{} : itStage->second, handle, info.num}));
                    uniformNameToIndex[info.name] = handleIndex;
                }
            }};

        auto vertexShader = bgfx::createShader(bgfx::copy(shaderInfo.VertexBytes.data(), static_cast<uint32_t>(shaderInfo.VertexBytes.size())));
        InitUniformInfos(vertexShader, shaderInfo.UniformStages, program->UniformInfos, program->UniformNameToIndex);

        auto fragmentShader = bgfx::createShader(bgfx::copy(shaderInfo.FragmentBytes.data(), static_cast<uint32_t>(shaderInfo.FragmentBytes.size())));
        InitUniformInfos(fragmentShader, shaderInfo.UniformStages, program->UniformInfos, program->UniformNameToIndex);

        program->Handle = bgfx::createProgram(vertexShader, fragmentShader, true);
        program->VertexAttributeLocations = std::move(shaderInfo.VertexAttributeLocations);

        return program;
    }

    Napi::Value NativeEngine::CreateProgram(const Napi::CallbackInfo& info)
    {
        const std::string vertexSource = info[0].As<Napi::String>().Utf8Value();
        const std::string fragmentSource = info[1].As<Napi::String>().Utf8Value();
        ProgramData* program = new ProgramData{};
        Napi::Value jsProgram = Napi::Pointer<ProgramData>::Create(info.Env(), program, Napi::NapiPointerDeleter(program));
        try
        {
            *program = std::move(*CreateProgramInternal(vertexSource, fragmentSource));
        }
        catch (const std::exception& ex)
        {
            throw Napi::Error::New(info.Env(), ex.what());
        }
        return jsProgram;
    }

    Napi::Value NativeEngine::CreateProgramAsync(const Napi::CallbackInfo& info)
    {
        const std::string vertexSource = info[0].As<Napi::String>().Utf8Value();
        const std::string fragmentSource = info[1].As<Napi::String>().Utf8Value();
        const Napi::Function onSuccess = info[2].As<Napi::Function>();
        const Napi::Function onError = info[3].As<Napi::Function>();

        ProgramData* program = new ProgramData{};
        Napi::Value jsProgram = Napi::Pointer<ProgramData>::Create(info.Env(), program, Napi::NapiPointerDeleter(program));

        arcana::make_task(arcana::threadpool_scheduler, *m_cancellationSource,
            [this, vertexSource, fragmentSource, cancellationSource{m_cancellationSource}]() -> std::unique_ptr<ProgramData>
            {
                return CreateProgramInternal(vertexSource, fragmentSource);
            })
            .then(m_runtimeScheduler, *m_cancellationSource,
                [program,
                    jsProgramRef{Napi::Persistent(jsProgram)},
                    onSuccessRef{Napi::Persistent(onSuccess)},
                    onErrorRef{Napi::Persistent(onError)},
                    cancellationSource{m_cancellationSource}](const arcana::expected<std::unique_ptr<ProgramData>, std::exception_ptr>& result)
                {
                    if (result.has_error())
                    {
                        onErrorRef.Call({Napi::Error::New(onErrorRef.Env(), result.error()).Value()});
                    }
                    else
                    {
                        *program = std::move(*result.value());
                        onSuccessRef.Call({});
                    }
                });

        return jsProgram;
    }

    Napi::Value NativeEngine::GetUniforms(const Napi::CallbackInfo& info)
    {
        const ProgramData* program = info[0].As<Napi::Pointer<ProgramData>>().Get();
        const Napi::Array names = info[1].As<Napi::Array>();

        const auto length{names.Length()};
        auto uniforms{Napi::Array::New(info.Env(), length)};
        for (uint32_t index = 0; index < length; ++index)
        {
            if (names[index].IsString())
            {
                const auto name{names[index].As<Napi::String>().Utf8Value()};

                const auto itUniformIndex = program->UniformNameToIndex.find(name);

                if (itUniformIndex != program->UniformNameToIndex.end())
                {
                    const auto itUniformInfo{program->UniformInfos.find(itUniformIndex->second)};

                    if (itUniformInfo != program->UniformInfos.end())
                    {
                        uniforms[index] = Napi::Pointer<UniformInfo>::Create(info.Env(), &itUniformInfo->second);
                        continue;
                    }
                }
            }

            uniforms[index] = info.Env().Null();
        }

        return std::move(uniforms);
    }

    Napi::Value NativeEngine::GetAttributes(const Napi::CallbackInfo& info)
    {
        const ProgramData* program = info[0].As<Napi::Pointer<ProgramData>>().Get();
        const Napi::Array names = info[1].As<Napi::Array>();

        const auto& attributeLocations = program->VertexAttributeLocations;

        auto length = names.Length();
        auto attributes = Napi::Array::New(info.Env(), length);
        for (uint32_t index = 0; index < length; ++index)
        {
            const std::string name = names[index].As<Napi::String>().Utf8Value();
            const auto it = attributeLocations.find(name);
            int location = (it == attributeLocations.end() ? -1 : gsl::narrow_cast<int>(it->second));
            attributes[index] = Napi::Value::From(info.Env(), location);
        }

        return std::move(attributes);
    }

    void NativeEngine::SetProgram(NativeDataStream::Reader& data)
    {
        m_currentProgram = data.ReadPointer<ProgramData>();
    }

    void NativeEngine::SetState(NativeDataStream::Reader& data)
    {
        const bool culling = data.ReadUint32();
        // TODO: zOffset
        /*const float zOffset =*/data.ReadFloat32();
        /*const float zOffsetUnits =*/data.ReadFloat32();
        const bool cullBackFaces = data.ReadUint32();
        const bool reverseSide = data.ReadUint32();

        m_engineState &= ~(BGFX_STATE_CULL_MASK | BGFX_STATE_FRONT_CCW);
        m_engineState |= reverseSide ? 0 : BGFX_STATE_FRONT_CCW;

        if (culling)
        {
            m_engineState |= cullBackFaces ? BGFX_STATE_CULL_CCW : BGFX_STATE_CULL_CW;
        }
    }

    void NativeEngine::DeleteProgram(NativeDataStream::Reader& data)
    {
        data.ReadPointer<ProgramData>()->Dispose();
    }

    void NativeEngine::SetZOffset(NativeDataStream::Reader& data)
    {
        /*const auto zOffset =*/data.ReadFloat32();

        // STUB: Stub.
    }

    void NativeEngine::SetZOffsetUnits(NativeDataStream::Reader& data)
    {
        /*const auto zOffsetUnits =*/data.ReadFloat32();

        // STUB: Stub.
    }

    void NativeEngine::SetDepthTest(NativeDataStream::Reader& data)
    {
        const auto depthTest = data.ReadUint32();

        m_engineState &= ~BGFX_STATE_DEPTH_TEST_MASK;
        m_engineState |= depthTest;
    }

    void NativeEngine::SetDepthWrite(NativeDataStream::Reader& data)
    {
        const auto enable = static_cast<bool>(data.ReadUint32());

        m_engineState &= ~BGFX_STATE_WRITE_Z;
        m_engineState |= enable ? BGFX_STATE_WRITE_Z : 0;
    }

    void NativeEngine::SetColorWrite(NativeDataStream::Reader& data)
    {
        const auto enable = static_cast<bool>(data.ReadUint32());

        m_engineState &= ~(BGFX_STATE_WRITE_RGB | BGFX_STATE_WRITE_A);
        m_engineState |= enable ? (BGFX_STATE_WRITE_RGB | BGFX_STATE_WRITE_A) : 0;
    }

    void NativeEngine::SetBlendMode(NativeDataStream::Reader& data)
    {
        const auto blendMode = data.ReadUint32();

        m_engineState &= ~BGFX_STATE_BLEND_MASK;
        m_engineState |= blendMode;
    }

    void NativeEngine::SetInt(NativeDataStream::Reader& data)
    {
        const auto& uniformInfo{*data.ReadPointer<UniformInfo>()};
        const auto value{static_cast<float>(data.ReadInt32())};
        m_currentProgram->SetUniform(uniformInfo.Handle, gsl::make_span(&value, 1));
    }

    template<int size, typename arrayType>
    void NativeEngine::SetTypeArrayN(const UniformInfo& uniformInfo, const uint32_t elementLength, const arrayType& array)
    {
        m_scratch.clear();
        for (uint32_t index = 0; index < elementLength; index += size)
        {
            const float values[] = {
                static_cast<float>(array[index]),
                (size > 1) ? static_cast<float>(array[index + 1]) : 0.f,
                (size > 2) ? static_cast<float>(array[index + 2]) : 0.f,
                (size > 3) ? static_cast<float>(array[index + 3]) : 0.f,
            };
            m_scratch.insert(m_scratch.end(), values, values + 4);
        }

        m_currentProgram->SetUniform(uniformInfo.Handle, m_scratch, elementLength / size);
    }

    template<int size>
    void NativeEngine::SetFloatN(NativeDataStream::Reader& data)
    {
        const auto& uniformInfo = *data.ReadPointer<UniformInfo>();
        const float values[] = {
            data.ReadFloat32(),
            (size > 1) ? data.ReadFloat32() : 0.f,
            (size > 2) ? data.ReadFloat32() : 0.f,
            (size > 3) ? data.ReadFloat32() : 0.f,
        };

        m_currentProgram->SetUniform(uniformInfo.Handle, values);
    }

    template<int size>
    void NativeEngine::SetMatrixN(NativeDataStream::Reader& data)
    {
        const auto& uniformInfo{*data.ReadPointer<UniformInfo>()};
        const auto matrix{data.ReadFloat32Array()};

        assert(matrix.size() == size * size);

        if constexpr (size < 4)
        {
            std::array<float, 16> matrixValues{};
            size_t index = 0;
            for (int line = 0; line < size; line++)
            {
                for (int col = 0; col < size; col++)
                {
                    matrixValues[line * 4 + col] = matrix[index++];
                }
            }
            m_currentProgram->SetUniform(uniformInfo.Handle, matrixValues);
        }
        else
        {
            m_currentProgram->SetUniform(uniformInfo.Handle, matrix);
        }
    }

    template<int size>
    void NativeEngine::SetIntArrayN(NativeDataStream::Reader& data)
    {
        const auto& uniformInfo{*data.ReadPointer<UniformInfo>()};
        const auto array{data.ReadInt32Array()};
        SetTypeArrayN<size>(uniformInfo, static_cast<uint32_t>(array.size()), array);
    }

    void NativeEngine::SetIntArray(NativeDataStream::Reader& data)
    {
        SetIntArrayN<1>(data);
    }

    void NativeEngine::SetIntArray2(NativeDataStream::Reader& data)
    {
        SetIntArrayN<2>(data);
    }

    void NativeEngine::SetIntArray3(NativeDataStream::Reader& data)
    {
        SetIntArrayN<3>(data);
    }

    void NativeEngine::SetIntArray4(NativeDataStream::Reader& data)
    {
        SetIntArrayN<4>(data);
    }

    template<int size>
    void NativeEngine::SetFloatArrayN(NativeDataStream::Reader& data)
    {
        const auto& uniformInfo{*data.ReadPointer<UniformInfo>()};
        const auto array{data.ReadFloat32Array()};
        SetTypeArrayN<size>(uniformInfo, static_cast<uint32_t>(array.size()), array);
    }

    void NativeEngine::SetFloatArray(NativeDataStream::Reader& data)
    {
        SetFloatArrayN<1>(data);
    }

    void NativeEngine::SetFloatArray2(NativeDataStream::Reader& data)
    {
        SetFloatArrayN<2>(data);
    }

    void NativeEngine::SetFloatArray3(NativeDataStream::Reader& data)
    {
        SetFloatArrayN<3>(data);
    }

    void NativeEngine::SetFloatArray4(NativeDataStream::Reader& data)
    {
        SetFloatArrayN<4>(data);
    }

    void NativeEngine::SetMatrices(NativeDataStream::Reader& data)
    {
        auto& uniform{*data.ReadPointer<UniformInfo>()};
        auto matrices{data.ReadFloat32Array()};

        assert(matrices.size() % 16 == 0);

        m_currentProgram->SetUniform(uniform.Handle, matrices, matrices.size() / 16);
    }

    void NativeEngine::SetMatrix2x2(NativeDataStream::Reader& data)
    {
        SetMatrixN<2>(data);
    }

    void NativeEngine::SetMatrix3x3(NativeDataStream::Reader& data)
    {
        SetMatrixN<3>(data);
    }

    void NativeEngine::SetMatrix(NativeDataStream::Reader& data)
    {
        SetMatrixN<4>(data);
    }

    void NativeEngine::SetFloat(NativeDataStream::Reader& data)
    {
        SetFloatN<1>(data);
    }

    void NativeEngine::SetFloat2(NativeDataStream::Reader& data)
    {
        SetFloatN<2>(data);
    }

    void NativeEngine::SetFloat3(NativeDataStream::Reader& data)
    {
        SetFloatN<3>(data);
    }

    void NativeEngine::SetFloat4(NativeDataStream::Reader& data)
    {
        SetFloatN<4>(data);
    }

    Napi::Value NativeEngine::CreateTexture(const Napi::CallbackInfo& info)
    {
        Graphics::Texture* texture = new Graphics::Texture();
        return Napi::Pointer<Graphics::Texture>::Create(info.Env(), texture, Napi::NapiPointerDeleter(texture));
    }

    void NativeEngine::InitializeTexture(const Napi::CallbackInfo& info)
    {
        const auto texture = info[0].As<Napi::Pointer<Graphics::Texture>>().Get();
        const uint16_t width = static_cast<uint16_t>(info[1].As<Napi::Number>().Uint32Value());
        const uint16_t height = static_cast<uint16_t>(info[2].As<Napi::Number>().Uint32Value());
        const bool hasMips = info[3].As<Napi::Boolean>();
        const bgfx::TextureFormat::Enum format = static_cast<bgfx::TextureFormat::Enum>(info[4].As<Napi::Number>().Uint32Value());
        const bool renderTarget = info[5].As<Napi::Boolean>();
        const bool srgb = info[6].As<Napi::Boolean>();

        auto flags = BGFX_TEXTURE_NONE;
        if (renderTarget)
        {
            flags |= BGFX_TEXTURE_RT;
        }
        if (srgb)
        {
            flags |= BGFX_TEXTURE_SRGB;
        }

        texture->Create2D(width, height, hasMips, 1, format, flags);
    }

    void NativeEngine::LoadTexture(const Napi::CallbackInfo& info)
    {
        const auto texture = info[0].As<Napi::Pointer<Graphics::Texture>>().Get();
        const auto data = info[1].As<Napi::TypedArray>();
        const auto generateMips = info[2].As<Napi::Boolean>().Value();
        const auto invertY = info[3].As<Napi::Boolean>().Value();
        const auto srgb = info[4].As<Napi::Boolean>().Value();
        const auto onSuccess = info[5].As<Napi::Function>();
        const auto onError = info[6].As<Napi::Function>();

        const auto dataSpan = gsl::make_span(static_cast<uint8_t*>(data.ArrayBuffer().Data()) + data.ByteOffset(), data.ByteLength());

        arcana::make_task(arcana::threadpool_scheduler, *m_cancellationSource,
            [this, dataSpan, generateMips, invertY, srgb, texture, cancellationSource{m_cancellationSource}]() {
                bimg::ImageContainer* image{ParseImage(m_allocator, dataSpan)};
                image = PrepareImage(m_allocator, image, invertY, srgb, generateMips);
                LoadTextureFromImage(texture, image, srgb);
            })
            .then(m_runtimeScheduler, *m_cancellationSource, [dataRef{Napi::Persistent(data)}, onSuccessRef{Napi::Persistent(onSuccess)}, onErrorRef{Napi::Persistent(onError)}, cancellationSource{m_cancellationSource}](arcana::expected<void, std::exception_ptr> result) {
                if (result.has_error())
                {
                    onErrorRef.Call({});
                }
                else
                {
                    onSuccessRef.Call({});
                }
            });
    }

    void NativeEngine::CopyTexture(const Napi::CallbackInfo& info)
    {
        const auto textureDestination = info[0].As<Napi::Pointer<Graphics::Texture>>().Get();
        const auto textureSource = info[1].As<Napi::Pointer<Graphics::Texture>>().Get();
        const auto flipY = info.Length() <= 2 ? true : info[2].As<Napi::Boolean>().Value();

<<<<<<< HEAD
        Graphics::DeviceContext& context = Graphics::DeviceContext::GetFromJavaScript(info.Env());

        arcana::make_task(m_update.Scheduler(), *m_cancellationSource, [&context, this, flipY, textureDestination, textureSource, cancellationSource = m_cancellationSource]()
        {
            return arcana::make_task(m_runtimeScheduler, *m_cancellationSource, [&context, this, flipY, textureDestination, textureSource, updateToken = m_update.GetUpdateToken(), cancellationSource = m_cancellationSource]()
            {
                bgfx::Encoder* encoder = m_update.GetUpdateToken().GetEncoder();

                // Flip texture in memory (maybe there is a way for bgfx to allow flipping to happen on the GPU?)
                if (!flipY)
                {
                    bgfx::TextureInfo sourceTextureInfo{};
                    bgfx::calcTextureSize(sourceTextureInfo, textureSource->Width(), textureSource->Height(), 1, false, false, 1, textureSource->Format());
                    
                    //Temporary texture to allow us to read texture values from GPU.
                    const bgfx::TextureHandle gpuReadTexture{bgfx::createTexture2D(sourceTextureInfo.width, sourceTextureInfo.height, /*hasMips*/ false, /*numLayers*/ 1, sourceTextureInfo.format, BGFX_TEXTURE_BLIT_DST | BGFX_TEXTURE_READ_BACK)};
                    
                    //Temporary texture to allow us to copy flipped values from CPU to GPU.
                    std::unique_ptr<Graphics::Texture> gpuWriteTexture = std::make_unique<Graphics::Texture>();
                    gpuWriteTexture->Create2D(sourceTextureInfo.width, sourceTextureInfo.height, false, 0, sourceTextureInfo.format, 0);
                    
                    //Copy source image to gpuReadTexture
                    GetBoundFrameBuffer(*encoder).Blit(*encoder, gpuReadTexture, 0, 0, textureSource->Handle());
                    
                    //Blit will be done at the end of the frame.
                    arcana::make_task(context.BeforeRenderScheduler(), arcana::cancellation_source::none(), [this, &context, gpuReadTexture, encoder, tempTexture{std::move(gpuWriteTexture)}, textureDestination, sourceTextureInfo]() mutable
                    {
                        //Allocate CPU memory and read values from gpuReadTexture.
                        std::vector<uint8_t> textureBuffer(sourceTextureInfo.storageSize);
                        m_graphicsContext.ReadTextureAsync(gpuReadTexture, textureBuffer, 0).then(arcana::inline_scheduler, *m_cancellationSource, [this, &context, gpuReadTexture, encoder, tempTexture{std::move(tempTexture)}, textureDestination, textureBuffer{std::move(textureBuffer)}, sourceTextureInfo]() mutable
                        {
                            bgfx::destroy(gpuReadTexture);
                            bimg::ImageContainer* image{bimg::imageAlloc(&m_allocator, bimg::TextureFormat::Enum::RGBA8, sourceTextureInfo.width, sourceTextureInfo.height, 1, 1, false, false, textureBuffer.data())};
                            
                            //Load CPU data to gpuWriteTexture
                            image = PrepareImage(m_allocator, image, false, false, false);
                            LoadTextureFromImage(tempTexture.get(), image, false);

                            //Loading will done by the end of the frame.
                            arcana::make_task(context.BeforeRenderScheduler(), arcana::cancellation_source::none(), [this, encoder, tempTexture(std::move(tempTexture)), textureDestination] 
                            { 
                                //Copy gpuWriteTexture to textureDestination
                                GetBoundFrameBuffer(*encoder).Blit(*encoder, textureDestination->Handle(), 0, 0, tempTexture->Handle());
                            }); 
                        });
                    });
                }
                else
                {
                    GetBoundFrameBuffer(*encoder).Blit(*encoder, textureDestination->Handle(), 0, 0, textureSource->Handle());
                }
            }).then(arcana::inline_scheduler, *m_cancellationSource, [this, cancellationSource{ m_cancellationSource }](const arcana::expected<void, std::exception_ptr>& result) {
=======
        arcana::make_task(m_update.Scheduler(), *m_cancellationSource, [this, textureDestination, textureSource, cancellationSource = m_cancellationSource]() {
            return arcana::make_task(m_runtimeScheduler, *m_cancellationSource, [this, textureDestination, textureSource, updateToken = m_update.GetUpdateToken(), cancellationSource = m_cancellationSource]() {
                bgfx::Encoder* encoder = m_update.GetUpdateToken().GetEncoder();
                GetBoundFrameBuffer(*encoder).Blit(*encoder, textureDestination->Handle(), 0, 0, textureSource->Handle());
            }).then(arcana::inline_scheduler, *m_cancellationSource, [this, cancellationSource{m_cancellationSource}](const arcana::expected<void, std::exception_ptr>& result) {
>>>>>>> d0278b95
                if (!cancellationSource->cancelled() && result.has_error())
                {
                    Napi::Error::New(Env(), result.error()).ThrowAsJavaScriptException();
                }
            });
        });
    }

    void NativeEngine::LoadRawTexture(const Napi::CallbackInfo& info)
    {
        const auto texture{info[0].As<Napi::Pointer<Graphics::Texture>>().Get()};
        const auto data{info[1].As<Napi::TypedArray>()};
        const auto width{static_cast<uint16_t>(info[2].As<Napi::Number>().Uint32Value())};
        const auto height{static_cast<uint16_t>(info[3].As<Napi::Number>().Uint32Value())};
        const auto format{static_cast<bimg::TextureFormat::Enum>(info[4].As<Napi::Number>().Uint32Value())};
        const auto generateMips{info[5].As<Napi::Boolean>().Value()};
        const auto invertY{info[6].As<Napi::Boolean>().Value()};

        const auto bytes{static_cast<uint8_t*>(data.ArrayBuffer().Data()) + data.ByteOffset()};
        if (data.ByteLength() != bimg::imageGetSize(nullptr, width, height, 1, false, false, 1, format))
        {
            throw Napi::Error::New(Env(), "The data size does not match width, height, and format");
        }

        bimg::ImageContainer* image{bimg::imageAlloc(&m_allocator, format, width, height, 1, 1, false, false, bytes)};
        image = PrepareImage(m_allocator, image, invertY, false, generateMips);
        LoadTextureFromImage(texture, image, false);
    }

    void NativeEngine::LoadRawTexture2DArray(const Napi::CallbackInfo& info)
    {
        const auto texture{info[0].As<Napi::Pointer<Graphics::Texture>>().Get()};
        const auto data = info[1].As<Napi::TypedArray>();
        const auto width{static_cast<uint16_t>(info[2].As<Napi::Number>().Uint32Value())};
        const auto height{static_cast<uint16_t>(info[3].As<Napi::Number>().Uint32Value())};
        const auto depth{static_cast<uint16_t>(info[4].As<Napi::Number>().Int32Value())};
        const auto format{static_cast<bimg::TextureFormat::Enum>(info[5].As<Napi::Number>().Uint32Value())};
        const auto generateMips = info[6].As<Napi::Boolean>().Value();
        const auto invertY = info[7].As<Napi::Boolean>().Value();

        if (generateMips)
        {
            throw Napi::Error::New(Env(), "Texture 2D array currently do not support mipmaps.");
        }

        if (invertY)
        {
            throw Napi::Error::New(Env(), "Texture 2D array currently do not support invert Y.");
        }

        uint64_t flags{BGFX_TEXTURE_NONE | BGFX_SAMPLER_NONE | BGFX_CAPS_TEXTURE_2D_ARRAY};
        texture->Create2D(width, height, generateMips, depth, Cast(format), flags);

        if (!data.IsNull())
        {
            if (data.ByteLength() != bimg::imageGetSize(nullptr, width, height, 1, false, false, depth, format))
            {
                throw Napi::Error::New(Env(), "The data size does not match width, height, depth and format");
            }

            uint8_t* dataPtr = static_cast<uint8_t*>(data.ArrayBuffer().Data()) + data.ByteOffset();
            size_t dataSize = data.ByteLength();

            size_t textureSize = dataSize / static_cast<size_t>(depth);

            for (uint16_t i = 0; i < depth; i++)
            {
                uint8_t* begin = dataPtr + (textureSize * static_cast<size_t>(i));
                const bgfx::Memory* dataCopy = bgfx::copy(begin, static_cast<uint32_t>(textureSize)); // This is required since BGFX must manage the data the memory.
                texture->Update2D(i, 0, 0, 0, width, height, dataCopy);
            }
        }
    }

    void NativeEngine::LoadCubeTexture(const Napi::CallbackInfo& info)
    {
        const auto texture = info[0].As<Napi::Pointer<Graphics::Texture>>().Get();
        const auto data{info[1].As<Napi::Array>()};
        const auto generateMips{info[2].As<Napi::Boolean>().Value()};
        const auto invertY{info[3].As<Napi::Boolean>().Value()};
        const auto srgb{info[4].As<Napi::Boolean>().Value()};
        const auto onSuccess{info[5].As<Napi::Function>()};
        const auto onError{info[6].As<Napi::Function>()};

        std::array<Napi::Reference<Napi::TypedArray>, 6> dataRefs;
        std::array<arcana::task<bimg::ImageContainer*, std::exception_ptr>, 6> tasks;
        for (uint32_t face = 0; face < data.Length(); face++)
        {
            const auto typedArray{data[face].As<Napi::TypedArray>()};
            const auto dataSpan{gsl::make_span(static_cast<uint8_t*>(typedArray.ArrayBuffer().Data()) + typedArray.ByteOffset(), typedArray.ByteLength())};
            dataRefs[face] = Napi::Persistent(typedArray);
            tasks[face] = arcana::make_task(arcana::threadpool_scheduler, *m_cancellationSource, [this, dataSpan, invertY, generateMips, srgb]() {
                bimg::ImageContainer* image{ParseImage(m_allocator, dataSpan)};
                image = PrepareImage(m_allocator, image, invertY, srgb, generateMips);
                return image;
            });
        }

        arcana::when_all(gsl::make_span(tasks))
            .then(arcana::inline_scheduler, *m_cancellationSource, [texture, srgb, cancellationSource{m_cancellationSource}](std::vector<bimg::ImageContainer*> images) {
                LoadCubeTextureFromImages(texture, images, srgb);
            })
            .then(m_runtimeScheduler, *m_cancellationSource, [dataRefs{std::move(dataRefs)}, onSuccessRef{Napi::Persistent(onSuccess)}, onErrorRef{Napi::Persistent(onError)}, cancellationSource{m_cancellationSource}](arcana::expected<void, std::exception_ptr> result) {
                if (result.has_error())
                {
                    onErrorRef.Call({});
                }
                else
                {
                    onSuccessRef.Call({});
                }
            });
    }

    void NativeEngine::LoadCubeTextureWithMips(const Napi::CallbackInfo& info)
    {
        const auto texture = info[0].As<Napi::Pointer<Graphics::Texture>>().Get();
        const auto data{info[1].As<Napi::Array>()};
        const auto invertY{info[2].As<Napi::Boolean>().Value()};
        const auto srgb{info[3].As<Napi::Boolean>().Value()};
        const auto onSuccess{info[4].As<Napi::Function>()};
        const auto onError{info[5].As<Napi::Function>()};

        const auto numMips{static_cast<size_t>(data.Length())};
        std::vector<Napi::Reference<Napi::TypedArray>> dataRefs(6 * numMips);
        std::vector<arcana::task<bimg::ImageContainer*, std::exception_ptr>> tasks(6 * numMips);
        for (uint32_t mip = 0; mip < numMips; mip++)
        {
            const auto faceData = data[mip].As<Napi::Array>();
            for (uint32_t face = 0; face < 6; face++)
            {
                const auto typedArray = faceData[face].As<Napi::TypedArray>();
                const auto dataSpan = gsl::make_span(static_cast<uint8_t*>(typedArray.ArrayBuffer().Data()) + typedArray.ByteOffset(), typedArray.ByteLength());
                dataRefs[(face * numMips) + mip] = Napi::Persistent(typedArray);
                tasks[(face * numMips) + mip] = arcana::make_task(arcana::threadpool_scheduler, *m_cancellationSource, [this, dataSpan, invertY, srgb]() {
                    bimg::ImageContainer* image{ParseImage(m_allocator, dataSpan)};
                    image = PrepareImage(m_allocator, image, invertY, srgb, false);
                    return image;
                });
            }
        }

        arcana::when_all(gsl::make_span(tasks))
            .then(arcana::inline_scheduler, *m_cancellationSource, [texture, srgb, cancellationSource{m_cancellationSource}](std::vector<bimg::ImageContainer*> images) {
                LoadCubeTextureFromImages(texture, images, srgb);
            })
            .then(m_runtimeScheduler, *m_cancellationSource, [dataRefs{std::move(dataRefs)}, onSuccessRef{Napi::Persistent(onSuccess)}, onErrorRef{Napi::Persistent(onError)}, cancellationSource{m_cancellationSource}](arcana::expected<void, std::exception_ptr> result) {
                if (result.has_error())
                {
                    onErrorRef.Call({});
                }
                else
                {
                    onSuccessRef.Call({});
                }
            });
    }

    Napi::Value NativeEngine::GetTextureWidth(const Napi::CallbackInfo& info)
    {
        const Graphics::Texture* texture = info[0].As<Napi::Pointer<Graphics::Texture>>().Get();
        return Napi::Value::From(info.Env(), texture->Width());
    }

    Napi::Value NativeEngine::GetTextureHeight(const Napi::CallbackInfo& info)
    {
        const Graphics::Texture* texture = info[0].As<Napi::Pointer<Graphics::Texture>>().Get();
        return Napi::Value::From(info.Env(), texture->Height());
    }

    void NativeEngine::SetTextureSampling(NativeDataStream::Reader& data)
    {
        auto& texture = *data.ReadPointer<Graphics::Texture>();
        const auto value = data.ReadUint32();

        uint32_t flags = texture.SamplerFlags();

        flags &= ~(BGFX_SAMPLER_MIN_POINT | BGFX_SAMPLER_MAG_POINT | BGFX_SAMPLER_MIP_POINT);
        flags |= value;

        // Disable anisotropy if either min/mag are point.
        if ((flags & BGFX_SAMPLER_MIN_POINT) != 0 || (flags & BGFX_SAMPLER_MAG_POINT) != 0)
        {
            flags &= ~(BGFX_SAMPLER_MIN_ANISOTROPIC | BGFX_SAMPLER_MAG_ANISOTROPIC);
        }

        texture.SamplerFlags(flags);
    }

    void NativeEngine::SetTextureWrapMode(NativeDataStream::Reader& data)
    {
        auto& texture = *data.ReadPointer<Graphics::Texture>();
        auto addressModeU = data.ReadUint32();
        auto addressModeV = data.ReadUint32();
        auto addressModeW = data.ReadUint32();

        uint32_t addressMode = addressModeU +
                               (addressModeV << BGFX_SAMPLER_V_SHIFT) +
                               (addressModeW << BGFX_SAMPLER_W_SHIFT);

        uint32_t flags = texture.SamplerFlags();
        flags &= ~(BGFX_SAMPLER_U_MASK | BGFX_SAMPLER_V_MASK | BGFX_SAMPLER_W_MASK);
        flags |= addressMode;
        texture.SamplerFlags(flags);
    }

    void NativeEngine::SetTextureAnisotropicLevel(NativeDataStream::Reader& data)
    {
        auto& texture = *data.ReadPointer<Graphics::Texture>();
        const auto value = data.ReadUint32();

        uint32_t flags = texture.SamplerFlags();

        flags &= ~(BGFX_SAMPLER_MIN_ANISOTROPIC | BGFX_SAMPLER_MAG_ANISOTROPIC);

        // Enable anisotropy only if neither min/mag are point.
        // Note that bgfx currently only supports no anisotropy or max anisotropy.
        if ((flags & BGFX_SAMPLER_MIN_POINT) == 0 && (flags & BGFX_SAMPLER_MAG_POINT) == 0 && value > 1)
        {
            flags |= BGFX_SAMPLER_MIN_ANISOTROPIC | BGFX_SAMPLER_MAG_ANISOTROPIC;
        }

        texture.SamplerFlags(flags);
    }

    void NativeEngine::SetTexture(NativeDataStream::Reader& data)
    {
        bgfx::Encoder* encoder = GetUpdateToken().GetEncoder();

        const UniformInfo* uniformInfo = data.ReadPointer<UniformInfo>();
        const Graphics::Texture* texture = data.ReadPointer<Graphics::Texture>();

        encoder->setTexture(uniformInfo->Stage, uniformInfo->Handle, texture->Handle(), texture->SamplerFlags());
    }

    void NativeEngine::DeleteTexture(const Napi::CallbackInfo& info)
    {
        Graphics::Texture* texture = info[0].As<Napi::Pointer<Graphics::Texture>>().Get();
        m_graphicsContext.RemoveTexture(texture->Handle());
        texture->Dispose();
    }

    Napi::Value NativeEngine::ReadTexture(const Napi::CallbackInfo& info)
    {
        const Napi::Env env{info.Env()};

        Graphics::Texture* texture{info[0].As<Napi::Pointer<Graphics::Texture>>().Get()};
        uint8_t mipLevel{static_cast<uint8_t>(info[1].As<Napi::Number>().Uint32Value())};
        const uint16_t x{static_cast<uint16_t>(info[2].As<Napi::Number>().Uint32Value())};
        const uint16_t y{static_cast<uint16_t>(info[3].As<Napi::Number>().Uint32Value())};
        const uint16_t width{static_cast<uint16_t>(info[4].As<Napi::Number>().Uint32Value())};
        const uint16_t height{static_cast<uint16_t>(info[5].As<Napi::Number>().Uint32Value())};
        auto buffer{info[6].As<Napi::ArrayBuffer>()};
        uint32_t bufferOffset{info[7].As<Napi::Number>().Uint32Value()};
        uint32_t bufferLength{info[8].As<Napi::Number>().Uint32Value()};

        const auto deferred{Napi::Promise::Deferred::New(env)};

        // Calculate source texture storage size.
        const auto sourceTextureFormat{texture->Format()};
        bgfx::TextureInfo sourceTextureInfo{};
        bgfx::calcTextureSize(sourceTextureInfo, width, height, /*depth*/ 1, /*cubeMap*/ false, /*hasMips*/ false, /*numLayers*/ 1, sourceTextureFormat);

        // Calculate target texture storage size.
        // Always return pixel data in RBGA8 to match the web.
        const auto targetTextureFormat{bgfx::TextureFormat::Enum::RGBA8};
        bgfx::TextureInfo targetTextureInfo{};
        bgfx::calcTextureSize(targetTextureInfo, width, height, /*depth*/ 1, /*cubeMap*/ false, /*hasMips*/ false, /*numLayers*/ 1, targetTextureFormat);

        // Create the output buffer if one wasn't passed in.
        if (buffer.IsNull())
        {
            bufferOffset = 0;
            bufferLength = targetTextureInfo.storageSize;
            buffer = Napi::ArrayBuffer::New(env, bufferLength);
        }

        // Make sure the buffer is big enough for the offset + length.
        if (buffer.ByteLength() < bufferOffset + bufferLength)
        {
            deferred.Reject(Napi::Error::New(env, "Provided buffer is too small for the specified offset and length.").Value());
        }
        // Make sure the buffer is big enough to fit the output data.
        else if (targetTextureInfo.storageSize > bufferLength)
        {
            deferred.Reject(Napi::Error::New(env, "Provided buffer is too small to contain the pixel data.").Value());
        }
        else
        {
            bgfx::TextureHandle sourceTextureHandle{texture->Handle()};
            auto tempTexture{false};

            // If the image needs to be cropped (not starting at 0, or less than full width/height (accounting for requested mip level)),
            // or if the texture was not created with the BGFX_TEXTURE_READ_BACK flag, then blit it to a temp texture.
            if (x != 0 || y != 0 || width != (texture->Width() >> mipLevel) || height != (texture->Height() >> mipLevel) || (texture->Flags() & BGFX_TEXTURE_READ_BACK) == 0)
            {
                const bgfx::TextureHandle blitTextureHandle{bgfx::createTexture2D(width, height, /*hasMips*/ false, /*numLayers*/ 1, sourceTextureFormat, BGFX_TEXTURE_BLIT_DST | BGFX_TEXTURE_READ_BACK)};
                bgfx::Encoder* encoder{GetUpdateToken().GetEncoder()};
                encoder->blit(static_cast<uint16_t>(bgfx::getCaps()->limits.maxViews - 1), blitTextureHandle, /*dstMip*/ 0, /*dstX*/ 0, /*dstY*/ 0, /*dstZ*/ 0, sourceTextureHandle, mipLevel, x, y, /*srcZ*/ 0, width, height, /*depth*/ 0);

                sourceTextureHandle = blitTextureHandle;
                tempTexture = true;

                // The requested mip level was blitted, so the source texture now has just one mip, so reset the mip level to 0.
                mipLevel = 0;
            }

            // Allocate a buffer to store the source pixel data.
            std::vector<uint8_t> textureBuffer(sourceTextureInfo.storageSize);

            // Read the source texture.
            m_graphicsContext.ReadTextureAsync(sourceTextureHandle, textureBuffer, mipLevel)
                .then(arcana::inline_scheduler, *m_cancellationSource, [this, textureBuffer{std::move(textureBuffer)}, sourceTextureInfo, targetTextureInfo]() mutable {
                    // If the source texture format does not match the target texture format, convert it.
                    if (targetTextureInfo.format != sourceTextureInfo.format)
                    {
                        std::vector<uint8_t> convertedTextureBuffer(targetTextureInfo.storageSize);
                        if (!bimg::imageConvert(&m_allocator, convertedTextureBuffer.data(), bimg::TextureFormat::Enum(targetTextureInfo.format), textureBuffer.data(), bimg::TextureFormat::Enum(sourceTextureInfo.format), sourceTextureInfo.width, sourceTextureInfo.height, /*depth*/ 1))
                        {
                            throw std::runtime_error{"Texture conversion to RBGA8 failed."};
                        }
                        textureBuffer = convertedTextureBuffer;
                    }

                    // Ensure the final texture buffer has the expected size.
                    assert(textureBuffer.size() == targetTextureInfo.storageSize);

                    // Flip the image vertically if needed.
                    if (bgfx::getCaps()->originBottomLeft)
                    {
                        FlipImage(textureBuffer, targetTextureInfo.height);
                    }

                    return textureBuffer;
                })
                .then(m_runtimeScheduler, *m_cancellationSource, [this, bufferRef{Napi::Persistent(buffer)}, bufferOffset, deferred, tempTexture, sourceTextureHandle](std::vector<uint8_t> textureBuffer) mutable {
                    // Double check the destination buffer length. This is redundant with prior checks, but we'll be extra sure before the memcpy.
                    assert(bufferRef.Value().ByteLength() - bufferOffset >= textureBuffer.size());

                    // Copy the pixel data into the JS ArrayBuffer.
                    uint8_t* buffer{static_cast<uint8_t*>(bufferRef.Value().Data())};
                    std::memcpy(buffer + bufferOffset, textureBuffer.data(), textureBuffer.size());

                    // Dispose of the texture handle before resolving the promise.
                    // TODO: Handle properly handle stale handles after BGFX shutdown
                    if (tempTexture && !m_cancellationSource->cancelled())
                    {
                        bgfx::destroy(sourceTextureHandle);
                        tempTexture = false;
                    }

                    deferred.Resolve(bufferRef.Value());
                })
                .then(m_runtimeScheduler, arcana::cancellation::none(), [this, env, deferred, tempTexture, sourceTextureHandle](const arcana::expected<void, std::exception_ptr>& result) {
                    // Dispose of the texture handle if not yet disposed.
                    // TODO: Handle properly handle stale handles after BGFX shutdown
                    if (tempTexture && !m_cancellationSource->cancelled())
                    {
                        bgfx::destroy(sourceTextureHandle);
                    }

                    if (result.has_error())
                    {
                        deferred.Reject(Napi::Error::New(env, result.error()).Value());
                    }
                });
        }

        return deferred.Promise();
    }

    Napi::Value NativeEngine::CreateFrameBuffer(const Napi::CallbackInfo& info)
    {
        Graphics::Texture* texture = info[0].IsNull() ? nullptr : info[0].As<Napi::Pointer<Graphics::Texture>>().Get();
        const uint16_t width = static_cast<uint16_t>(info[1].As<Napi::Number>().Uint32Value());
        const uint16_t height = static_cast<uint16_t>(info[2].As<Napi::Number>().Uint32Value());
        const bool generateStencilBuffer = info[3].As<Napi::Boolean>();
        const bool generateDepth = info[4].As<Napi::Boolean>();

        std::array<bgfx::Attachment, 2> attachments{};
        uint8_t numAttachments = 0;

        if (texture != nullptr)
        {
            texture->Disown();
            attachments[numAttachments++].init(texture->Handle());
        }

        if (generateStencilBuffer || generateDepth)
        {
            if (generateStencilBuffer && !generateDepth)
            {
                JsConsoleLogger::LogWarn(info.Env(), "Stencil without depth is not supported, assuming depth and stencil");
            }

            const auto depthStencilFormat{generateStencilBuffer ? bgfx::TextureFormat::D24S8 : bgfx::TextureFormat::D32};
            assert(bgfx::isTextureValid(0, false, 1, depthStencilFormat, BGFX_TEXTURE_RT));

            // bgfx doesn't add flag D3D11_RESOURCE_MISC_GENERATE_MIPS for depth textures (missing that flag will crash D3D with resolving)
            // And not sure it makes sense to generate mipmaps from a depth buffer with exponential values.
            // only allows mipmaps resolve step when mipmapping is asked and for the color texture, not the depth.
            // https://github.com/bkaradzic/bgfx/blob/2c21f68998595fa388e25cb6527e82254d0e9bff/src/renderer_d3d11.cpp#L4525
            attachments[numAttachments++].init(bgfx::createTexture2D(width, height, false, 1, depthStencilFormat, BGFX_TEXTURE_RT));
        }

        bgfx::FrameBufferHandle frameBufferHandle = bgfx::createFrameBuffer(numAttachments, attachments.data(), true);
        assert(bgfx::isValid(frameBufferHandle));

        Graphics::FrameBuffer* frameBuffer = new Graphics::FrameBuffer(m_graphicsContext, frameBufferHandle, width, height, false, generateDepth, generateStencilBuffer);
        return Napi::Pointer<Graphics::FrameBuffer>::Create(info.Env(), frameBuffer, Napi::NapiPointerDeleter(frameBuffer));
    }

    // TODO: This doesn't get called when an Engine instance is disposed.
    void NativeEngine::DeleteFrameBuffer(NativeDataStream::Reader& data)
    {
        data.ReadPointer<Graphics::FrameBuffer>()->Dispose();
    }

    void NativeEngine::BindFrameBuffer(NativeDataStream::Reader& data)
    {
        auto encoder = GetUpdateToken().GetEncoder();

        Graphics::FrameBuffer* frameBuffer = data.ReadPointer<Graphics::FrameBuffer>();
        m_boundFrameBuffer->Unbind(*encoder);
        m_boundFrameBuffer = frameBuffer;
        m_boundFrameBuffer->Bind(*encoder);
        m_boundFrameBufferNeedsRebinding.Set(*encoder, false);
    }

    void NativeEngine::UnbindFrameBuffer(NativeDataStream::Reader& data)
    {
        bgfx::Encoder* encoder = GetUpdateToken().GetEncoder();

        const Graphics::FrameBuffer* frameBuffer = data.ReadPointer<Graphics::FrameBuffer>();

        assert(m_boundFrameBuffer == frameBuffer);
        UNUSED(frameBuffer);

        m_boundFrameBuffer->Unbind(*encoder);
        m_boundFrameBuffer = nullptr;
        m_boundFrameBufferNeedsRebinding.Set(*encoder, false);
    }

    void NativeEngine::DrawIndexed(NativeDataStream::Reader& data)
    {
        bgfx::Encoder* encoder{GetUpdateToken().GetEncoder()};

        const uint32_t fillMode = data.ReadUint32();
        const uint32_t indexStart = data.ReadUint32();
        const uint32_t indexCount = data.ReadUint32();

        if (m_boundVertexArray != nullptr)
        {
            m_boundVertexArray->SetIndexBuffer(encoder, indexStart, indexCount);
            m_boundVertexArray->SetVertexBuffers(encoder, 0, std::numeric_limits<uint32_t>::max());
        }

        DrawInternal(encoder, fillMode);
    }

    void NativeEngine::Draw(NativeDataStream::Reader& data)
    {
        bgfx::Encoder* encoder{GetUpdateToken().GetEncoder()};

        const uint32_t fillMode = data.ReadUint32();
        const uint32_t verticesStart = data.ReadUint32();
        const uint32_t verticesCount = data.ReadUint32();

        if (m_boundVertexArray != nullptr)
        {
            m_boundVertexArray->SetVertexBuffers(encoder, verticesStart, verticesCount);
        }

        DrawInternal(encoder, fillMode);
    }

    void NativeEngine::Clear(NativeDataStream::Reader& data)
    {
        bgfx::Encoder* encoder{GetUpdateToken().GetEncoder()};

        uint16_t flags{0};
        uint32_t rgba{0x000000ff};

        const bool shouldClearColor{static_cast<bool>(data.ReadUint32())};
        const float r{data.ReadFloat32()};
        const float g{data.ReadFloat32()};
        const float b{data.ReadFloat32()};
        const float a{data.ReadFloat32()};
        const bool shouldClearDepth{static_cast<bool>(data.ReadUint32())};
        const float depth{data.ReadFloat32()};
        const bool shouldClearStencil{static_cast<bool>(data.ReadUint32())};
        const uint8_t stencil{static_cast<uint8_t>(data.ReadUint32())};

        if (shouldClearColor)
        {
            rgba =
                (static_cast<uint8_t>(r * std::numeric_limits<uint8_t>::max()) << 24) +
                (static_cast<uint8_t>(g * std::numeric_limits<uint8_t>::max()) << 16) +
                (static_cast<uint8_t>(b * std::numeric_limits<uint8_t>::max()) << 8) +
                static_cast<uint8_t>(a * std::numeric_limits<uint8_t>::max());

            flags |= BGFX_CLEAR_COLOR;
        }

        if (shouldClearDepth && (!m_boundFrameBuffer || m_boundFrameBuffer->HasDepth()))
        {
            flags |= BGFX_CLEAR_DEPTH;
        }

        if (shouldClearStencil && (!m_boundFrameBuffer || m_boundFrameBuffer->HasStencil()))
        {
            flags |= BGFX_CLEAR_STENCIL;
        }

        GetBoundFrameBuffer(*encoder).Clear(*encoder, flags, rgba, depth, stencil);
    }

    Napi::Value NativeEngine::GetRenderWidth(const Napi::CallbackInfo& info)
    {
        return Napi::Value::From(info.Env(), std::floor(m_graphicsContext.GetWidth() / m_graphicsContext.GetHardwareScalingLevel()));
    }

    Napi::Value NativeEngine::GetRenderHeight(const Napi::CallbackInfo& info)
    {
        return Napi::Value::From(info.Env(), std::floor(m_graphicsContext.GetHeight() / m_graphicsContext.GetHardwareScalingLevel()));
    }

    Napi::Value NativeEngine::GetHardwareScalingLevel(const Napi::CallbackInfo& info)
    {
        return Napi::Value::From(info.Env(), m_graphicsContext.GetHardwareScalingLevel());
    }

    void NativeEngine::SetHardwareScalingLevel(const Napi::CallbackInfo& info)
    {
        const auto level = info[0].As<Napi::Number>().FloatValue();
        m_graphicsContext.SetHardwareScalingLevel(level);
    }

    Napi::Value NativeEngine::CreateImageBitmap(const Napi::CallbackInfo& info)
    {
        const Napi::Env env{info.Env()};
        bimg::ImageContainer* image{nullptr};
        bool allocatedImage{false};

        // CreateImageBitmap supports passing in either an ArrayBuffer or an Image object.
        if (info[0].IsArrayBuffer())
        {
            const auto data{info[0].As<Napi::ArrayBuffer>()};

            if (!data.ByteLength())
            {
                throw Napi::Error::New(env, "CreateImageBitmap array buffer is empty.");
            }

            image = ParseImage(m_allocator, gsl::make_span(static_cast<uint8_t*>(data.Data()), data.ByteLength()));
            allocatedImage = true;
        }
        else if (info[0].IsObject())
        {
            // If this is an object, then check if it has the _imageContainer property defined.
            auto imageObject = info[0].As<Napi::Object>();
            if (imageObject.Has("_imageContainer"))
            {
                const auto napiImageContainer = imageObject.Get("_imageContainer");
                if (!napiImageContainer.IsNull())
                {
                    const auto napiPointer = napiImageContainer.As<Napi::Pointer<bimg::ImageContainer>>();
                    image = napiPointer.Get();
                }
            }
        }

        if (image == nullptr)
        {
            throw Napi::Error::New(env, "CreateImageBitmap parameter is not an array buffer or Image object.");
        }

        Napi::Object imageBitmap{Napi::Object::New(env)};
        Napi::Uint8Array buffer{Napi::Uint8Array::New(env, image->m_size)};
        std::memcpy(buffer.Data(), image->m_data, image->m_size);

        imageBitmap.Set("data", buffer);
        imageBitmap.Set("width", Napi::Value::From(env, image->m_width));
        imageBitmap.Set("height", Napi::Value::From(env, image->m_height));
        imageBitmap.Set("depth", Napi::Value::From(env, image->m_depth));
        imageBitmap.Set("numLayers", Napi::Value::From(env, image->m_numLayers));
        imageBitmap.Set("format", Napi::Value::From(env, static_cast<uint32_t>(image->m_format)));

        // Clean up the image if we allocated it from an ArrayBuffer.
        if (allocatedImage)
        {
            bimg::imageFree(image);
        }

        return std::move(imageBitmap);
    }

    Napi::Value NativeEngine::ResizeImageBitmap(const Napi::CallbackInfo& info)
    {
        const auto imageBitmap = info[0].As<Napi::Object>();
        const auto bufferWidth = info[1].As<Napi::Number>().Uint32Value();
        const auto bufferHeight = info[2].As<Napi::Number>().Uint32Value();

        const auto data = imageBitmap.Get("data").As<Napi::Uint8Array>();
        const auto width = imageBitmap.Get("width").As<Napi::Number>().Uint32Value();
        const auto height = imageBitmap.Get("height").As<Napi::Number>().Uint32Value();
        const auto format = static_cast<bimg::TextureFormat::Enum>(imageBitmap.Get("format").As<Napi::Number>().Uint32Value());

        const Napi::Env env{info.Env()};

        bimg::ImageContainer* image = bimg::imageAlloc(&m_allocator, format, static_cast<uint16_t>(width), static_cast<uint16_t>(height), 1, 1, false, false, data.Data());
        if (image == nullptr)
        {
            throw Napi::Error::New(env, "Unable to allocate image for ResizeImageBitmap.");
        }

        if (format != bimg::TextureFormat::RGBA8)
        {
            if (format == bimg::TextureFormat::R8)
            {
                image->m_format = bimg::TextureFormat::A8;
            }
            bimg::ImageContainer* rgba = bimg::imageConvert(&m_allocator, bimg::TextureFormat::RGBA8, *image, false);
            if (rgba == nullptr)
            {
                throw Napi::Error::New(env, "Unable to convert image to RGBA pixel format for ResizeImageBitmap.");
            }
            bimg::imageFree(image);
            image = rgba;
        }

        auto outputData = Napi::Uint8Array::New(env, bufferWidth * bufferHeight * 4);
        if (width != bufferWidth || height != bufferHeight)
        {
            stbir_resize_uint8(static_cast<unsigned char*>(image->m_data), width, height, 0,
                outputData.Data(), bufferWidth, bufferHeight, 0, 4);
        }
        else
        {
            std::memcpy(outputData.Data(), image->m_data, image->m_size);
        }
        bimg::imageFree(image);
        return Napi::Value::From(env, outputData);
    }

    void NativeEngine::GetFrameBufferData(const Napi::CallbackInfo& info)
    {
        const auto callback{info[0].As<Napi::Function>()};

        auto callbackPtr{std::make_shared<Napi::FunctionReference>(Napi::Persistent(callback))};
        m_graphicsContext.RequestScreenShot([this, callbackPtr{std::move(callbackPtr)}](std::vector<uint8_t> array) {
            m_runtime.Dispatch([callbackPtr{std::move(callbackPtr)}, array{std::move(array)}](Napi::Env env) {
                auto arrayBuffer{Napi::ArrayBuffer::New(env, const_cast<uint8_t*>(array.data()), array.size())};
                auto typedArray{Napi::Uint8Array::New(env, array.size(), arrayBuffer, 0)};
                callbackPtr->Value().Call({typedArray});
            });
        });
    }

    void NativeEngine::SetStencil(NativeDataStream::Reader& data)
    {
        const uint32_t writeMask{data.ReadUint32()};
        const uint32_t stencilOpFail{data.ReadUint32()};
        const uint32_t depthOpFail{data.ReadUint32()};
        const uint32_t depthOpPass{data.ReadUint32()};
        const uint32_t func{data.ReadUint32()};
        const uint32_t ref{data.ReadUint32()};

        m_stencilState = BGFX_STENCIL_FUNC_RMASK(0xFF); //  always 0xFF
        m_stencilState |= stencilOpFail;
        m_stencilState |= depthOpFail;
        // bgfx write mask is always 0xFF, to not change stencil value when writemask is 0
        // its value is kept unchanged.
        // https://github.com/bkaradzic/bgfx/blob/2c21f68998595fa388e25cb6527e82254d0e9bff/src/renderer_d3d11.cpp#L2874
        if (writeMask == 0)
        {
            m_stencilState |= BGFX_STENCIL_OP_PASS_Z_KEEP;
        }
        else
        {
            m_stencilState |= depthOpPass;
        }
        m_stencilState |= func;
        m_stencilState |= BGFX_STENCIL_FUNC_REF(ref);
    }

    void NativeEngine::SetViewPort(NativeDataStream::Reader& data)
    {
        bgfx::Encoder* encoder{GetUpdateToken().GetEncoder()};

        const float x{data.ReadFloat32()};
        const float y{data.ReadFloat32()};
        const float width{data.ReadFloat32()};
        const float height{data.ReadFloat32()};
        const float yOrigin = bgfx::getCaps()->originBottomLeft ? y : (1.f - y - height);

        GetBoundFrameBuffer(*encoder).SetViewPort(*encoder, x, yOrigin, width, height);
    }

    void NativeEngine::SetCommandDataStream(const Napi::CallbackInfo& info)
    {
        // TODO: This should be moved to the constructor once multi-update is available.
        Napi::Object jsCommandStream = info[0].ToObject();
        m_commandStream = Napi::ObjectWrap<NativeDataStream>::Unwrap(jsCommandStream.Get("_nativeDataStream").As<Napi::Object>());
    }

    void NativeEngine::SubmitCommands(const Napi::CallbackInfo& info)
    {
        try
        {
            NativeDataStream::Reader reader = m_commandStream->GetReader();
            while (reader.CanRead())
            {
                std::invoke(reader.ReadPointer<CommandFunctionPointerT>(), this, reader);
            }
        }
        catch (const std::exception& exception)
        {
            throw Napi::Error::New(info.Env(), exception);
        }
    }

    void NativeEngine::DrawInternal(bgfx::Encoder* encoder, uint32_t fillMode)
    {
        uint64_t fillModeState{0}; // indexed triangle list
        switch (fillMode)
        {
            case 0: // MATERIAL_TriangleFillMode
            {
                fillModeState = 0;
                break;
            }
            case 1: // MATERIAL_WireFrameFillMode
            case 4: // MATERIAL_LineListDrawMode
            {
                fillModeState = BGFX_STATE_PT_LINES;
                break;
            }
            case 2: // MATERIAL_PointFillMode
            case 3: // MATERIAL_PointListDrawMode
            {
                fillModeState = BGFX_STATE_PT_POINTS;
                break;
            }
            case 5: // MATERIAL_LineLoopDrawMode
            {
                // TODO: unsupported mode
                break;
            }
            case 6: // MATERIAL_LineStripDrawMode
            {
                fillModeState = BGFX_STATE_PT_LINESTRIP;
                break;
            }
            case 7: // MATERIAL_TriangleStripDrawMode
            {
                fillModeState = BGFX_STATE_PT_TRISTRIP;
                break;
            }
            case 8: // MATERIAL_TriangleFanDrawMode
            {
                // TODO: unsupported mode
                break;
            }
        }

        for (const auto& it : m_currentProgram->Uniforms)
        {
            const ProgramData::UniformValue& value = it.second;
            encoder->setUniform({it.first}, value.Data.data(), value.ElementLength);
        }

        auto& boundFrameBuffer = GetBoundFrameBuffer(*encoder);
        if (boundFrameBuffer.HasDepth())
        {
            encoder->setState(m_engineState | fillModeState);
        }
        else
        {
            encoder->setState((m_engineState & ~BGFX_STATE_WRITE_Z) | fillModeState);
        }

        // stencil
        boundFrameBuffer.SetStencil(*encoder, m_stencilState);

        // Discard everything except bindings since we keep the state of everything else.
        boundFrameBuffer.Submit(*encoder, m_currentProgram->Handle, BGFX_DISCARD_ALL & ~BGFX_DISCARD_BINDINGS);
    }

    Graphics::UpdateToken& NativeEngine::GetUpdateToken()
    {
        if (!m_updateToken)
        {
            m_updateToken.emplace(m_update.GetUpdateToken());
            m_runtime.Dispatch([this](auto) {
                m_updateToken.reset();
            });
        }

        return m_updateToken.value();
    }

    Graphics::FrameBuffer& NativeEngine::GetBoundFrameBuffer(bgfx::Encoder& encoder)
    {
        if (m_boundFrameBuffer == nullptr)
        {
            m_boundFrameBuffer = &m_defaultFrameBuffer;
            m_defaultFrameBuffer.Bind(encoder);
        }
        else if (m_boundFrameBufferNeedsRebinding.Get(encoder))
        {
            m_boundFrameBuffer->Unbind(encoder);
            m_boundFrameBuffer->Bind(encoder);
        }

        m_boundFrameBufferNeedsRebinding.Set(encoder, false);
        return *m_boundFrameBuffer;
    }

    void NativeEngine::ScheduleRequestAnimationFrameCallbacks()
    {
        if (m_requestAnimationFrameCallbacksScheduled)
        {
            return;
        }

        m_requestAnimationFrameCallbacksScheduled = true;

        arcana::make_task(m_update.Scheduler(), *m_cancellationSource, [this, cancellationSource{m_cancellationSource}]() {
            return arcana::make_task(m_runtimeScheduler, *m_cancellationSource, [this, updateToken{m_update.GetUpdateToken()}, cancellationSource{m_cancellationSource}]() {
                m_requestAnimationFrameCallbacksScheduled = false;

                arcana::trace_region scheduleRegion{"NativeEngine::ScheduleRequestAnimationFrameCallbacks invoke JS callbacks"};
                auto callbacks{std::move(m_requestAnimationFrameCallbacks)};
                for (auto& callback : callbacks)
                {
                    callback.Value().Call({});
                }
            }).then(arcana::inline_scheduler, *m_cancellationSource, [this, cancellationSource{m_cancellationSource}](const arcana::expected<void, std::exception_ptr>& result) {
                if (!cancellationSource->cancelled() && result.has_error())
                {
                    Napi::Error::New(Env(), result.error()).ThrowAsJavaScriptException();
                }
            });
        });
    }
}<|MERGE_RESOLUTION|>--- conflicted
+++ resolved
@@ -1136,13 +1136,13 @@
         const auto textureSource = info[1].As<Napi::Pointer<Graphics::Texture>>().Get();
         const auto flipY = info.Length() <= 2 ? true : info[2].As<Napi::Boolean>().Value();
 
-<<<<<<< HEAD
         Graphics::DeviceContext& context = Graphics::DeviceContext::GetFromJavaScript(info.Env());
 
-        arcana::make_task(m_update.Scheduler(), *m_cancellationSource, [&context, this, flipY, textureDestination, textureSource, cancellationSource = m_cancellationSource]()
-        {
-            return arcana::make_task(m_runtimeScheduler, *m_cancellationSource, [&context, this, flipY, textureDestination, textureSource, updateToken = m_update.GetUpdateToken(), cancellationSource = m_cancellationSource]()
-            {
+        arcana::make_task(m_update.Scheduler(), *m_cancellationSource, [this, textureDestination, textureSource, flipY, &context, cancellationSource = m_cancellationSource]() {
+            return arcana::make_task(m_runtimeScheduler, *m_cancellationSource, [this, textureDestination, textureSource, flipY, &context, updateToken = m_update.GetUpdateToken(), cancellationSource = m_cancellationSource]() {
+                bgfx::Encoder* encoder = m_update.GetUpdateToken().GetEncoder();
+                GetBoundFrameBuffer(*encoder).Blit(*encoder, textureDestination->Handle(), 0, 0, textureSource->Handle());
+
                 bgfx::Encoder* encoder = m_update.GetUpdateToken().GetEncoder();
 
                 // Flip texture in memory (maybe there is a way for bgfx to allow flipping to happen on the GPU?)
@@ -1188,14 +1188,8 @@
                 {
                     GetBoundFrameBuffer(*encoder).Blit(*encoder, textureDestination->Handle(), 0, 0, textureSource->Handle());
                 }
-            }).then(arcana::inline_scheduler, *m_cancellationSource, [this, cancellationSource{ m_cancellationSource }](const arcana::expected<void, std::exception_ptr>& result) {
-=======
-        arcana::make_task(m_update.Scheduler(), *m_cancellationSource, [this, textureDestination, textureSource, cancellationSource = m_cancellationSource]() {
-            return arcana::make_task(m_runtimeScheduler, *m_cancellationSource, [this, textureDestination, textureSource, updateToken = m_update.GetUpdateToken(), cancellationSource = m_cancellationSource]() {
-                bgfx::Encoder* encoder = m_update.GetUpdateToken().GetEncoder();
-                GetBoundFrameBuffer(*encoder).Blit(*encoder, textureDestination->Handle(), 0, 0, textureSource->Handle());
+
             }).then(arcana::inline_scheduler, *m_cancellationSource, [this, cancellationSource{m_cancellationSource}](const arcana::expected<void, std::exception_ptr>& result) {
->>>>>>> d0278b95
                 if (!cancellationSource->cancelled() && result.has_error())
                 {
                     Napi::Error::New(Env(), result.error()).ThrowAsJavaScriptException();
