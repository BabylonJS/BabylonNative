--- conflicted
+++ resolved
@@ -1109,7 +1109,6 @@
         const auto dataSpan = gsl::make_span(static_cast<uint8_t*>(data.ArrayBuffer().Data()) + data.ByteOffset(), data.ByteLength());
 
         arcana::make_task(arcana::threadpool_scheduler, m_cancellationSource,
-<<<<<<< HEAD
             [this, dataSpan, generateMips, invertY, srgb, texture]() {
                 bimg::ImageContainer* image{ParseImage(m_deviceContext.Allocator(), dataSpan)};
                 image = PrepareImage(m_deviceContext.Allocator(), image, invertY, srgb, generateMips);
@@ -1126,49 +1125,13 @@
                         onSuccessRef.Call({});
                     }
                 });
-=======
-            [this, dataSpan, generateMips, invertY, srgb, texture]()
-        {
-            bimg::ImageContainer* image{ParseImage(m_deviceContext.Allocator(), dataSpan)};
-            image = PrepareImage(m_deviceContext.Allocator(), image, invertY, srgb, generateMips);
-            LoadTextureFromImage(texture, image, srgb);
-        }).then(m_runtimeScheduler.Get(), m_cancellationSource,
-            [thisRef = Napi::Persistent(info.This()), dataRef = Napi::Persistent(data), onSuccessRef = Napi::Persistent(onSuccess), onErrorRef = Napi::Persistent(onError)](arcana::expected<void, std::exception_ptr> result)
-        {
-            if (result.has_error())
-            {
-                onErrorRef.Call({});
-            }
-            else
-            {
-                onSuccessRef.Call({});
-            }
-        });
->>>>>>> ad88d30b
-    }
-
-    void NativeEngine::CopyTexture(const Napi::CallbackInfo& /*info*/)
-    {
-        //const auto textureDestination = info[0].As<Napi::Pointer<Graphics::Texture>>().Get();
-        //const auto textureSource = info[1].As<Napi::Pointer<Graphics::Texture>>().Get();
-
-<<<<<<< HEAD
-        // TODO: this code makes no sense
-        //arcana::make_task(m_graphicsUpdate.Scheduler(), m_cancellationSource, [this, textureDestination, textureSource]()
-        //{
-        //    return arcana::make_task(m_runtimeScheduler.Get(), m_cancellationSource, [this, textureDestination, textureSource, updateToken = m_graphicsUpdate.GetUpdateToken()]() mutable
-        //    {
-        //        bgfx::Encoder* encoder = updateToken.GetEncoder();
-        //        GetBoundFrameBuffer(*encoder).Blit(*encoder, textureDestination->Handle(), 0, 0, textureSource->Handle());
-        //    }).then(arcana::inline_scheduler, m_cancellationSource, [this, thisRef = Napi::Persistent(info.Env())](const arcana::expected<void, std::exception_ptr>& result)
-        //    {
-        //        if (result.has_error())
-        //        {
-        //            Napi::Error::New(Env(), result.error()).ThrowAsJavaScriptException();
-        //        }
-        //    });
-        //});
-=======
+    }
+
+    void NativeEngine::CopyTexture(const Napi::CallbackInfo& info)
+    {
+        const auto textureDestination = info[0].As<Napi::Pointer<Graphics::Texture>>().Get();
+        const auto textureSource = info[1].As<Napi::Pointer<Graphics::Texture>>().Get();
+
         arcana::make_task(m_update.Scheduler(), m_cancellationSource, [this, textureDestination, textureSource]() mutable
         {
             return arcana::make_task(m_runtimeScheduler.Get(), m_cancellationSource, [this, textureDestination, textureSource, updateToken = m_update.GetUpdateToken()]() mutable
@@ -1183,7 +1146,6 @@
                 }
             });
         });
->>>>>>> ad88d30b
     }
 
     void NativeEngine::LoadRawTexture(const Napi::CallbackInfo& info)
@@ -1489,7 +1451,6 @@
             std::vector<uint8_t> textureBuffer(sourceTextureInfo.storageSize);
 
             // Read the source texture.
-<<<<<<< HEAD
             m_deviceContext.ReadTextureAsync(sourceTextureHandle, textureBuffer, mipLevel)
                 .then(arcana::inline_scheduler, m_cancellationSource, [this, textureBuffer{std::move(textureBuffer)}, sourceTextureInfo, targetTextureInfo]() mutable {
                     // If the source texture format does not match the target texture format, convert it.
@@ -1508,14 +1469,6 @@
 
                     // Flip the image vertically if needed.
                     if (bgfx::getCaps()->originBottomLeft)
-=======
-            m_deviceContext.ReadTextureAsync(sourceTextureHandle, textureBuffer, mipLevel).then(arcana::inline_scheduler, m_cancellationSource, [this, textureBuffer{std::move(textureBuffer)}, sourceTextureInfo, targetTextureInfo]() mutable {
-                // If the source texture format does not match the target texture format, convert it.
-                if (targetTextureInfo.format != sourceTextureInfo.format)
-                {
-                    std::vector<uint8_t> convertedTextureBuffer(targetTextureInfo.storageSize);
-                    if (!bimg::imageConvert(&m_deviceContext.Allocator(), convertedTextureBuffer.data(), bimg::TextureFormat::Enum(targetTextureInfo.format), textureBuffer.data(), bimg::TextureFormat::Enum(sourceTextureInfo.format), sourceTextureInfo.width, sourceTextureInfo.height, /*depth*/ 1))
->>>>>>> ad88d30b
                     {
                         FlipImage(textureBuffer, targetTextureInfo.height);
                     }
@@ -1530,7 +1483,6 @@
                     uint8_t* buffer{static_cast<uint8_t*>(bufferRef.Value().Data())};
                     std::memcpy(buffer + bufferOffset, textureBuffer.data(), textureBuffer.size());
 
-<<<<<<< HEAD
                     // Dispose of the texture handle before resolving the promise.
                     // TODO: Handle properly handle stale handles after BGFX shutdown
                     if (tempTexture && !m_cancellationSource.cancelled())
@@ -1554,39 +1506,6 @@
                         deferred.Reject(Napi::Error::New(env, result.error()).Value());
                     }
                 });
-=======
-                return textureBuffer;
-            }).then(m_runtimeScheduler.Get(), m_cancellationSource, [this, bufferRef{Napi::Persistent(buffer)}, bufferOffset, deferred, tempTexture, sourceTextureHandle](std::vector<uint8_t> textureBuffer) mutable {
-              // Double check the destination buffer length. This is redundant with prior checks, but we'll be extra sure before the memcpy.
-              assert(bufferRef.Value().ByteLength() - bufferOffset >= textureBuffer.size());
-
-              // Copy the pixel data into the JS ArrayBuffer.
-              uint8_t* buffer{static_cast<uint8_t*>(bufferRef.Value().Data())};
-              std::memcpy(buffer + bufferOffset, textureBuffer.data(), textureBuffer.size());
-
-              // Dispose of the texture handle before resolving the promise.
-              // TODO: Handle properly handle stale handles after BGFX shutdown
-              if (tempTexture && !m_cancellationSource.cancelled())
-              {
-                  bgfx::destroy(sourceTextureHandle);
-                  tempTexture = false;
-              }
-
-              deferred.Resolve(bufferRef.Value());
-            }).then(m_runtimeScheduler.Get(), arcana::cancellation::none(), [this, env, deferred, tempTexture, sourceTextureHandle](const arcana::expected<void, std::exception_ptr>& result) {
-              // Dispose of the texture handle if not yet disposed.
-              // TODO: Handle properly handle stale handles after BGFX shutdown
-              if (tempTexture && !m_cancellationSource.cancelled())
-              {
-                  bgfx::destroy(sourceTextureHandle);
-              }
-
-              if (result.has_error())
-              {
-                  deferred.Reject(Napi::Error::New(env, result.error()).Value());
-              }
-            });
->>>>>>> ad88d30b
         }
 
         return deferred.Promise();
@@ -1629,11 +1548,6 @@
         bgfx::FrameBufferHandle frameBufferHandle = bgfx::createFrameBuffer(numAttachments, attachments.data(), true);
         assert(bgfx::isValid(frameBufferHandle));
 
-<<<<<<< HEAD
-=======
-        m_deviceContext.AddTexture(texture->Handle(), width, height, generateMips, 1, format);
-
->>>>>>> ad88d30b
         Graphics::FrameBuffer* frameBuffer = new Graphics::FrameBuffer(m_deviceContext, frameBufferHandle, width, height, false, generateDepth, generateStencilBuffer);
         return Napi::Pointer<Graphics::FrameBuffer>::Create(info.Env(), frameBuffer, Napi::NapiPointerDeleter(frameBuffer));
     }
@@ -1743,6 +1657,134 @@
         GetBoundFrameBuffer(*encoder).Clear(*encoder, flags, rgba, depth, stencil);
     }
 
+    Napi::Value NativeEngine::GetRenderWidth(const Napi::CallbackInfo& info)
+    {
+        return Napi::Value::From(info.Env(), std::floor(m_deviceContext.GetWidth() / m_deviceContext.GetHardwareScalingLevel()));
+    }
+
+    Napi::Value NativeEngine::GetRenderHeight(const Napi::CallbackInfo& info)
+    {
+        return Napi::Value::From(info.Env(), std::floor(m_deviceContext.GetHeight() / m_deviceContext.GetHardwareScalingLevel()));
+    }
+
+    Napi::Value NativeEngine::GetHardwareScalingLevel(const Napi::CallbackInfo& info)
+    {
+        return Napi::Value::From(info.Env(), m_deviceContext.GetHardwareScalingLevel());
+    }
+
+    void NativeEngine::SetHardwareScalingLevel(const Napi::CallbackInfo& info)
+    {
+        const auto level = info[0].As<Napi::Number>().FloatValue();
+        m_deviceContext.SetHardwareScalingLevel(level);
+    }
+
+    Napi::Value NativeEngine::CreateImageBitmap(const Napi::CallbackInfo& info)
+    {
+        const Napi::Env env{info.Env()};
+        bimg::ImageContainer* image{nullptr};
+        bool allocatedImage{false};
+
+        // CreateImageBitmap supports passing in either an ArrayBuffer or an Image object.
+        if (info[0].IsArrayBuffer())
+        {
+            const auto data{info[0].As<Napi::ArrayBuffer>()};
+
+            if (!data.ByteLength())
+            {
+                throw Napi::Error::New(env, "CreateImageBitmap array buffer is empty.");
+            }
+
+            image = ParseImage(m_deviceContext.Allocator(), gsl::make_span(static_cast<uint8_t*>(data.Data()), data.ByteLength()));
+            allocatedImage = true;
+        }
+        else if (info[0].IsObject())
+        {
+            // If this is an object, then check if it has the _imageContainer property defined.
+            auto imageObject = info[0].As<Napi::Object>();
+            if (imageObject.Has("_imageContainer"))
+            {
+                const auto napiImageContainer = imageObject.Get("_imageContainer");
+                if (!napiImageContainer.IsNull())
+                {
+                    const auto napiPointer = napiImageContainer.As<Napi::Pointer<bimg::ImageContainer>>();
+                    image = napiPointer.Get();
+                }
+            }
+        }
+
+        if (image == nullptr)
+        {
+            throw Napi::Error::New(env, "CreateImageBitmap parameter is not an array buffer or Image object.");
+        }
+
+        Napi::Object imageBitmap{Napi::Object::New(env)};
+        Napi::Uint8Array buffer{Napi::Uint8Array::New(env, image->m_size)};
+        std::memcpy(buffer.Data(), image->m_data, image->m_size);
+
+        imageBitmap.Set("data", buffer);
+        imageBitmap.Set("width", Napi::Value::From(env, image->m_width));
+        imageBitmap.Set("height", Napi::Value::From(env, image->m_height));
+        imageBitmap.Set("depth", Napi::Value::From(env, image->m_depth));
+        imageBitmap.Set("numLayers", Napi::Value::From(env, image->m_numLayers));
+        imageBitmap.Set("format", Napi::Value::From(env, static_cast<uint32_t>(image->m_format)));
+
+        // Clean up the image if we allocated it from an ArrayBuffer.
+        if (allocatedImage)
+        {
+            bimg::imageFree(image);
+        }
+
+        return std::move(imageBitmap);
+    }
+
+    Napi::Value NativeEngine::ResizeImageBitmap(const Napi::CallbackInfo& info)
+    {
+        const auto imageBitmap = info[0].As<Napi::Object>();
+        const auto bufferWidth = info[1].As<Napi::Number>().Uint32Value();
+        const auto bufferHeight = info[2].As<Napi::Number>().Uint32Value();
+
+        const auto data = imageBitmap.Get("data").As<Napi::Uint8Array>();
+        const auto width = imageBitmap.Get("width").As<Napi::Number>().Uint32Value();
+        const auto height = imageBitmap.Get("height").As<Napi::Number>().Uint32Value();
+        const auto format = static_cast<bimg::TextureFormat::Enum>(imageBitmap.Get("format").As<Napi::Number>().Uint32Value());
+
+        const Napi::Env env{info.Env()};
+
+        bimg::ImageContainer* image = bimg::imageAlloc(&m_deviceContext.Allocator(), format, static_cast<uint16_t>(width), static_cast<uint16_t>(height), 1, 1, false, false, data.Data());
+        if (image == nullptr)
+        {
+            throw Napi::Error::New(env, "Unable to allocate image for ResizeImageBitmap.");
+        }
+
+        if (format != bimg::TextureFormat::RGBA8)
+        {
+            if (format == bimg::TextureFormat::R8)
+            {
+                image->m_format = bimg::TextureFormat::A8;
+            }
+            bimg::ImageContainer* rgba = bimg::imageConvert(&m_deviceContext.Allocator(), bimg::TextureFormat::RGBA8, *image, false);
+            if (rgba == nullptr)
+            {
+                throw Napi::Error::New(env, "Unable to convert image to RGBA pixel format for ResizeImageBitmap.");
+            }
+            bimg::imageFree(image);
+            image = rgba;
+        }
+
+        auto outputData = Napi::Uint8Array::New(env, bufferWidth * bufferHeight * 4);
+        if (width != bufferWidth || height != bufferHeight)
+        {
+            stbir_resize_uint8(static_cast<unsigned char*>(image->m_data), width, height, 0,
+                outputData.Data(), bufferWidth, bufferHeight, 0, 4);
+        }
+        else
+        {
+            std::memcpy(outputData.Data(), image->m_data, image->m_size);
+        }
+        bimg::imageFree(image);
+        return Napi::Value::From(env, outputData);
+    }
+
     void NativeEngine::SetStencil(NativeDataStream::Reader& data)
     {
         const uint32_t writeMask{data.ReadUint32()};
@@ -1770,183 +1812,6 @@
         m_stencilState |= BGFX_STENCIL_FUNC_REF(ref);
     }
 
-    Napi::Value NativeEngine::GetRenderWidth(const Napi::CallbackInfo& info)
-    {
-<<<<<<< HEAD
-        return Napi::Value::From(info.Env(), std::floor(m_deviceContext.GetWidth() / m_deviceContext.GetHardwareScalingLevel()));
-=======
-        return Napi::Value::From(info.Env(), m_deviceContext.GetWidth());
->>>>>>> ad88d30b
-    }
-
-    Napi::Value NativeEngine::GetRenderHeight(const Napi::CallbackInfo& info)
-    {
-<<<<<<< HEAD
-        return Napi::Value::From(info.Env(), std::floor(m_deviceContext.GetHeight() / m_deviceContext.GetHardwareScalingLevel()));
-=======
-        return Napi::Value::From(info.Env(), m_deviceContext.GetHeight());
-    }
-
-    void NativeEngine::SetViewPort(const Napi::CallbackInfo& info)
-    {
-        bgfx::Encoder* encoder = GetUpdateToken().GetEncoder();
-
-        const auto x = info[0].As<Napi::Number>().FloatValue();
-        const auto y = info[1].As<Napi::Number>().FloatValue();
-        const auto width = info[2].As<Napi::Number>().FloatValue();
-        const auto height = info[3].As<Napi::Number>().FloatValue();
-        const float yOrigin = bgfx::getCaps()->originBottomLeft ? y : (1.f - y - height);
-
-        GetBoundFrameBuffer(*encoder).SetViewPort(*encoder, x, yOrigin, width, height);
->>>>>>> ad88d30b
-    }
-
-    Napi::Value NativeEngine::GetHardwareScalingLevel(const Napi::CallbackInfo& info)
-    {
-        return Napi::Value::From(info.Env(), m_deviceContext.GetHardwareScalingLevel());
-    }
-
-    void NativeEngine::SetHardwareScalingLevel(const Napi::CallbackInfo& info)
-    {
-        const auto level = info[0].As<Napi::Number>().FloatValue();
-        m_deviceContext.SetHardwareScalingLevel(level);
-    }
-
-    Napi::Value NativeEngine::CreateImageBitmap(const Napi::CallbackInfo& info)
-    {
-        const Napi::Env env{info.Env()};
-        bimg::ImageContainer* image{nullptr};
-        bool allocatedImage{false};
-
-        // CreateImageBitmap supports passing in either an ArrayBuffer or an Image object.
-        if (info[0].IsArrayBuffer())
-        {
-            const auto data{info[0].As<Napi::ArrayBuffer>()};
-
-            if (!data.ByteLength())
-            {
-                throw Napi::Error::New(env, "CreateImageBitmap array buffer is empty.");
-            }
-
-            image = ParseImage(m_deviceContext.Allocator(), gsl::make_span(static_cast<uint8_t*>(data.Data()), data.ByteLength()));
-            allocatedImage = true;
-        }
-        else if (info[0].IsObject())
-        {
-            // If this is an object, then check if it has the _imageContainer property defined.
-            auto imageObject = info[0].As<Napi::Object>();
-            if (imageObject.Has("_imageContainer"))
-            {
-                const auto napiImageContainer = imageObject.Get("_imageContainer");
-                if (!napiImageContainer.IsNull())
-                {
-                    const auto napiPointer = napiImageContainer.As<Napi::Pointer<bimg::ImageContainer>>();
-                    image = napiPointer.Get();
-                }
-            }
-        }
-
-        if (image == nullptr)
-        {
-            throw Napi::Error::New(env, "CreateImageBitmap parameter is not an array buffer or Image object.");
-        }
-
-        Napi::Object imageBitmap{Napi::Object::New(env)};
-        Napi::Uint8Array buffer{Napi::Uint8Array::New(env, image->m_size)};
-        std::memcpy(buffer.Data(), image->m_data, image->m_size);
-
-        imageBitmap.Set("data", buffer);
-        imageBitmap.Set("width", Napi::Value::From(env, image->m_width));
-        imageBitmap.Set("height", Napi::Value::From(env, image->m_height));
-        imageBitmap.Set("depth", Napi::Value::From(env, image->m_depth));
-        imageBitmap.Set("numLayers", Napi::Value::From(env, image->m_numLayers));
-        imageBitmap.Set("format", Napi::Value::From(env, static_cast<uint32_t>(image->m_format)));
-
-        // Clean up the image if we allocated it from an ArrayBuffer.
-        if (allocatedImage)
-        {
-            bimg::imageFree(image);
-        }
-
-        return std::move(imageBitmap);
-    }
-
-    Napi::Value NativeEngine::ResizeImageBitmap(const Napi::CallbackInfo& info)
-    {
-        const auto imageBitmap = info[0].As<Napi::Object>();
-        const auto bufferWidth = info[1].As<Napi::Number>().Uint32Value();
-        const auto bufferHeight = info[2].As<Napi::Number>().Uint32Value();
-
-        const auto data = imageBitmap.Get("data").As<Napi::Uint8Array>();
-        const auto width = imageBitmap.Get("width").As<Napi::Number>().Uint32Value();
-        const auto height = imageBitmap.Get("height").As<Napi::Number>().Uint32Value();
-        const auto format = static_cast<bimg::TextureFormat::Enum>(imageBitmap.Get("format").As<Napi::Number>().Uint32Value());
-
-        const Napi::Env env{info.Env()};
-
-        bimg::ImageContainer* image = bimg::imageAlloc(&m_deviceContext.Allocator(), format, static_cast<uint16_t>(width), static_cast<uint16_t>(height), 1, 1, false, false, data.Data());
-        if (image == nullptr)
-        {
-            throw Napi::Error::New(env, "Unable to allocate image for ResizeImageBitmap.");
-        }
-
-        if (format != bimg::TextureFormat::RGBA8)
-        {
-            if (format == bimg::TextureFormat::R8)
-            {
-                image->m_format = bimg::TextureFormat::A8;
-            }
-            bimg::ImageContainer* rgba = bimg::imageConvert(&m_deviceContext.Allocator(), bimg::TextureFormat::RGBA8, *image, false);
-            if (rgba == nullptr)
-            {
-                throw Napi::Error::New(env, "Unable to convert image to RGBA pixel format for ResizeImageBitmap.");
-            }
-            bimg::imageFree(image);
-            image = rgba;
-        }
-
-        auto outputData = Napi::Uint8Array::New(env, bufferWidth * bufferHeight * 4);
-        if (width != bufferWidth || height != bufferHeight)
-        {
-            stbir_resize_uint8(static_cast<unsigned char*>(image->m_data), width, height, 0,
-                outputData.Data(), bufferWidth, bufferHeight, 0, 4);
-        }
-        else
-        {
-            std::memcpy(outputData.Data(), image->m_data, image->m_size);
-        }
-        bimg::imageFree(image);
-        return Napi::Value::From(env, outputData);
-    }
-
-<<<<<<< HEAD
-    void NativeEngine::SetStencil(NativeDataStream::Reader& data)
-    {
-        const uint32_t writeMask{data.ReadUint32()};
-        const uint32_t stencilOpFail{data.ReadUint32()};
-        const uint32_t depthOpFail{data.ReadUint32()};
-        const uint32_t depthOpPass{data.ReadUint32()};
-        const uint32_t func{data.ReadUint32()};
-        const uint32_t ref{data.ReadUint32()};
-
-        m_stencilState = BGFX_STENCIL_FUNC_RMASK(0xFF); //  always 0xFF
-        m_stencilState |= stencilOpFail;
-        m_stencilState |= depthOpFail;
-        // bgfx write mask is always 0xFF, to not change stencil value when writemask is 0
-        // its value is kept unchanged.
-        // https://github.com/bkaradzic/bgfx/blob/2c21f68998595fa388e25cb6527e82254d0e9bff/src/renderer_d3d11.cpp#L2874
-        if (writeMask == 0)
-        {
-            m_stencilState |= BGFX_STENCIL_OP_PASS_Z_KEEP;
-        }
-        else
-        {
-            m_stencilState |= depthOpPass;
-        }
-        m_stencilState |= func;
-        m_stencilState |= BGFX_STENCIL_FUNC_REF(ref);
-    }
-
     void NativeEngine::SetViewPort(NativeDataStream::Reader& data)
     {
         bgfx::Encoder* encoder{GetUpdateToken().GetEncoder()};
@@ -1960,8 +1825,6 @@
         GetBoundFrameBuffer(*encoder).SetViewPort(*encoder, x, yOrigin, width, height);
     }
 
-=======
->>>>>>> ad88d30b
     void NativeEngine::SetCommandDataStream(const Napi::CallbackInfo& info)
     {
         // TODO: This should be moved to the constructor once multi-update is available.
@@ -2071,12 +1934,7 @@
             m_updateToken.emplace(m_update.GetUpdateToken());
 
             // TODO: is there an issue with this?
-<<<<<<< HEAD
             m_runtimeScheduler.Get()([this]() {
-=======
-            m_runtimeScheduler.Get()([this]()
-            {
->>>>>>> ad88d30b
                 m_updateToken.reset();
             });
         }
