#include "NativeEngine.h"
#include <spirv_cross.hpp>
#include <spirv_parser.hpp>
#include "ShaderCompiler.h"
#include <arcana/threading/task.h>
#include <arcana/threading/task_schedulers.h>

#include <napi/env.h>

#include <bgfx/bgfx.h>
#include <bgfx/platform.h>

// TODO: this needs to be fixed in bgfx
namespace bgfx
{
    uint16_t attribToId(Attrib::Enum _attr);
}

#define BGFX_UNIFORM_FRAGMENTBIT UINT8_C(0x10) // Copy-pasta from bgfx_p.h
#define BGFX_UNIFORM_SAMPLERBIT UINT8_C(0x20)  // Copy-pasta from bgfx_p.h
#define BGFX_RESET_FLAGS (BGFX_RESET_VSYNC | BGFX_RESET_MSAA_X4 | BGFX_RESET_MAXANISOTROPY)

#include <bimg/bimg.h>
#include <bimg/decode.h>
#include <bimg/encode.h>

#include <bx/math.h>

#include <queue>
#include <regex>
#include <sstream>
#include <variant>

namespace Babylon
{
    namespace
    {
        template<typename AppendageT>
        inline void AppendBytes(std::vector<uint8_t>& bytes, const AppendageT appendage)
        {
            auto ptr = reinterpret_cast<const uint8_t*>(&appendage);
            auto stride = static_cast<std::ptrdiff_t>(sizeof(AppendageT));
            bytes.insert(bytes.end(), ptr, ptr + stride);
        }

        template<typename AppendageT = std::string&>
        inline void AppendBytes(std::vector<uint8_t>& bytes, const std::string& string)
        {
            auto ptr = reinterpret_cast<const uint8_t*>(string.data());
            auto stride = static_cast<std::ptrdiff_t>(string.length());
            bytes.insert(bytes.end(), ptr, ptr + stride);
        }

        template<typename ElementT>
        inline void AppendBytes(std::vector<uint8_t>& bytes, const gsl::span<ElementT>& data)
        {
            auto ptr = reinterpret_cast<const uint8_t*>(data.data());
            auto stride = static_cast<std::ptrdiff_t>(data.size() * sizeof(ElementT));
            bytes.insert(bytes.end(), ptr, ptr + stride);
        }

        struct NonSamplerUniformsInfo
        {
            struct Uniform
            {
                enum class TypeEnum
                {
                    Vec4,
                    Mat4
                };

                std::string Name{};
                uint32_t Offset{};
                uint16_t RegisterSize{};
                TypeEnum Type{};
            };

            uint16_t ByteSize{};
            std::vector<Uniform> Uniforms{};
        };

        void AppendUniformBuffer(std::vector<uint8_t>& bytes, const NonSamplerUniformsInfo& uniformBuffer, bool isFragment)
        {
            const uint8_t fragmentBit = (isFragment ? BGFX_UNIFORM_FRAGMENTBIT : 0);

            for (const auto& uniform : uniformBuffer.Uniforms)
            {
                bgfx::UniformType::Enum bgfxType;

                switch (uniform.Type)
                {
                    case NonSamplerUniformsInfo::Uniform::TypeEnum::Vec4:
                        bgfxType = bgfx::UniformType::Vec4;
                        break;
                    case NonSamplerUniformsInfo::Uniform::TypeEnum::Mat4:
                        bgfxType = bgfx::UniformType::Mat4;
                        break;
                    default:
                        throw std::runtime_error{"Unrecognized uniform type."};
                }

                AppendBytes(bytes, static_cast<uint8_t>(uniform.Name.size()));
                AppendBytes(bytes, uniform.Name);
                AppendBytes(bytes, static_cast<uint8_t>(bgfxType | fragmentBit));
                AppendBytes(bytes, static_cast<uint8_t>(0)); // Value "num" not used by D3D11 pipeline.
                AppendBytes(bytes, static_cast<uint16_t>(uniform.Offset));
                AppendBytes(bytes, static_cast<uint16_t>(uniform.RegisterSize));
            }
        }

        void AppendSamplers(std::vector<uint8_t>& bytes, const spirv_cross::Compiler& compiler, const spirv_cross::SmallVector<spirv_cross::Resource>& samplers, std::unordered_map<std::string, UniformInfo>& cache)
        {
#if ANDROID
            uint8_t stage{0};
#endif

            for (const spirv_cross::Resource& sampler : samplers)
            {
                AppendBytes(bytes, static_cast<uint8_t>(sampler.name.size()));
                AppendBytes(bytes, sampler.name);
                AppendBytes(bytes, static_cast<uint8_t>(bgfx::UniformType::Sampler | BGFX_UNIFORM_SAMPLERBIT));

                // TODO : These values (num, regIndex, regCount) are only used by Vulkan and should be set for that API
                AppendBytes(bytes, static_cast<uint8_t>(0));
                AppendBytes(bytes, static_cast<uint16_t>(0));
                AppendBytes(bytes, static_cast<uint16_t>(0));

#if ANDROID
                (void)compiler;
                cache[sampler.name].Stage = stage++;
#else
                cache[sampler.name].Stage = static_cast<uint8_t>(compiler.get_decoration(sampler.id, spv::DecorationBinding));
#endif
            }
        }

        void CacheUniformHandles(bgfx::ShaderHandle shader, std::unordered_map<std::string, UniformInfo>& cache)
        {
            const auto MAX_UNIFORMS = 256;
            bgfx::UniformHandle uniforms[MAX_UNIFORMS];
            auto numUniforms = bgfx::getShaderUniforms(shader, uniforms, MAX_UNIFORMS);

            bgfx::UniformInfo info{};
            for (uint8_t idx = 0; idx < numUniforms; idx++)
            {
                bgfx::getUniformInfo(uniforms[idx], info);
                cache[info.name].Handle = uniforms[idx];
            }
        }

        enum class WebGLAttribType
        {
            BYTE = 5120,
            UNSIGNED_BYTE = 5121,
            SHORT = 5122,
            UNSIGNED_SHORT = 5123,
            INT = 5124,
            UNSIGNED_INT = 5125,
            FLOAT = 5126
        };

        bgfx::AttribType::Enum ConvertAttribType(WebGLAttribType type)
        {
            switch (type)
            {
                case WebGLAttribType::UNSIGNED_BYTE:
                    return bgfx::AttribType::Uint8;
                case WebGLAttribType::SHORT:
                    return bgfx::AttribType::Int16;
                case WebGLAttribType::FLOAT:
                    return bgfx::AttribType::Float;
                default: // avoid "warning: 4 enumeration values not handled"
                    throw std::exception();
                    break;
            }
        }

        // Must match constants.ts in Babylon.js.
        constexpr std::array<uint64_t, 11> ALPHA_MODE{
            // ALPHA_DISABLE
            0x0,

            // ALPHA_ADD: SRC ALPHA * SRC + DEST
            BGFX_STATE_BLEND_FUNC_SEPARATE(BGFX_STATE_BLEND_SRC_ALPHA, BGFX_STATE_BLEND_ONE, BGFX_STATE_BLEND_ZERO, BGFX_STATE_BLEND_ONE),

            // ALPHA_COMBINE: SRC ALPHA * SRC + (1 - SRC ALPHA) * DEST
            BGFX_STATE_BLEND_FUNC_SEPARATE(BGFX_STATE_BLEND_SRC_ALPHA, BGFX_STATE_BLEND_INV_SRC_ALPHA, BGFX_STATE_BLEND_ONE, BGFX_STATE_BLEND_ONE),

            // ALPHA_SUBTRACT: DEST - SRC * DEST
            BGFX_STATE_BLEND_FUNC_SEPARATE(BGFX_STATE_BLEND_ZERO, BGFX_STATE_BLEND_INV_SRC_COLOR, BGFX_STATE_BLEND_ONE, BGFX_STATE_BLEND_ONE),

            // ALPHA_MULTIPLY: SRC * DEST
            BGFX_STATE_BLEND_FUNC_SEPARATE(BGFX_STATE_BLEND_DST_COLOR, BGFX_STATE_BLEND_ZERO, BGFX_STATE_BLEND_ONE, BGFX_STATE_BLEND_ONE),

            // ALPHA_MAXIMIZED: SRC ALPHA * SRC + (1 - SRC) * DEST
            BGFX_STATE_BLEND_FUNC_SEPARATE(BGFX_STATE_BLEND_SRC_ALPHA, BGFX_STATE_BLEND_INV_SRC_COLOR, BGFX_STATE_BLEND_ONE, BGFX_STATE_BLEND_ONE),

            // ALPHA_ONEONE: SRC + DEST
            BGFX_STATE_BLEND_FUNC_SEPARATE(BGFX_STATE_BLEND_ONE, BGFX_STATE_BLEND_ONE, BGFX_STATE_BLEND_ZERO, BGFX_STATE_BLEND_ONE),

            // ALPHA_PREMULTIPLIED: SRC + (1 - SRC ALPHA) * DEST
            BGFX_STATE_BLEND_FUNC_SEPARATE(BGFX_STATE_BLEND_ONE, BGFX_STATE_BLEND_INV_SRC_ALPHA, BGFX_STATE_BLEND_ONE, BGFX_STATE_BLEND_ONE),

            // ALPHA_PREMULTIPLIED_PORTERDUFF: SRC + (1 - SRC ALPHA) * DEST, (1 - SRC ALPHA) * DEST ALPHA
            BGFX_STATE_BLEND_FUNC_SEPARATE(BGFX_STATE_BLEND_ONE, BGFX_STATE_BLEND_INV_SRC_ALPHA, BGFX_STATE_BLEND_ONE, BGFX_STATE_BLEND_INV_SRC_ALPHA),

            // ALPHA_INTERPOLATE: CST * SRC + (1 - CST) * DEST
            BGFX_STATE_BLEND_FUNC_SEPARATE(BGFX_STATE_BLEND_FACTOR, BGFX_STATE_BLEND_INV_FACTOR, BGFX_STATE_BLEND_FACTOR, BGFX_STATE_BLEND_INV_FACTOR),

            // ALPHA_SCREENMODE: SRC + (1 - SRC) * DEST, SRC ALPHA + (1 - SRC ALPHA) * DEST ALPHA
            BGFX_STATE_BLEND_FUNC_SEPARATE(BGFX_STATE_BLEND_ONE, BGFX_STATE_BLEND_INV_SRC_COLOR, BGFX_STATE_BLEND_ONE, BGFX_STATE_BLEND_INV_SRC_ALPHA),
        };

        constexpr std::array<bgfx::TextureFormat::Enum, 2> TEXTURE_FORMAT{
            bgfx::TextureFormat::RGBA8,
            bgfx::TextureFormat::RGBA32F};

        static_assert(static_cast<bgfx::TextureFormat::Enum>(bimg::TextureFormat::Count) == bgfx::TextureFormat::Count);
        static_assert(static_cast<bgfx::TextureFormat::Enum>(bimg::TextureFormat::RGBA8) == bgfx::TextureFormat::RGBA8);
        static_assert(static_cast<bgfx::TextureFormat::Enum>(bimg::TextureFormat::RGB8) == bgfx::TextureFormat::RGB8);

        bgfx::TextureFormat::Enum Cast(bimg::TextureFormat::Enum format)
        {
            return static_cast<bgfx::TextureFormat::Enum>(format);
        }

        void FlipY(bimg::ImageContainer* image)
        {
            uint8_t* bytes = static_cast<uint8_t*>(image->m_data);
            uint32_t rowCount = image->m_height;
            uint32_t rowPitch = image->m_size / image->m_height;

            std::vector<uint8_t> buffer(rowPitch);

            for (size_t row = 0; row < rowCount / 2; row++)
            {
                auto frontPtr = bytes + (row * rowPitch);
                auto backPtr = bytes + ((rowCount - row - 1) * rowPitch);

                std::memcpy(buffer.data(), frontPtr, rowPitch);
                std::memcpy(frontPtr, backPtr, rowPitch);
                std::memcpy(backPtr, buffer.data(), rowPitch);
            }
        }

        void GenerateMips(bx::AllocatorI* allocator, bimg::ImageContainer** image)
        {
            bimg::ImageContainer* input = *image;

            bimg::ImageContainer* output = bimg::imageGenerateMips(allocator, *input);
            if (output == nullptr)
            {
                bimg::TextureFormat::Enum format = input->m_format;
                bimg::ImageContainer* rgba = bimg::imageConvert(allocator, bimg::TextureFormat::RGBA8, *input, false);
                bimg::imageFree(input);
                bimg::ImageContainer* mips = bimg::imageGenerateMips(allocator, *rgba);
                bimg::imageFree(rgba);
                output = bimg::imageConvert(allocator, format, *mips);
                bimg::imageFree(mips);
            }
            else
            {
                bimg::imageFree(input);
            }

            *image = output;
        }

        void CreateTextureFromImage(TextureData* texture, bimg::ImageContainer* image)
        {
            auto releaseFn = [](void* /*ptr*/, void* userData) {
                bimg::imageFree(static_cast<bimg::ImageContainer*>(userData));
            };

            auto mem = bgfx::makeRef(image->m_data, image->m_size, releaseFn, image);

            texture->Handle = bgfx::createTexture2D(static_cast<uint16_t>(image->m_width), static_cast<uint16_t>(image->m_height), (image->m_numMips > 1), 1, Cast(image->m_format), BGFX_TEXTURE_NONE | BGFX_SAMPLER_NONE, mem);
            texture->Width = image->m_width;
            texture->Height = image->m_height;
        }

        void CreateCubeTextureFromImages(TextureData* texture, const std::vector<bimg::ImageContainer*>& images, bool hasMips)
        {
            const bimg::ImageContainer* firstImage = images.front();
            uint32_t width = firstImage->m_width;
            uint32_t height = firstImage->m_height;
            bgfx::TextureFormat::Enum format = Cast(firstImage->m_format);

            uint32_t totalSize = 0;
            for (auto image : images)
            {
                totalSize += image->m_size;
            }

            // Combine all the faces into one chunk.
            const bgfx::Memory* mem = bgfx::alloc(totalSize);
            uint8_t* ptr = mem->data;
            for (bimg::ImageContainer* image : images)
            {
                std::memcpy(ptr, image->m_data, image->m_size);
                ptr += image->m_size;
                bimg::imageFree(image);
            }

            texture->Handle = bgfx::createTextureCube(static_cast<uint16_t>(width), hasMips, 1, format, BGFX_TEXTURE_NONE | BGFX_SAMPLER_NONE, mem);
            texture->Width = width;
            texture->Height = height;
        }

        NonSamplerUniformsInfo CollectNonSamplerUniforms(spirv_cross::Parser& parser, const spirv_cross::Compiler& compiler)
        {
            NonSamplerUniformsInfo info{};

            const auto& resources = compiler.get_shader_resources();
            if (resources.uniform_buffers.size() == 1)
            {
                const auto& uniformBuffer = resources.uniform_buffers[0];
                const auto& type = compiler.get_type(uniformBuffer.base_type_id);
                assert(type.basetype == spirv_cross::SPIRType::BaseType::Struct);

                info.ByteSize = static_cast<uint16_t>(type.member_types.empty() ? 0 : compiler.get_declared_struct_size(type));

                info.Uniforms.resize(type.member_types.size());
                for (uint32_t index = 0; index < type.member_types.size(); ++index)
                {
                    auto& uniform = info.Uniforms[index];

                    uniform.Name = compiler.get_member_name(uniformBuffer.base_type_id, index);
                    uniform.Offset = compiler.get_member_decoration(uniformBuffer.base_type_id, index, spv::DecorationOffset);
                    
                    const auto spirType = compiler.get_type(type.member_types[index]);
                    if (spirType.columns == 1 && 1 <= spirType.vecsize && spirType.vecsize <= 4)
                    {
                        uniform.Type = NonSamplerUniformsInfo::Uniform::TypeEnum::Vec4;
                        uniform.RegisterSize = 1;
                    }
                    else if (spirType.columns == 4 && spirType.vecsize == 4)
                    {
                        uniform.Type = NonSamplerUniformsInfo::Uniform::TypeEnum::Mat4;
                        uniform.RegisterSize = 4;
                    }
                    else
                    {
                        throw std::runtime_error{"Unrecognized uniform type."};
                    }

                    for (const auto size : spirType.array)
                    {
                        uniform.RegisterSize *= static_cast<uint16_t>(size);
                    }
                }
            }
            else
            {
                info.ByteSize = 0;
                parser.get_parsed_ir().for_each_typed_id<spirv_cross::SPIRVariable>([&](uint32_t id, spirv_cross::SPIRVariable& var) {
                    auto& type = compiler.get_type_from_variable(id);
                    if (var.storage == spv::StorageClassUniformConstant &&
                        type.basetype != spirv_cross::SPIRType::BaseType::SampledImage &&
                        type.basetype != spirv_cross::SPIRType::BaseType::Sampler)
                    {
                        auto& uniform = info.Uniforms.emplace_back();
                        uniform.Name = compiler.get_name(id);
                        uniform.Offset = 0; // Not actually used for anything by OpenGL.
                        
                        if (type.columns == 1 && 1 <= type.vecsize && type.vecsize <= 4)
                        {
                            uniform.Type = NonSamplerUniformsInfo::Uniform::TypeEnum::Vec4;
                            uniform.RegisterSize = 1;
                        }
                        else if (type.columns == 4 && type.vecsize == 4)
                        {
                            uniform.Type = NonSamplerUniformsInfo::Uniform::TypeEnum::Mat4;
                            uniform.RegisterSize = 4;
                        }
                        else
                        {
                            throw std::runtime_error{"Unrecognized uniform type."};
                        }

                        for (const auto size : type.array)
                        {
                            uniform.RegisterSize *= static_cast<uint16_t>(size);
                        }

                        info.ByteSize += 4 * uniform.RegisterSize;
                    }
                });
            }

            return info;
        }
    }

    template<typename Handle1T, typename Handle2T>
    class VariantHandleHolder
    {
    public:
        std::variant<Handle1T, Handle2T> m_handle{};

        template<typename NonDynamicCallableT, typename DynamicCallableT>
        void DoForHandleTypes(NonDynamicCallableT& nonDynamicCallable, DynamicCallableT& dynamicCallable) const
        {
            if (auto handle = std::get_if<Handle1T>(&m_handle))
            {
                nonDynamicCallable(*handle);
            }
            else
            {
                dynamicCallable(std::get<Handle2T>(m_handle));
            }
        }
    };

    class IndexBufferData final : private VariantHandleHolder<bgfx::IndexBufferHandle, bgfx::DynamicIndexBufferHandle>
    {
    public:
        IndexBufferData(const Napi::TypedArray& bytes, uint16_t flags, bool dynamic)
        {
            const bgfx::Memory* memory = bgfx::copy(bytes.As<Napi::Uint8Array>().Data(), static_cast<uint32_t>(bytes.ByteLength()));
            if (!dynamic)
            {
                m_handle = bgfx::createIndexBuffer(memory, flags);
            }
            else
            {
                m_handle = bgfx::createDynamicIndexBuffer(memory, flags);
            }
        }

        ~IndexBufferData()
        {
            constexpr auto nonDynamic = [](auto handle) {
                bgfx::destroy(handle);
            };
            constexpr auto dynamic = [](auto handle) {
                bgfx::destroy(handle);
            };
            DoForHandleTypes(nonDynamic, dynamic);
        }

        void Update(const Napi::TypedArray& bytes, uint32_t startingIdx)
        {
            const bgfx::Memory* memory = bgfx::copy(bytes.As<Napi::Uint8Array>().Data(), static_cast<uint32_t>(bytes.ByteLength()));

            constexpr auto nonDynamic = [](auto) {
                throw std::runtime_error("Cannot update a non-dynamic index buffer.");
            };
            const auto dynamic = [memory, startingIdx](auto handle) {
                bgfx::update(handle, startingIdx, memory);
            };
            DoForHandleTypes(nonDynamic, dynamic);
        }
        
        void SetBgfxIndexBuffer(uint32_t firstIndex, uint32_t numIndices) const
        {
            const auto nonDynamic = [firstIndex, numIndices](auto handle) {
                bgfx::setIndexBuffer(handle, firstIndex, numIndices);
            };
            const auto dynamic = [firstIndex, numIndices](auto handle) {
                bgfx::setIndexBuffer(handle, firstIndex, numIndices);
            };
            DoForHandleTypes(nonDynamic, dynamic);
        }
    };

    class VertexBufferData final : VariantHandleHolder<bgfx::VertexBufferHandle, bgfx::DynamicVertexBufferHandle>
    {
    public:
        VertexBufferData(const Napi::Uint8Array& bytes, bool dynamic)
            : m_bytes{bytes.Data(), bytes.Data() + bytes.ByteLength()}
        {
            if (!dynamic)
            {
                m_handle = bgfx::VertexBufferHandle{bgfx::kInvalidHandle};
            }
            else
            {
                m_handle = bgfx::DynamicVertexBufferHandle{bgfx::kInvalidHandle};
            }
        }

        ~VertexBufferData()
        {
            constexpr auto nonDynamic = [](auto handle) {
                if (handle.idx != bgfx::kInvalidHandle)
                {
                    bgfx::destroy(handle);
                }
            };
            constexpr auto dynamic = [](auto handle) {
                if (handle.idx != bgfx::kInvalidHandle)
                {
                    bgfx::destroy(handle);
                }
            };
            DoForHandleTypes(nonDynamic, dynamic);
        }

        void EnsureFinalized(Napi::Env /*env*/, const bgfx::VertexLayout& layout)
        {
            const auto nonDynamic = [&layout, this](auto handle) {
                if (handle.idx != bgfx::kInvalidHandle)
                {
                    return;
                }

                const bgfx::Memory* memory = bgfx::makeRef(
                    m_bytes.data(), static_cast<uint32_t>(m_bytes.size()), [](void*, void* userData) {
                        auto* bytes = reinterpret_cast<std::vector<uint8_t>*>(userData);
                        bytes->clear();
                    },
                    &m_bytes);

                m_handle = bgfx::createVertexBuffer(memory, layout);
            };
            const auto dynamic = [&layout, this](auto handle) {
                if (handle.idx != bgfx::kInvalidHandle)
                {
                    return;
                }

                const bgfx::Memory* memory = bgfx::makeRef(
                    m_bytes.data(), static_cast<uint32_t>(m_bytes.size()), [](void*, void* userData) {
                        auto* bytes = reinterpret_cast<std::vector<uint8_t>*>(userData);
                        bytes->clear();
                    },
                    &m_bytes);

                m_handle = bgfx::createDynamicVertexBuffer(memory, layout);
            };
            DoForHandleTypes(nonDynamic, dynamic);
        }

        void Update(const Napi::Uint8Array& bytes, uint32_t offset, uint32_t byteLength)
        {
            constexpr auto nonDynamic = [](auto) {
                throw std::runtime_error("Cannot update non-dynamic vertex buffer.");
            };
            const auto dynamic = [&bytes, offset, byteLength, this](auto handle) {
                if (handle.idx == bgfx::kInvalidHandle)
                {
                    // Buffer hasn't been finalized yet, all that's necessary is to swap out the bytes.
                    m_bytes = {bytes.Data() + offset, bytes.Data() + offset + byteLength};
                }
                else
                {
                    // Buffer was already created, do a real update operation.
                    const bgfx::Memory* memory = bgfx::copy(bytes.Data() + offset, byteLength);
                    bgfx::update(handle, 0, memory);
                }
            };
            DoForHandleTypes(nonDynamic, dynamic);
        }

        void SetAsBgfxVertexBuffer(uint8_t index, uint32_t startVertex, bgfx::VertexLayoutHandle layout) const
        {
            const auto nonDynamic = [index, startVertex, layout](auto handle) {
                bgfx::setVertexBuffer(index, handle, startVertex, UINT32_MAX, layout);
            };
            const auto dynamic = [index, startVertex, layout](auto handle) {
                bgfx::setVertexBuffer(index, handle, startVertex, UINT32_MAX, layout);
            };
            DoForHandleTypes(nonDynamic, dynamic);
        }

    private:
        std::vector<uint8_t> m_bytes{};
    };

    void NativeEngine::Initialize(Napi::Env env, bool autoRender)
    {
        // Initialize the JavaScript side.
        Napi::HandleScope scope{env};

        Napi::Function func = DefineClass(
            env,
            JS_CLASS_NAME,
            {
                InstanceMethod("dispose", &NativeEngine::Dispose),
                InstanceMethod("getEngine", &NativeEngine::GetEngine),
                InstanceMethod("requestAnimationFrame", &NativeEngine::RequestAnimationFrame),
                InstanceMethod("createVertexArray", &NativeEngine::CreateVertexArray),
                InstanceMethod("deleteVertexArray", &NativeEngine::DeleteVertexArray),
                InstanceMethod("bindVertexArray", &NativeEngine::BindVertexArray),
                InstanceMethod("createIndexBuffer", &NativeEngine::CreateIndexBuffer),
                InstanceMethod("deleteIndexBuffer", &NativeEngine::DeleteIndexBuffer),
                InstanceMethod("recordIndexBuffer", &NativeEngine::RecordIndexBuffer),
                InstanceMethod("updateDynamicIndexBuffer", &NativeEngine::UpdateDynamicIndexBuffer),
                InstanceMethod("createVertexBuffer", &NativeEngine::CreateVertexBuffer),
                InstanceMethod("deleteVertexBuffer", &NativeEngine::DeleteVertexBuffer),
                InstanceMethod("recordVertexBuffer", &NativeEngine::RecordVertexBuffer),
                InstanceMethod("updateDynamicVertexBuffer", &NativeEngine::UpdateDynamicVertexBuffer),
                InstanceMethod("createProgram", &NativeEngine::CreateProgram),
                InstanceMethod("getUniforms", &NativeEngine::GetUniforms),
                InstanceMethod("getAttributes", &NativeEngine::GetAttributes),
                InstanceMethod("setProgram", &NativeEngine::SetProgram),
                InstanceMethod("setState", &NativeEngine::SetState),
                InstanceMethod("setZOffset", &NativeEngine::SetZOffset),
                InstanceMethod("getZOffset", &NativeEngine::GetZOffset),
                InstanceMethod("setDepthTest", &NativeEngine::SetDepthTest),
                InstanceMethod("getDepthWrite", &NativeEngine::GetDepthWrite),
                InstanceMethod("setDepthWrite", &NativeEngine::SetDepthWrite),
                InstanceMethod("setColorWrite", &NativeEngine::SetColorWrite),
                InstanceMethod("setBlendMode", &NativeEngine::SetBlendMode),
                InstanceMethod("setMatrix", &NativeEngine::SetMatrix),
                InstanceMethod("setInt", &NativeEngine::SetInt),
                InstanceMethod("setIntArray", &NativeEngine::SetIntArray),
                InstanceMethod("setIntArray2", &NativeEngine::SetIntArray2),
                InstanceMethod("setIntArray3", &NativeEngine::SetIntArray3),
                InstanceMethod("setIntArray4", &NativeEngine::SetIntArray4),
                InstanceMethod("setFloatArray", &NativeEngine::SetFloatArray),
                InstanceMethod("setFloatArray2", &NativeEngine::SetFloatArray2),
                InstanceMethod("setFloatArray3", &NativeEngine::SetFloatArray3),
                InstanceMethod("setFloatArray4", &NativeEngine::SetFloatArray4),
                InstanceMethod("setMatrices", &NativeEngine::SetMatrices),
                InstanceMethod("setMatrix3x3", &NativeEngine::SetMatrix3x3),
                InstanceMethod("setMatrix2x2", &NativeEngine::SetMatrix2x2),
                InstanceMethod("setFloat", &NativeEngine::SetFloat),
                InstanceMethod("setFloat2", &NativeEngine::SetFloat2),
                InstanceMethod("setFloat3", &NativeEngine::SetFloat3),
                InstanceMethod("setFloat4", &NativeEngine::SetFloat4),
                InstanceMethod("createTexture", &NativeEngine::CreateTexture),
                InstanceMethod("loadTexture", &NativeEngine::LoadTexture),
                InstanceMethod("loadCubeTexture", &NativeEngine::LoadCubeTexture),
                InstanceMethod("loadCubeTextureWithMips", &NativeEngine::LoadCubeTextureWithMips),
                InstanceMethod("getTextureWidth", &NativeEngine::GetTextureWidth),
                InstanceMethod("getTextureHeight", &NativeEngine::GetTextureHeight),
                InstanceMethod("setTextureSampling", &NativeEngine::SetTextureSampling),
                InstanceMethod("setTextureWrapMode", &NativeEngine::SetTextureWrapMode),
                InstanceMethod("setTextureAnisotropicLevel", &NativeEngine::SetTextureAnisotropicLevel),
                InstanceMethod("setTexture", &NativeEngine::SetTexture),
                InstanceMethod("deleteTexture", &NativeEngine::DeleteTexture),
                InstanceMethod("createFramebuffer", &NativeEngine::CreateFrameBuffer),
                InstanceMethod("deleteFramebuffer", &NativeEngine::DeleteFrameBuffer),
                InstanceMethod("bindFramebuffer", &NativeEngine::BindFrameBuffer),
                InstanceMethod("unbindFramebuffer", &NativeEngine::UnbindFrameBuffer),
                InstanceMethod("drawIndexed", &NativeEngine::DrawIndexed),
                InstanceMethod("draw", &NativeEngine::Draw),
                InstanceMethod("clear", &NativeEngine::Clear),
                InstanceMethod("clearColor", &NativeEngine::ClearColor),
                InstanceMethod("clearDepth", &NativeEngine::ClearDepth),
                InstanceMethod("clearStencil", &NativeEngine::ClearStencil),
                InstanceMethod("getRenderWidth", &NativeEngine::GetRenderWidth),
                InstanceMethod("getRenderHeight", &NativeEngine::GetRenderHeight),
                InstanceMethod("setViewPort", &NativeEngine::SetViewPort),
                InstanceMethod("getFramebufferData", &NativeEngine::GetFramebufferData),
                InstanceMethod("getRenderAPI", &NativeEngine::GetRenderAPI),
<<<<<<< HEAD

                InstanceValue("SAMPLER_NEAREST", Napi::Number::From(env, BGFX_SAMPLER_MAG_POINT | BGFX_SAMPLER_MIN_POINT)),                                 // nearest is mag = nearest and min = nearest and mip = linear
                InstanceValue("SAMPLER_BILINEAR", Napi::Number::From(env, BGFX_SAMPLER_MIP_POINT)),                                                         // Bilinear is mag = linear and min = linear and mip = nearest
                InstanceValue("SAMPLER_TRILINEAR", Napi::Number::From(env, 0)),                                                                             // Trilinear is mag = linear and min = linear and mip = linear
                InstanceValue("SAMPLER_ANISOTROPIC", Napi::Number::From(env, BGFX_SAMPLER_MIN_POINT | BGFX_SAMPLER_MAG_POINT | BGFX_SAMPLER_MIP_POINT)),    // mag = nearest and min = nearest and mip = nearest
                InstanceValue("SAMPLER_POINT_COMPARE", Napi::Number::From(env, BGFX_SAMPLER_MAG_POINT | BGFX_SAMPLER_MIP_POINT)),                           // mag = nearest and min = linear and mip = nearest
                InstanceValue("SAMPLER_TRILINEAR_COMPARE", Napi::Number::From(env, BGFX_SAMPLER_MAG_POINT)),                                                // mag = nearest and min = linear and mip = linear
                InstanceValue("SAMPLER_MINBILINEAR_MAGPOINT", Napi::Number::From(env, BGFX_SAMPLER_MAG_POINT)),                                             // mag = nearest and min = linear and mip = none
                InstanceValue("SAMPLER_MINPOINT_MAGPOINT_MIPLINEAR", Napi::Number::From(env, BGFX_SAMPLER_MAG_POINT | BGFX_SAMPLER_MIN_POINT)),             // mag = nearest and min = nearest and mip = none
                InstanceValue("SAMPLER_MINPOINT_MAGLINEAR_MIPPOINT", Napi::Number::From(env, BGFX_SAMPLER_MIP_POINT | BGFX_SAMPLER_MIP_POINT)),             // mag = linear and min = nearest and mip = nearest
                InstanceValue("SAMPLER_MINPOINT_MAGLINEAR_MIPLINEAR", Napi::Number::From(env, BGFX_SAMPLER_MIN_POINT)),                                     // mag = linear and min = nearest and mip = linear
                InstanceValue("SAMPLER_MINLINEAR_MAGPOINT_MIPPOINT", Napi::Number::From(env, 0)),                                                           // mag = linear and min = linear and mip = none

                InstanceValue("DEPTH_TEST_LESS", Napi::Number::From(env, BGFX_STATE_DEPTH_TEST_LESS)),
                InstanceValue("DEPTH_TEST_LEQUAL", Napi::Number::From(env, BGFX_STATE_DEPTH_TEST_LEQUAL)),
                InstanceValue("DEPTH_TEST_EQUAL", Napi::Number::From(env, BGFX_STATE_DEPTH_TEST_EQUAL)),
                InstanceValue("DEPTH_TEST_GEQUAL", Napi::Number::From(env, BGFX_STATE_DEPTH_TEST_GEQUAL)),
                InstanceValue("DEPTH_TEST_GREATER", Napi::Number::From(env, BGFX_STATE_DEPTH_TEST_GREATER)),
                InstanceValue("DEPTH_TEST_NOTEQUAL", Napi::Number::From(env, BGFX_STATE_DEPTH_TEST_NOTEQUAL)),
                InstanceValue("DEPTH_TEST_NEVER", Napi::Number::From(env, BGFX_STATE_DEPTH_TEST_NEVER)),
                InstanceValue("DEPTH_TEST_ALWAYS", Napi::Number::From(env, BGFX_STATE_DEPTH_TEST_ALWAYS)),

                InstanceValue("CLEAR_FLAG_COLOR", Napi::Number::From(env, BGFX_CLEAR_COLOR)),
                InstanceValue("CLEAR_FLAG_DEPTH", Napi::Number::From(env, BGFX_CLEAR_DEPTH)),
                InstanceValue("CLEAR_FLAG_STENCIL", Napi::Number::From(env, BGFX_CLEAR_STENCIL)),

                InstanceValue("ADDRESS_MODE_WRAP", Napi::Number::From(env, 0)),
                InstanceValue("ADDRESS_MODE_MIRROR", Napi::Number::From(env, BGFX_SAMPLER_U_MIRROR)),
                InstanceValue("ADDRESS_MODE_CLAMP", Napi::Number::From(env, BGFX_SAMPLER_U_CLAMP)),
                InstanceValue("ADDRESS_MODE_BORDER", Napi::Number::From(env, BGFX_SAMPLER_U_BORDER)),
                InstanceValue("ADDRESS_MODE_MIRROR_ONCE", Napi::Number::From(env, BGFX_SAMPLER_U_MIRROR)),

                InstanceValue("TEXTURE_FORMAT_RGBA8", Napi::Number::From(env, bgfx::TextureFormat::RGBA8)),
                InstanceValue("TEXTURE_FORMAT_RGBA32F", Napi::Number::From(env, bgfx::TextureFormat::RGBA32F)),
=======
                InstanceValue(JS_AUTO_RENDER_PROPERTY_NAME, Napi::Boolean::New(env, autoRender))
>>>>>>> 8d9349d5
            });

        JsRuntime::NativeObject::GetFromJavaScript(env).Set(JS_ENGINE_CONSTRUCTOR_NAME, func);
    }

    NativeEngine::NativeEngine(const Napi::CallbackInfo& info)
        : NativeEngine(info, JsRuntime::GetFromJavaScript(info.Env()), Plugins::Internal::NativeWindow::GetFromJavaScript(info.Env()))
    {
    }

    NativeEngine::NativeEngine(const Napi::CallbackInfo& info, JsRuntime& runtime, Plugins::Internal::NativeWindow& nativeWindow)
        : Napi::ObjectWrap<NativeEngine>{info}
        , AutomaticRenderingEnabled{info.This().As<Napi::Object>().Get(JS_AUTO_RENDER_PROPERTY_NAME).ToBoolean()}
        , RuntimeScheduler{runtime}
        , m_runtime{runtime}
        , m_graphicsImpl{Graphics::Impl::GetFromJavaScript(info.Env())}
        , m_engineState{BGFX_STATE_DEFAULT}
        , m_resizeCallbackTicket{nativeWindow.AddOnResizeCallback([this](size_t width, size_t height) { this->UpdateSize(width, height); })}
    {
        UpdateSize(static_cast<uint32_t>(nativeWindow.GetWidth()), static_cast<uint32_t>(nativeWindow.GetHeight()));
    }

    NativeEngine::~NativeEngine()
    {
        Dispose();
    }

    void NativeEngine::UpdateSize(size_t width, size_t height)
    {
        const auto w = static_cast<uint16_t>(width);
        const auto h = static_cast<uint16_t>(height);

        auto bgfxStats = bgfx::getStats();
        if (w != bgfxStats->width || h != bgfxStats->height)
        {
            bgfx::reset(w, h, BGFX_RESET_FLAGS);
            bgfx::setViewRect(0, 0, 0, w, h);
#ifdef __APPLE__
            bgfx::frame();
#else
            bgfx::touch(0);
#endif
        }
    }

    template<typename SchedulerT>
    arcana::task<void, std::exception_ptr> NativeEngine::GetRequestAnimationFrameTask(SchedulerT& scheduler)
    {
        return arcana::make_task(scheduler, m_cancelSource, [this] {
            m_isRenderScheduled = false;

            try
            {
                m_requestAnimationFrameCalback.Call({});
                GetFrameBufferManager().Reset();
            }
            catch (const std::exception& ex)
            {
                m_runtime.Dispatch([ex](Napi::Env env) {
                    Napi::Error::New(env, ex.what()).ThrowAsJavaScriptException();
                });
            }
        });
    }

    void NativeEngine::ScheduleRender()
    {
        if (!m_isRenderScheduled)
        {
            m_isRenderScheduled = true;

            m_graphicsImpl.GetBeforeRenderTask().then(arcana::inline_scheduler, m_cancelSource, [this]() mutable {
                if (AutomaticRenderingEnabled)
                {
                    m_graphicsImpl.AddRenderWorkTask(GetRequestAnimationFrameTask(arcana::inline_scheduler));
                }
                else
                {
                    m_graphicsImpl.AddRenderWorkTask(GetRequestAnimationFrameTask(RuntimeScheduler));
                }
            });
            if (AutomaticRenderingEnabled)
            {
                Dispatch([this] {
                    m_graphicsImpl.RenderCurrentFrame();
                });
            }
        }
    }

    FrameBufferManager& NativeEngine::GetFrameBufferManager()
    {
        return m_frameBufferManager;
    }

    void NativeEngine::Dispose()
    {
        m_cancelSource.cancel();

        // This collection contains bgfx data, so it must be cleared before bgfx::shutdown is called.
        m_programDataCollection.clear();
    }

    void NativeEngine::Dispose(const Napi::CallbackInfo& /*info*/)
    {
        Dispose();
    }

    // NativeEngine definitions
    Napi::Value NativeEngine::GetEngine(const Napi::CallbackInfo& info)
    {
        return Napi::External<NativeEngine>::New(info.Env(), this);
    }

    void NativeEngine::RequestAnimationFrame(const Napi::CallbackInfo& info)
    {
        auto callback = info[0].As<Napi::Function>();

        if (m_requestAnimationFrameCalback.IsEmpty() ||
            m_requestAnimationFrameCalback.Value() != callback)
        {
            m_requestAnimationFrameCalback = Napi::Persistent(callback);
        }

        ScheduleRender();
    }

    Napi::Value NativeEngine::CreateVertexArray(const Napi::CallbackInfo& info)
    {
        return Napi::External<VertexArray>::New(info.Env(), new VertexArray{});
    }

    void NativeEngine::DeleteVertexArray(const Napi::CallbackInfo& info)
    {
        delete info[0].As<Napi::External<VertexArray>>().Data();
    }

    void NativeEngine::BindVertexArray(const Napi::CallbackInfo& info)
    {
        const auto& vertexArray = *(info[0].As<Napi::External<VertexArray>>().Data());

        // a vertex array might not have an index buffer associated with
        m_currentBoundIndexBuffer = vertexArray.indexBuffer.data;

        const auto& vertexBuffers = vertexArray.vertexBuffers;
        for (uint8_t index = 0; index < vertexBuffers.size(); ++index)
        {
            const auto& vertexBuffer = vertexBuffers[index];
            vertexBuffer.data->SetAsBgfxVertexBuffer(index, vertexBuffer.startVertex, vertexBuffer.vertexLayoutHandle);
        }
    }

    Napi::Value NativeEngine::CreateIndexBuffer(const Napi::CallbackInfo& info)
    {
        const Napi::TypedArray data = info[0].As<Napi::TypedArray>();
        const bool dynamic = info[1].As<Napi::Boolean>().Value();

        const uint16_t flags = data.TypedArrayType() == napi_typedarray_type::napi_uint16_array ? 0 : BGFX_BUFFER_INDEX32;

        return Napi::External<IndexBufferData>::New(info.Env(), new IndexBufferData(data, flags, dynamic));
    }

    void NativeEngine::DeleteIndexBuffer(const Napi::CallbackInfo& info)
    {
        IndexBufferData* indexBufferData = info[0].As<Napi::External<IndexBufferData>>().Data();
        delete indexBufferData;
    }

    void NativeEngine::RecordIndexBuffer(const Napi::CallbackInfo& info)
    {
        VertexArray& vertexArray = *(info[0].As<Napi::External<VertexArray>>().Data());
        const IndexBufferData* indexBufferData = info[1].As<Napi::External<IndexBufferData>>().Data();

        vertexArray.indexBuffer.data = indexBufferData;
    }

    void NativeEngine::UpdateDynamicIndexBuffer(const Napi::CallbackInfo& info)
    {
        IndexBufferData& indexBufferData = *(info[0].As<Napi::External<IndexBufferData>>().Data());

        const Napi::TypedArray data = info[1].As<Napi::TypedArray>();
        const uint32_t startingIdx = info[2].As<Napi::Number>().Uint32Value();

        indexBufferData.Update(data, startingIdx);
    }

    Napi::Value NativeEngine::CreateVertexBuffer(const Napi::CallbackInfo& info)
    {
        const Napi::Uint8Array data = info[0].As<Napi::Uint8Array>();
        const bool dynamic = info[1].As<Napi::Boolean>().Value();

        return Napi::External<VertexBufferData>::New(info.Env(), new VertexBufferData(data, dynamic));
    }

    void NativeEngine::DeleteVertexBuffer(const Napi::CallbackInfo& info)
    {
        auto* vertexBufferData = info[0].As<Napi::External<VertexBufferData>>().Data();
        delete vertexBufferData;
    }

    void NativeEngine::RecordVertexBuffer(const Napi::CallbackInfo& info)
    {
        VertexArray& vertexArray = *(info[0].As<Napi::External<VertexArray>>().Data());
        VertexBufferData* vertexBufferData = info[1].As<Napi::External<VertexBufferData>>().Data();

        const uint32_t location = info[2].As<Napi::Number>().Uint32Value();
        const uint32_t byteOffset = info[3].As<Napi::Number>().Uint32Value();
        const uint32_t byteStride = info[4].As<Napi::Number>().Uint32Value();
        const uint32_t numElements = info[5].As<Napi::Number>().Uint32Value();
        const uint32_t type = info[6].As<Napi::Number>().Uint32Value();
        const bool normalized = info[7].As<Napi::Boolean>().Value();

        bgfx::VertexLayout vertexLayout{};
        vertexLayout.begin();
        const bgfx::Attrib::Enum attrib = static_cast<bgfx::Attrib::Enum>(location);
        const bgfx::AttribType::Enum attribType = ConvertAttribType(static_cast<WebGLAttribType>(type));
        vertexLayout.add(attrib, static_cast<uint8_t>(numElements), attribType, normalized);
        vertexLayout.m_stride = static_cast<uint16_t>(byteStride);
        vertexLayout.end();

        vertexBufferData->EnsureFinalized(info.Env(), vertexLayout);

        vertexArray.vertexBuffers.push_back({vertexBufferData, byteOffset / byteStride, bgfx::createVertexLayout(vertexLayout) });
    }

    void NativeEngine::UpdateDynamicVertexBuffer(const Napi::CallbackInfo& info)
    {
        VertexBufferData& vertexBufferData = *(info[0].As<Napi::External<VertexBufferData>>().Data());
        const Napi::Uint8Array data = info[1].As<Napi::Uint8Array>();
        const uint32_t byteOffset = info[2].As<Napi::Number>().Uint32Value();

        uint32_t byteLength = info[2].As<Napi::Number>().Uint32Value();
        if (byteLength == 0)
        {
            byteLength = static_cast<uint32_t>(data.ByteLength());
        }

        vertexBufferData.Update(data, byteOffset, byteLength);
    }

    Napi::Value NativeEngine::CreateProgram(const Napi::CallbackInfo& info)
    {
        const auto vertexSource = info[0].As<Napi::String>().Utf8Value();
        const auto fragmentSource = info[1].As<Napi::String>().Utf8Value();

        auto programData = std::make_unique<ProgramData>();

        std::vector<uint8_t> vertexBytes{};
        std::vector<uint8_t> fragmentBytes{};
        std::unordered_map<std::string, uint32_t> attributeLocations;

        m_shaderCompiler.Compile(vertexSource, fragmentSource, [&](ShaderCompiler::ShaderInfo vertexShaderInfo, ShaderCompiler::ShaderInfo fragmentShaderInfo) {
            constexpr uint8_t BGFX_SHADER_BIN_VERSION = 6;

            // These hashes are generated internally by BGFX's custom shader compilation pipeline,
            // which we don't have access to.  Fortunately, however, they aren't used for anything
            // crucial; they just have to match.
            constexpr uint32_t vertexOutputsHash = 0xBAD1DEA;
            constexpr uint32_t fragmentInputsHash = vertexOutputsHash;

            {
                const auto& compiler = *vertexShaderInfo.Compiler;
                const spirv_cross::ShaderResources resources = compiler.get_shader_resources();
                auto uniformsInfo = CollectNonSamplerUniforms(*vertexShaderInfo.Parser, compiler);
#if (BGFX_CONFIG_RENDERER_METAL)
                // with metal, we bind images and not samplers
                const spirv_cross::SmallVector<spirv_cross::Resource>& samplers = resources.separate_images;
#else
                const spirv_cross::SmallVector<spirv_cross::Resource>& samplers = resources.separate_samplers;
#endif
                size_t numUniforms = uniformsInfo.Uniforms.size() + samplers.size();

                AppendBytes(vertexBytes, BX_MAKEFOURCC('V', 'S', 'H', BGFX_SHADER_BIN_VERSION));
                AppendBytes(vertexBytes, vertexOutputsHash);
                AppendBytes(vertexBytes, fragmentInputsHash);

                AppendBytes(vertexBytes, static_cast<uint16_t>(numUniforms));
                AppendUniformBuffer(vertexBytes, uniformsInfo, false);
                AppendSamplers(vertexBytes, compiler, samplers, programData->VertexUniformNameToInfo);

                AppendBytes(vertexBytes, static_cast<uint32_t>(vertexShaderInfo.Bytes.size()));
                AppendBytes(vertexBytes, vertexShaderInfo.Bytes);
                AppendBytes(vertexBytes, static_cast<uint8_t>(0));

                AppendBytes(vertexBytes, static_cast<uint8_t>(resources.stage_inputs.size()));
                for (const spirv_cross::Resource& stageInput : resources.stage_inputs)
                {
                    const uint32_t location = compiler.get_decoration(stageInput.id, spv::DecorationLocation);
                    AppendBytes(vertexBytes, bgfx::attribToId(static_cast<bgfx::Attrib::Enum>(location)));

                    std::string attributeName = stageInput.name;
                    if (attributeName == "a_position")
                        attributeName = "position";
                    else if (attributeName == "a_normal")
                        attributeName = "normal";
                    else if (attributeName == "a_tangent")
                        attributeName = "tangent";
                    else if (attributeName == "a_texcoord0")
                        attributeName = "uv";
                    else if (attributeName == "a_texcoord1")
                        attributeName = "uv2";
                    else if (attributeName == "a_texcoord2")
                        attributeName = "uv3";
                    else if (attributeName == "a_texcoord3")
                        attributeName = "uv4";
                    else if (attributeName == "a_color0")
                        attributeName = "color";
                    else if (attributeName == "a_indices")
                        attributeName = "matricesIndices";
                    else if (attributeName == "a_weight")
                        attributeName = "matricesWeights";

                    attributeLocations[attributeName] = location;
                }

                AppendBytes(vertexBytes, static_cast<uint16_t>(uniformsInfo.ByteSize));
            }

            {
                const spirv_cross::Compiler& compiler = *fragmentShaderInfo.Compiler;
                const spirv_cross::ShaderResources resources = compiler.get_shader_resources();
                const auto uniformsInfo = CollectNonSamplerUniforms(*fragmentShaderInfo.Parser, compiler);
#if __APPLE__
                const spirv_cross::SmallVector<spirv_cross::Resource>& samplers = resources.separate_images;
#elif ANDROID
                const spirv_cross::SmallVector<spirv_cross::Resource>& samplers = resources.sampled_images;
#else
                const spirv_cross::SmallVector<spirv_cross::Resource>& samplers = resources.separate_samplers;
#endif
                size_t numUniforms = uniformsInfo.Uniforms.size() + samplers.size();

                AppendBytes(fragmentBytes, BX_MAKEFOURCC('F', 'S', 'H', BGFX_SHADER_BIN_VERSION));
                AppendBytes(fragmentBytes, vertexOutputsHash);
                AppendBytes(fragmentBytes, fragmentInputsHash);

                AppendBytes(fragmentBytes, static_cast<uint16_t>(numUniforms));
                AppendUniformBuffer(fragmentBytes, uniformsInfo, true);
                AppendSamplers(fragmentBytes, compiler, samplers, programData->FragmentUniformNameToInfo);

                AppendBytes(fragmentBytes, static_cast<uint32_t>(fragmentShaderInfo.Bytes.size()));
                AppendBytes(fragmentBytes, fragmentShaderInfo.Bytes);
                AppendBytes(fragmentBytes, static_cast<uint8_t>(0));

                // Fragment shaders don't have attributes.
                AppendBytes(fragmentBytes, static_cast<uint8_t>(0));

                AppendBytes(fragmentBytes, static_cast<uint16_t>(uniformsInfo.ByteSize));
            }
        });

        auto vertexShader = bgfx::createShader(bgfx::copy(vertexBytes.data(), static_cast<uint32_t>(vertexBytes.size())));
        CacheUniformHandles(vertexShader, programData->VertexUniformNameToInfo);
        programData->AttributeLocations = std::move(attributeLocations);

        auto fragmentShader = bgfx::createShader(bgfx::copy(fragmentBytes.data(), static_cast<uint32_t>(fragmentBytes.size())));
        CacheUniformHandles(fragmentShader, programData->FragmentUniformNameToInfo);

        programData->Program = bgfx::createProgram(vertexShader, fragmentShader, true);

        auto* rawProgramData = programData.get();
        auto ticket = m_programDataCollection.insert(std::move(programData));
        auto finalizer = [ticket = std::move(ticket)](Napi::Env, ProgramData*) {};
        return Napi::External<ProgramData>::New(info.Env(), rawProgramData, std::move(finalizer));
    }

    Napi::Value NativeEngine::GetUniforms(const Napi::CallbackInfo& info)
    {
        const auto program = info[0].As<Napi::External<ProgramData>>().Data();
        const auto names = info[1].As<Napi::Array>();

        auto length = names.Length();
        auto uniforms = Napi::Array::New(info.Env(), length);
        for (uint32_t index = 0; index < length; ++index)
        {
            const auto name = names[index].As<Napi::String>().Utf8Value();

            auto vertexFound = program->VertexUniformNameToInfo.find(name);
            auto fragmentFound = program->FragmentUniformNameToInfo.find(name);

            if (vertexFound != program->VertexUniformNameToInfo.end())
            {
                uniforms[index] = Napi::External<UniformInfo>::New(info.Env(), &vertexFound->second);
            }
            else if (fragmentFound != program->FragmentUniformNameToInfo.end())
            {
                uniforms[index] = Napi::External<UniformInfo>::New(info.Env(), &fragmentFound->second);
            }
            else
            {
                uniforms[index] = info.Env().Null();
            }
        }

        return std::move(uniforms);
    }

    Napi::Value NativeEngine::GetAttributes(const Napi::CallbackInfo& info)
    {
        const auto program = info[0].As<Napi::External<ProgramData>>().Data();
        const auto names = info[1].As<Napi::Array>();

        const auto& attributeLocations = program->AttributeLocations;

        auto length = names.Length();
        auto attributes = Napi::Array::New(info.Env(), length);
        for (uint32_t index = 0; index < length; ++index)
        {
            const auto name = names[index].As<Napi::String>().Utf8Value();
            const auto it = attributeLocations.find(name);
            int location = (it == attributeLocations.end() ? -1 : gsl::narrow_cast<int>(it->second));
            attributes[index] = Napi::Value::From(info.Env(), location);
        }

        return std::move(attributes);
    }

    void NativeEngine::SetProgram(const Napi::CallbackInfo& info)
    {
        auto program = info[0].As<Napi::External<ProgramData>>().Data();
        m_currentProgram = program;
    }

    void NativeEngine::SetState(const Napi::CallbackInfo& info)
    {
        const auto culling = info[0].As<Napi::Boolean>().Value();
        const auto reverseSide = info[2].As<Napi::Boolean>().Value();

        m_engineState &= ~BGFX_STATE_CULL_MASK;
        if (reverseSide)
        {
            m_engineState &= ~BGFX_STATE_FRONT_CCW;

            if (culling)
            {
                m_engineState |= BGFX_STATE_CULL_CW;
            }
        }
        else
        {
            m_engineState |= BGFX_STATE_FRONT_CCW;

            if (culling)
            {
                m_engineState |= BGFX_STATE_CULL_CCW;
            }
        }

        // TODO: zOffset
        //const auto zOffset = info[1].As<Napi::Number>().FloatValue();
    }

    void NativeEngine::SetZOffset(const Napi::CallbackInfo& /*info*/)
    {
        //const auto zOffset = info[0].As<Napi::Number>().FloatValue();

        // STUB: Stub.
    }

    Napi::Value NativeEngine::GetZOffset(const Napi::CallbackInfo& /*info*/)
    {
        // STUB: Stub.
        return {};
    }

    void NativeEngine::SetDepthTest(const Napi::CallbackInfo& info)
    {
        const auto depthTest = info[0].As<Napi::Number>().Uint32Value();

        m_engineState &= ~BGFX_STATE_DEPTH_TEST_MASK;
        m_engineState |= depthTest;
    }

    Napi::Value NativeEngine::GetDepthWrite(const Napi::CallbackInfo& info)
    {
        return Napi::Value::From(info.Env(), !!(m_engineState & BGFX_STATE_WRITE_Z));
    }

    void NativeEngine::SetDepthWrite(const Napi::CallbackInfo& info)
    {
        const auto enable = info[0].As<Napi::Boolean>().Value();

        m_engineState &= ~BGFX_STATE_WRITE_Z;
        m_engineState |= enable ? BGFX_STATE_WRITE_Z : 0;
    }

    void NativeEngine::SetColorWrite(const Napi::CallbackInfo& info)
    {
        const auto enable = info[0].As<Napi::Boolean>().Value();

        m_engineState &= ~(BGFX_STATE_WRITE_RGB | BGFX_STATE_WRITE_A);
        m_engineState |= enable ? (BGFX_STATE_WRITE_RGB | BGFX_STATE_WRITE_A) : 0;
    }

    void NativeEngine::SetBlendMode(const Napi::CallbackInfo& info)
    {
        const auto blendMode = info[0].As<Napi::Number>().Int32Value();

        m_engineState &= ~BGFX_STATE_BLEND_MASK;
        m_engineState |= ALPHA_MODE[blendMode];
    }

    void NativeEngine::SetInt(const Napi::CallbackInfo& info)
    {
        const auto uniformData = info[0].As<Napi::External<UniformInfo>>().Data();
        const auto value = info[1].As<Napi::Number>().FloatValue();
        m_currentProgram->SetUniform(uniformData->Handle, gsl::make_span(&value, 1));
    }

    template<int size, typename arrayType>
    void NativeEngine::SetTypeArrayN(const Napi::CallbackInfo& info)
    {
        const auto uniformData = info[0].As<Napi::External<UniformInfo>>().Data();
        const auto array = info[1].As<arrayType>();

        size_t elementLength = array.ElementLength();

        m_scratch.clear();
        for (size_t index = 0; index < elementLength; index += size)
        {
            const float values[] = {
                static_cast<float>(array[index]),
                (size > 1) ? static_cast<float>(array[index + 1]) : 0.f,
                (size > 2) ? static_cast<float>(array[index + 2]) : 0.f,
                (size > 3) ? static_cast<float>(array[index + 3]) : 0.f,
            };
            m_scratch.insert(m_scratch.end(), values, values + 4);
        }

        m_currentProgram->SetUniform(uniformData->Handle, m_scratch, elementLength / size);
    }

    template<int size>
    void NativeEngine::SetFloatN(const Napi::CallbackInfo& info)
    {
        const auto uniformData = info[0].As<Napi::External<UniformInfo>>().Data();
        const float values[] = {
            info[1].As<Napi::Number>().FloatValue(),
            (size > 1) ? info[2].As<Napi::Number>().FloatValue() : 0.f,
            (size > 2) ? info[3].As<Napi::Number>().FloatValue() : 0.f,
            (size > 3) ? info[4].As<Napi::Number>().FloatValue() : 0.f,
        };

        m_currentProgram->SetUniform(uniformData->Handle, values);
    }

    template<int size>
    void NativeEngine::SetMatrixN(const Napi::CallbackInfo& info)
    {
        const auto uniformData = info[0].As<Napi::External<UniformInfo>>().Data();
        const auto matrix = info[1].As<Napi::Float32Array>();

        const size_t elementLength = matrix.ElementLength();
        assert(elementLength == size * size);

        if constexpr (size < 4)
        {
            std::array<float, 16> matrixValues{};

            size_t index = 0;
            for (int line = 0; line < size; line++)
            {
                for (int col = 0; col < size; col++)
                {
                    matrixValues[line * 4 + col] = matrix[index++];
                }
            }

            m_currentProgram->SetUniform(uniformData->Handle, gsl::make_span(matrixValues.data(), 16));
        }
        else
        {
            m_currentProgram->SetUniform(uniformData->Handle, gsl::make_span(matrix.Data(), elementLength));
        }
    }

    void NativeEngine::SetIntArray(const Napi::CallbackInfo& info)
    {
        SetTypeArrayN<1, Napi::Int32Array>(info);
    }

    void NativeEngine::SetIntArray2(const Napi::CallbackInfo& info)
    {
        SetTypeArrayN<2, Napi::Int32Array>(info);
    }

    void NativeEngine::SetIntArray3(const Napi::CallbackInfo& info)
    {
        SetTypeArrayN<3, Napi::Int32Array>(info);
    }

    void NativeEngine::SetIntArray4(const Napi::CallbackInfo& info)
    {
        SetTypeArrayN<4, Napi::Int32Array>(info);
    }

    void NativeEngine::SetFloatArray(const Napi::CallbackInfo& info)
    {
        SetTypeArrayN<1, Napi::Float32Array>(info);
    }

    void NativeEngine::SetFloatArray2(const Napi::CallbackInfo& info)
    {
        SetTypeArrayN<2, Napi::Float32Array>(info);
    }

    void NativeEngine::SetFloatArray3(const Napi::CallbackInfo& info)
    {
        SetTypeArrayN<3, Napi::Float32Array>(info);
    }

    void NativeEngine::SetFloatArray4(const Napi::CallbackInfo& info)
    {
        SetTypeArrayN<4, Napi::Float32Array>(info);
    }

    void NativeEngine::SetMatrices(const Napi::CallbackInfo& info)
    {
        const auto uniformData = info[0].As<Napi::External<UniformInfo>>().Data();
        const auto matricesArray = info[1].As<Napi::Float32Array>();

        const size_t elementLength = matricesArray.ElementLength();
        assert(elementLength % 16 == 0);

        m_currentProgram->SetUniform(uniformData->Handle, gsl::span(matricesArray.Data(), elementLength), elementLength / 16);
    }

    void NativeEngine::SetMatrix2x2(const Napi::CallbackInfo& info)
    {
        SetMatrixN<2>(info);
    }

    void NativeEngine::SetMatrix3x3(const Napi::CallbackInfo& info)
    {
        SetMatrixN<3>(info);
    }

    void NativeEngine::SetMatrix(const Napi::CallbackInfo& info)
    {
        SetMatrixN<4>(info);
    }

    void NativeEngine::SetFloat(const Napi::CallbackInfo& info)
    {
        SetFloatN<1>(info);
    }

    void NativeEngine::SetFloat2(const Napi::CallbackInfo& info)
    {
        SetFloatN<2>(info);
    }

    void NativeEngine::SetFloat3(const Napi::CallbackInfo& info)
    {
        SetFloatN<3>(info);
    }

    void NativeEngine::SetFloat4(const Napi::CallbackInfo& info)
    {
        SetFloatN<4>(info);
    }

    Napi::Value NativeEngine::CreateTexture(const Napi::CallbackInfo& info)
    {
        return Napi::External<TextureData>::New(info.Env(), new TextureData());
    }

    void NativeEngine::LoadTexture(const Napi::CallbackInfo& info)
    {
        const auto texture = info[0].As<Napi::External<TextureData>>().Data();
        const auto data = info[1].As<Napi::TypedArray>();
        const auto generateMips = info[2].As<Napi::Boolean>().Value();
        const auto invertY = info[3].As<Napi::Boolean>().Value();
        const auto onSuccess = info[4].As<Napi::Function>();
        const auto onError = info[5].As<Napi::Function>();

        const auto dataSpan = gsl::make_span(static_cast<uint8_t*>(data.ArrayBuffer().Data()) + data.ByteOffset(), data.ByteLength());

        arcana::make_task(arcana::threadpool_scheduler, m_cancelSource,
            [this, dataSpan, generateMips, invertY]() {
                bimg::ImageContainer* image = bimg::imageParse(&m_allocator, dataSpan.data(), static_cast<uint32_t>(dataSpan.size()));
                // todo: bimg::imageParse will return nullptr when trying to load a texture with an url that is not a valid texture
                // Like a 404 html page.
                if (invertY)
                {
                    FlipY(image);
                }
                if (generateMips)
                {
                    GenerateMips(&m_allocator, &image);
                }
                return image;
            })
            .then(RuntimeScheduler, m_cancelSource, [texture, dataRef = Napi::Persistent(data)](bimg::ImageContainer* image) {
                CreateTextureFromImage(texture, image);
            })
            .then(arcana::inline_scheduler, m_cancelSource, [onSuccessRef = Napi::Persistent(onSuccess), onErrorRef = Napi::Persistent(onError)](arcana::expected<void, std::exception_ptr> result) {
                if (result.has_error())
                {
                    onErrorRef.Call({});
                }
                else
                {
                    onSuccessRef.Call({});
                }
            });
    }

    void NativeEngine::LoadCubeTexture(const Napi::CallbackInfo& info)
    {
        const auto texture = info[0].As<Napi::External<TextureData>>().Data();
        const auto data = info[1].As<Napi::Array>();
        const auto generateMips = info[2].As<Napi::Boolean>().Value();
        const auto onSuccess = info[3].As<Napi::Function>();
        const auto onError = info[4].As<Napi::Function>();

        std::array<arcana::task<bimg::ImageContainer*, std::exception_ptr>, 6> tasks;
        for (uint32_t face = 0; face < data.Length(); face++)
        {
            const auto typedArray = data[face].As<Napi::TypedArray>();
            const auto dataSpan = gsl::make_span(static_cast<uint8_t*>(typedArray.ArrayBuffer().Data()) + typedArray.ByteOffset(), typedArray.ByteLength());
            tasks[face] = arcana::make_task(arcana::threadpool_scheduler, m_cancelSource, [this, dataSpan, generateMips]() {
                bimg::ImageContainer* image = bimg::imageParse(&m_allocator, dataSpan.data(), static_cast<uint32_t>(dataSpan.size()));
                if (generateMips)
                {
                    GenerateMips(&m_allocator, &image);
                }
                return image;
            });
        }

        arcana::when_all(gsl::make_span(tasks))
            .then(RuntimeScheduler, m_cancelSource,
                [texture, dataRef = Napi::Persistent(data), generateMips](const std::vector<bimg::ImageContainer*>& images) {
                    CreateCubeTextureFromImages(texture, images, generateMips);
                })
            .then(arcana::inline_scheduler, m_cancelSource, [this, onSuccessRef = Napi::Persistent(onSuccess)]() {
                onSuccessRef.Call({Napi::Value::From(Env(), true)});
            })
            .then(arcana::inline_scheduler, m_cancelSource, [this, onErrorRef = Napi::Persistent(onError)](arcana::expected<void, std::exception_ptr> result) {
                if (result.has_error())
                {
                    onErrorRef.Call({Napi::Value::From(Env(), true)});
                }
            });
    }

    void NativeEngine::LoadCubeTextureWithMips(const Napi::CallbackInfo& info)
    {
        const auto texture = info[0].As<Napi::External<TextureData>>().Data();
        const auto data = info[1].As<Napi::Array>();
        const auto onSuccess = info[2].As<Napi::Function>();
        const auto onError = info[3].As<Napi::Function>();

        const auto numMips = data.Length();
        std::vector<arcana::task<bimg::ImageContainer*, std::exception_ptr>> tasks(6 * numMips);
        for (uint32_t mip = 0; mip < numMips; mip++)
        {
            const auto faceData = data[mip].As<Napi::Array>();
            for (uint32_t face = 0; face < 6; face++)
            {
                const auto typedArray = faceData[face].As<Napi::TypedArray>();
                const auto dataSpan = gsl::make_span(static_cast<uint8_t*>(typedArray.ArrayBuffer().Data()) + typedArray.ByteOffset(), typedArray.ByteLength());
                tasks[(face * numMips) + mip] = arcana::make_task(arcana::threadpool_scheduler, m_cancelSource, [this, dataSpan]() {
                    bimg::ImageContainer* image = bimg::imageParse(&m_allocator, dataSpan.data(), static_cast<uint32_t>(dataSpan.size()));
                    FlipY(image);
                    return image;
                });
            }
        }

        arcana::when_all(gsl::make_span(tasks))
            .then(RuntimeScheduler, m_cancelSource, [texture, dataRef = Napi::Persistent(data)](std::vector<bimg::ImageContainer*> images) {
                CreateCubeTextureFromImages(texture, images, true);
            })
            .then(RuntimeScheduler, m_cancelSource, [this, onSuccessRef = Napi::Persistent(onSuccess)]() {
                onSuccessRef.Call({Napi::Value::From(Env(), true)});
            })
            .then(arcana::inline_scheduler, m_cancelSource, [this, onErrorRef = Napi::Persistent(onError)](arcana::expected<void, std::exception_ptr> result) {
                if (result.has_error())
                {
                    onErrorRef.Call({Napi::Value::From(Env(), true)});
                }
            });
    }

    Napi::Value NativeEngine::GetTextureWidth(const Napi::CallbackInfo& info)
    {
        const auto texture = info[0].As<Napi::External<TextureData>>().Data();
        return Napi::Value::From(info.Env(), texture->Width);
    }

    Napi::Value NativeEngine::GetTextureHeight(const Napi::CallbackInfo& info)
    {
        const auto texture = info[0].As<Napi::External<TextureData>>().Data();
        return Napi::Value::From(info.Env(), texture->Height);
    }

    void NativeEngine::SetTextureSampling(const Napi::CallbackInfo& info)
    {
        const auto texture = info[0].As<Napi::External<TextureData>>().Data();
        auto filter = static_cast<uint32_t>(info[1].As<Napi::Number>().Uint32Value());

        constexpr std::array<uint32_t, 12> bgfxFiltering = {
            BGFX_SAMPLER_MAG_POINT | BGFX_SAMPLER_MIN_POINT,                          // nearest is mag = nearest and min = nearest and mip = linear
            BGFX_SAMPLER_MIP_POINT,                                                   // Bilinear is mag = linear and min = linear and mip = nearest
            0,                                                                        // Trilinear is mag = linear and min = linear and mip = linear
            BGFX_SAMPLER_MIN_POINT | BGFX_SAMPLER_MAG_POINT | BGFX_SAMPLER_MIP_POINT, // mag = nearest and min = nearest and mip = nearest
            BGFX_SAMPLER_MAG_POINT | BGFX_SAMPLER_MIP_POINT,                          // mag = nearest and min = linear and mip = nearest
            BGFX_SAMPLER_MAG_POINT,                                                   // mag = nearest and min = linear and mip = linear
            BGFX_SAMPLER_MAG_POINT,                                                   // mag = nearest and min = linear and mip = none
            BGFX_SAMPLER_MAG_POINT | BGFX_SAMPLER_MIN_POINT,                          // mag = nearest and min = nearest and mip = none
            BGFX_SAMPLER_MIP_POINT | BGFX_SAMPLER_MIP_POINT,                          // mag = linear and min = nearest and mip = nearest
            BGFX_SAMPLER_MIN_POINT,                                                   // mag = linear and min = nearest and mip = linear
            0,                                                                        // mag = linear and min = linear and mip = none
            BGFX_SAMPLER_MIN_POINT};                                                  // mag = linear and min = nearest and mip = none

        texture->Flags &= ~(BGFX_SAMPLER_MIN_MASK | BGFX_SAMPLER_MAG_MASK | BGFX_SAMPLER_MIP_MASK);

        if (texture->AnisotropicLevel > 1)
        {
            texture->Flags |= BGFX_SAMPLER_MIN_ANISOTROPIC | BGFX_SAMPLER_MAG_ANISOTROPIC;
        }
        else
        {
            texture->Flags |= bgfxFiltering[filter];
        }
    }

    void NativeEngine::SetTextureWrapMode(const Napi::CallbackInfo& info)
    {
        const auto texture = info[0].As<Napi::External<TextureData>>().Data();
        auto addressModeU = static_cast<uint32_t>(info[1].As<Napi::Number>().Uint32Value());
        auto addressModeV = static_cast<uint32_t>(info[2].As<Napi::Number>().Uint32Value());
        auto addressModeW = static_cast<uint32_t>(info[3].As<Napi::Number>().Uint32Value());

        constexpr std::array<uint32_t, 3> bgfxSamplers = {0, BGFX_SAMPLER_U_CLAMP, BGFX_SAMPLER_U_MIRROR};

        uint32_t addressMode = bgfxSamplers[addressModeU] +
            (bgfxSamplers[addressModeV] << BGFX_SAMPLER_V_SHIFT) +
            (bgfxSamplers[addressModeW] << BGFX_SAMPLER_W_SHIFT);

        texture->Flags &= ~(BGFX_SAMPLER_U_MASK | BGFX_SAMPLER_V_MASK | BGFX_SAMPLER_W_MASK);
        texture->Flags |= addressMode;
    }

    void NativeEngine::SetTextureAnisotropicLevel(const Napi::CallbackInfo& info)
    {
        const auto texture = info[0].As<Napi::External<TextureData>>().Data();
        const auto value = info[1].As<Napi::Number>().Uint32Value();

        texture->AnisotropicLevel = static_cast<uint8_t>(value);

        // if Anisotropic is set to 0 after being >1, then set texture flags back to linear
        texture->Flags &= ~(BGFX_SAMPLER_MIN_MASK | BGFX_SAMPLER_MAG_MASK | BGFX_SAMPLER_MIP_MASK);
        if (value)
        {
            texture->Flags |= BGFX_SAMPLER_MIN_ANISOTROPIC | BGFX_SAMPLER_MAG_ANISOTROPIC;
        }
    }

    void NativeEngine::SetTexture(const Napi::CallbackInfo& info)
    {
        const auto uniformData = info[0].As<Napi::External<UniformInfo>>().Data();
        const auto texture = info[1].As<Napi::External<TextureData>>().Data();

        bgfx::setTexture(uniformData->Stage, uniformData->Handle, texture->Handle, texture->Flags);
    }

    void NativeEngine::DeleteTexture(const Napi::CallbackInfo& info)
    {
        const auto texture = info[0].As<Napi::External<TextureData>>().Data();
        delete texture;
    }

    Napi::Value NativeEngine::CreateFrameBuffer(const Napi::CallbackInfo& info)
    {
        const auto texture = info[0].As<Napi::External<TextureData>>().Data();
        uint16_t width = static_cast<uint16_t>(info[1].As<Napi::Number>().Uint32Value());
        uint16_t height = static_cast<uint16_t>(info[2].As<Napi::Number>().Uint32Value());
        uint32_t formatIndex = info[3].As<Napi::Number>().Uint32Value();
        //int samplingMode = info[4].As<Napi::Number>().Uint32Value();
        bool generateStencilBuffer = info[5].As<Napi::Boolean>();
        bool generateDepth = info[6].As<Napi::Boolean>();
        bool generateMips = info[7].As<Napi::Boolean>();

        bgfx::FrameBufferHandle frameBufferHandle{};
        if (generateStencilBuffer && !generateDepth)
        {
            throw std::exception{/* Does this case even make any sense? */};
        }
        else if (!generateStencilBuffer && !generateDepth)
        {
            frameBufferHandle = bgfx::createFrameBuffer(width, height, TEXTURE_FORMAT[formatIndex], BGFX_TEXTURE_RT);
        }
        else
        {
            auto depthStencilFormat = bgfx::TextureFormat::D32;
            if (generateStencilBuffer)
            {
                depthStencilFormat = bgfx::TextureFormat::D24S8;
            }

            assert(bgfx::isTextureValid(0, false, 1, TEXTURE_FORMAT[formatIndex], BGFX_TEXTURE_RT));
            assert(bgfx::isTextureValid(0, false, 1, depthStencilFormat, BGFX_TEXTURE_RT));

            std::array<bgfx::TextureHandle, 2> textures{
                bgfx::createTexture2D(width, height, generateMips, 1, TEXTURE_FORMAT[formatIndex], BGFX_TEXTURE_RT),
                bgfx::createTexture2D(width, height, generateMips, 1, depthStencilFormat, BGFX_TEXTURE_RT)};
            std::array<bgfx::Attachment, textures.size()> attachments{};
            for (size_t idx = 0; idx < attachments.size(); ++idx)
            {
                attachments[idx].init(textures[idx]);
            }
            frameBufferHandle = bgfx::createFrameBuffer(static_cast<uint8_t>(attachments.size()), attachments.data(), true);
        }

        texture->Handle = bgfx::getTexture(frameBufferHandle);

        return Napi::External<FrameBufferData>::New(info.Env(), m_frameBufferManager.CreateNew(frameBufferHandle, width, height));
    }

    void NativeEngine::DeleteFrameBuffer(const Napi::CallbackInfo& info)
    {
        const auto frameBufferData = info[0].As<Napi::External<FrameBufferData>>().Data();
        delete frameBufferData;
    }

    void NativeEngine::BindFrameBuffer(const Napi::CallbackInfo& info)
    {
        const auto frameBufferData = info[0].As<Napi::External<FrameBufferData>>().Data();
        m_frameBufferManager.Bind(frameBufferData);
    }

    void NativeEngine::UnbindFrameBuffer(const Napi::CallbackInfo& info)
    {
        const auto frameBufferData = info[0].As<Napi::External<FrameBufferData>>().Data();
        m_frameBufferManager.Unbind(frameBufferData);
    }

    void NativeEngine::DrawIndexed(const Napi::CallbackInfo& info)
    {
        const auto fillMode = info[0].As<Napi::Number>().Int32Value();
        const auto elementStart = info[1].As<Napi::Number>().Int32Value();
        const auto elementCount = info[2].As<Napi::Number>().Int32Value();

        // TODO: handle viewport

        if (m_currentBoundIndexBuffer)
        {
            m_currentBoundIndexBuffer->SetBgfxIndexBuffer(elementStart, elementCount);
        }

        // TODO: support other fill modes
        uint64_t fillModeState = 0; //indexed tri list
        switch (fillMode)
        {
        case 2: // MATERIAL_PointFillMode
            fillModeState = BGFX_STATE_PT_POINTS;
            break;
        case 4: // MATERIAL_LineListDrawMode
            fillModeState = BGFX_STATE_PT_LINES;
            break;
        case 6: // MATERIAL_LineStripDrawMode
            fillModeState = BGFX_STATE_PT_LINESTRIP;
            break;
        case 7: // MATERIAL_TriangleStripDrawMode
            fillModeState = BGFX_STATE_PT_TRISTRIP;
            break;
        }

        for (const auto& it : m_currentProgram->Uniforms)
        {
            const ProgramData::UniformValue& value = it.second;
            bgfx::setUniform({it.first}, value.Data.data(), value.ElementLength);
        }

        bgfx::setState(m_engineState | fillModeState);
#if (ANDROID)
        // TODO : find why we need to discard state on Android
        bgfx::submit(m_frameBufferManager.GetBound().ViewId, m_currentProgram->Program, 0, false);
#else
        bgfx::submit(m_frameBufferManager.GetBound().ViewId, m_currentProgram->Program, 0, BGFX_DISCARD_INSTANCE_DATA | BGFX_DISCARD_STATE | BGFX_DISCARD_TRANSFORM);
#endif
    }

    void NativeEngine::Draw(const Napi::CallbackInfo& info)
    {
        bgfx::discard(BGFX_DISCARD_INDEX_BUFFER);
        m_currentBoundIndexBuffer = nullptr;
        DrawIndexed(info);
    }

    void NativeEngine::Clear(const Napi::CallbackInfo& info)
    {
        m_frameBufferManager.GetBound().ViewClearState.UpdateFlags(info);
    }

    void NativeEngine::ClearColor(const Napi::CallbackInfo& info)
    {
        m_frameBufferManager.GetBound().ViewClearState.UpdateColor(info);
    }

    void NativeEngine::ClearStencil(const Napi::CallbackInfo& info)
    {
        m_frameBufferManager.GetBound().ViewClearState.UpdateStencil(info);
    }

    void NativeEngine::ClearDepth(const Napi::CallbackInfo& info)
    {
        m_frameBufferManager.GetBound().ViewClearState.UpdateDepth(info);
    }

    Napi::Value NativeEngine::GetRenderWidth(const Napi::CallbackInfo& info)
    {
        return Napi::Value::From(info.Env(), bgfx::getStats()->width);
    }

    Napi::Value NativeEngine::GetRenderHeight(const Napi::CallbackInfo& info)
    {
        return Napi::Value::From(info.Env(), bgfx::getStats()->height);
    }

    void NativeEngine::SetViewPort(const Napi::CallbackInfo& info)
    {
        const auto x = info[0].As<Napi::Number>().FloatValue();
        const auto y = info[1].As<Napi::Number>().FloatValue();
        const auto width = info[2].As<Napi::Number>().FloatValue();
        const auto height = info[3].As<Napi::Number>().FloatValue();

        const auto backbufferWidth = bgfx::getStats()->width;
        const auto backbufferHeight = bgfx::getStats()->height;
        const float yOrigin = bgfx::getCaps()->originBottomLeft ? y : (1.f - y - height);

        m_frameBufferManager.GetBound().UseViewId(m_frameBufferManager.GetNewViewId());
        const bgfx::ViewId viewId = m_frameBufferManager.GetBound().ViewId;
        bgfx::setViewFrameBuffer(viewId, m_frameBufferManager.GetBound().FrameBuffer);
        bgfx::setViewRect(viewId,
            static_cast<uint16_t>(x * backbufferWidth),
            static_cast<uint16_t>(yOrigin * backbufferHeight),
            static_cast<uint16_t>(width * backbufferWidth),
            static_cast<uint16_t>(height * backbufferHeight));
    }

    void NativeEngine::GetFramebufferData(const Napi::CallbackInfo& info)
    {
        bgfx::FrameBufferHandle fbh = BGFX_INVALID_HANDLE;
        const auto callback = info[0].As<Napi::Function>();

        m_graphicsImpl.Callback.addScreenShotCallback(callback);
        bgfx::requestScreenShot(fbh, "GetImageData");
    }

    Napi::Value NativeEngine::GetRenderAPI(const Napi::CallbackInfo& info)
    {
        return Napi::Value::From(info.Env(), static_cast<int>(bgfx::getRendererType()));
    }

    void NativeEngine::Dispatch(std::function<void()> function)
    {
        m_runtime.Dispatch([function = std::move(function)](Napi::Env) {
            function();
        });
    }
}<|MERGE_RESOLUTION|>--- conflicted
+++ resolved
@@ -646,7 +646,6 @@
                 InstanceMethod("setViewPort", &NativeEngine::SetViewPort),
                 InstanceMethod("getFramebufferData", &NativeEngine::GetFramebufferData),
                 InstanceMethod("getRenderAPI", &NativeEngine::GetRenderAPI),
-<<<<<<< HEAD
 
                 InstanceValue("SAMPLER_NEAREST", Napi::Number::From(env, BGFX_SAMPLER_MAG_POINT | BGFX_SAMPLER_MIN_POINT)),                                 // nearest is mag = nearest and min = nearest and mip = linear
                 InstanceValue("SAMPLER_BILINEAR", Napi::Number::From(env, BGFX_SAMPLER_MIP_POINT)),                                                         // Bilinear is mag = linear and min = linear and mip = nearest
@@ -681,9 +680,8 @@
 
                 InstanceValue("TEXTURE_FORMAT_RGBA8", Napi::Number::From(env, bgfx::TextureFormat::RGBA8)),
                 InstanceValue("TEXTURE_FORMAT_RGBA32F", Napi::Number::From(env, bgfx::TextureFormat::RGBA32F)),
-=======
+                
                 InstanceValue(JS_AUTO_RENDER_PROPERTY_NAME, Napi::Boolean::New(env, autoRender))
->>>>>>> 8d9349d5
             });
 
         JsRuntime::NativeObject::GetFromJavaScript(env).Set(JS_ENGINE_CONSTRUCTOR_NAME, func);
