--- conflicted
+++ resolved
@@ -171,7 +171,6 @@
         return promise;
     }
 
-<<<<<<< HEAD
     void ExternalTexture::AddToContextAsync(Napi::Env env, std::function<void(Napi::Env, Napi::Value)> succeed, std::function<void(Napi::Env, Napi::Value)> fail) const
     {
         Graphics::DeviceContext& context = Graphics::DeviceContext::GetFromJavaScript(env);
@@ -220,10 +219,10 @@
                             });
                     });
             });
-=======
+    }
+
     void ExternalTexture::Update(Graphics::TextureT ptr)
     {
         m_impl->Update(ptr);
->>>>>>> 45e86814
     }
 }