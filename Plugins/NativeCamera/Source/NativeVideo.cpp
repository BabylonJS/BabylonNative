--- conflicted
+++ resolved
@@ -34,6 +34,7 @@
 
     NativeVideo::NativeVideo(const Napi::CallbackInfo& info)
         : Napi::ObjectWrap<NativeVideo>{info}
+        , m_runtimeScheduler{JsRuntime::GetFromJavaScript(info.Env())}
     {
     }
 
@@ -154,36 +155,10 @@
         if (!m_IsPlaying && !m_streamObject.Value().IsNull() && !m_streamObject.Value().IsUndefined())
         {
             m_IsPlaying = true;
-<<<<<<< HEAD
-
-            NativeCameraImpl->Open(m_maxWidth, m_maxHeight, m_frontCamera)
-                .then(m_runtimeScheduler.Get(), m_cancellationSource,
-                    [this, thisRef = Napi::Persistent(info.This()), deferred](const arcana::expected<Camera::Impl::CameraDimensions, std::exception_ptr>& result)
-            {
-                if (result.has_error())
-                {
-                    deferred.Reject(Napi::Error::New(thisRef.Env(), result.error()).Value());
-                }
-                else
-                {
-                    auto cameraDimensions = result.value();
-                    this->m_width = cameraDimensions.width;
-                    this->m_height = cameraDimensions.height;
-                    this->m_isReady = true;
-                    deferred.Resolve(thisRef.Env().Undefined());
-                    RaiseEvent("playing");
-                }
-            });
-        }
-        else
-        {
-            deferred.Resolve(info.Env().Undefined());
-=======
             RaiseEvent("playing");
->>>>>>> 92376706
         }
 
-        deferred.Resolve(env.Undefined());
+        deferred.Resolve(info.Env().Undefined());
 
         return deferred.Promise();
     }
