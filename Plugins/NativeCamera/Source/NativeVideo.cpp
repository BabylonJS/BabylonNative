#include "NativeVideo.h"
#include "CameraDevice.h"

namespace Babylon::Plugins
{
    static constexpr auto JS_CLASS_NAME = "HTMLVideoElement";

    void NativeVideo::Initialize(Napi::Env& env)
    {
        Napi::Function func = DefineClass(
            env,
            JS_CLASS_NAME,
            {
                InstanceMethod("addEventListener", &NativeVideo::AddEventListener),
                InstanceMethod("removeEventListener", &NativeVideo::RemoveEventListener),
                InstanceMethod("play", &NativeVideo::Play),
                InstanceMethod("pause", &NativeVideo::Pause),
                InstanceMethod("setAttribute", &NativeVideo::SetAttribute),
                InstanceMethod("removeAttribute", &NativeVideo::RemoveAttribute),
                InstanceAccessor("videoWidth", &NativeVideo::GetVideoWidth, nullptr),
                InstanceAccessor("videoHeight", &NativeVideo::GetVideoHeight, nullptr),
                InstanceAccessor("readyState", &NativeVideo::GetReadyState, nullptr),
                InstanceAccessor("HAVE_CURRENT_DATA", &NativeVideo::GetHaveCurrentData, nullptr),
                InstanceAccessor("srcObject", &NativeVideo::GetSrcObject, &NativeVideo::SetSrcObject),
            });

        env.Global().Set(JS_CLASS_NAME, func);
    }

    Napi::Object NativeVideo::New(const Napi::CallbackInfo& info)
    {
        return info.Env().Global().Get(JS_CLASS_NAME).As<Napi::Function>().New({});
    }

    NativeVideo::NativeVideo(const Napi::CallbackInfo& info)
        : Napi::ObjectWrap<NativeVideo>{info}
    {
    }

    Napi::Value NativeVideo::GetVideoWidth(const Napi::CallbackInfo& /*info*/)
    {
        if (!m_streamObject.Value().IsNull() && !m_streamObject.Value().IsUndefined())
        {
            return Napi::Value::From(Env(), MediaStream::Unwrap(m_streamObject.Value())->Width);
        }

        return Napi::Value::From(Env(), 0);
    }

    Napi::Value NativeVideo::GetVideoHeight(const Napi::CallbackInfo& /*info*/)
    {
        if (!m_streamObject.Value().IsNull() && !m_streamObject.Value().IsUndefined())
        {
            return Napi::Value::From(Env(), MediaStream::Unwrap(m_streamObject.Value())->Height);
        }

        return Napi::Value::From(Env(), 0);
    }

    void NativeVideo::SetAttribute(const Napi::CallbackInfo&)
    {
        // This function is defined to fulfill the web api, but not used natively
    }

    void NativeVideo::RemoveAttribute(const Napi::CallbackInfo&)
    {
        // This function is defined to fulfill the web api, but not used natively
    }

    Napi::Value NativeVideo::GetReadyState(const Napi::CallbackInfo& /*info*/)
    {
        return Napi::Value::From(Env(), m_isReady ? 10u : 0u);
    }

    Napi::Value NativeVideo::GetHaveCurrentData(const Napi::CallbackInfo& /*info*/)
    {
        return Napi::Value::From(Env(), 1u);
    }

    void NativeVideo::UpdateTexture(bgfx::TextureHandle textureHandle)
    {
        // Only update the texture if we're playing and the srcObject is an instance of a MediaStream
        if (m_IsPlaying && !m_streamObject.Value().IsNull() && !m_streamObject.Value().IsUndefined())
        {
            if (MediaStream::Unwrap(m_streamObject.Value())->UpdateTexture(textureHandle))
            {
                // The video dimensions have changed, raise the resize event to observers
                RaiseEvent("resize");
            }
        }
    }

    void NativeVideo::AddEventListener(const Napi::CallbackInfo& info)
    {
        std::string eventType = info[0].As<Napi::String>().Utf8Value();
        Napi::Function eventHandler = info[1].As<Napi::Function>();

        const auto& eventHandlerRefs = m_eventHandlerRefs[eventType];
        for (auto it = eventHandlerRefs.begin(); it != eventHandlerRefs.end(); ++it)
        {
            if (it->Value() == eventHandler)
            {
                throw Napi::Error::New(info.Env(), "Cannot add the same event handler twice");
            }
        }

        m_eventHandlerRefs[eventType].push_back(Napi::Persistent(eventHandler));
    }

    void NativeVideo::RemoveEventListener(const Napi::CallbackInfo& info)
    {
        std::string eventType = info[0].As<Napi::String>().Utf8Value();
        Napi::Function eventHandler = info[1].As<Napi::Function>();
        auto itType = m_eventHandlerRefs.find(eventType);
        if (itType != m_eventHandlerRefs.end())
        {
            auto& eventHandlerRefs = itType->second;
            for (auto it = eventHandlerRefs.begin(); it != eventHandlerRefs.end(); ++it)
            {
                if (it->Value() == eventHandler)
                {
                    eventHandlerRefs.erase(it);
                    break;
                }
            }
        }
    }

    void NativeVideo::RaiseEvent(const char* eventType)
    {
        auto it = m_eventHandlerRefs.find(eventType);
        if (it != m_eventHandlerRefs.end())
        {
            const auto& eventHandlerRefs = it->second;
            for (const auto& eventHandlerRef : eventHandlerRefs)
            {
                eventHandlerRef.Call({});
            }
        }
    }

    Napi::Value NativeVideo::Play(const Napi::CallbackInfo& info)
    {
        auto env{info.Env()};
        auto deferred{Napi::Promise::Deferred::New(env)};

        if (!m_IsPlaying && !m_streamObject.Value().IsNull() && !m_streamObject.Value().IsUndefined())
        {
            m_IsPlaying = true;
            RaiseEvent("playing");
        }

        deferred.Resolve(env.Undefined());

        return deferred.Promise();
    }

    void NativeVideo::Pause(const Napi::CallbackInfo& /*info*/)
    {
        m_IsPlaying = false;
    }

    void NativeVideo::SetSrcObject(const Napi::CallbackInfo& info, const Napi::Value& value)
    {
        auto env{info.Env()};

        if (value.IsNull() || value.IsUndefined() || !value.As<Napi::Object>().InstanceOf(MediaStream::GetConstructor(env)))
        {
            m_streamObject = Napi::ObjectReference();
            this->m_isReady = false;
            this->m_IsPlaying = false;
            return;
        }

        // We've received a MediaStream object
        m_streamObject = Napi::Persistent(value.As<Napi::Object>());
<<<<<<< HEAD
        auto mediaStream = MediaStream::Unwrap(m_streamObject.Value());

        this->m_width = mediaStream->Width;
        this->m_height = mediaStream->Height;
=======

>>>>>>> a2cf1c76
        this->m_isReady = true;

        // Now that we have a src object the resize event should be fired to notify observers of the new video dimensions
        RaiseEvent("resize");
    }

    Napi::Value NativeVideo::GetSrcObject(const Napi::CallbackInfo& info)
    {
        // If the streamObject has not yet been defined return Null instead to match the web API
        return m_streamObject.IsEmpty() ? info.Env().Null() : m_streamObject.Value();
    }
}<|MERGE_RESOLUTION|>--- conflicted
+++ resolved
@@ -174,14 +174,6 @@
 
         // We've received a MediaStream object
         m_streamObject = Napi::Persistent(value.As<Napi::Object>());
-<<<<<<< HEAD
-        auto mediaStream = MediaStream::Unwrap(m_streamObject.Value());
-
-        this->m_width = mediaStream->Width;
-        this->m_height = mediaStream->Height;
-=======
-
->>>>>>> a2cf1c76
         this->m_isReady = true;
 
         // Now that we have a src object the resize event should be fired to notify observers of the new video dimensions
