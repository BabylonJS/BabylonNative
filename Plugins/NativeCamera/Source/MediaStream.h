#pragma once
#include <napi/napi.h>
#include "CameraDevice.h"
#include <Babylon/JsRuntime.h>
#include <Babylon/JsRuntimeScheduler.h>

namespace Babylon::Plugins
{
    // The MediaStream object provides a polyfill for both the MediaStream and MediaStreamTrack web API's
    // that enable control over selecting a camera stream available on the device and modifying capabilities
    // of the camera on the fly while the stream is rendering.
    // https://developer.mozilla.org/en-US/docs/Web/API/MediaStream
    class MediaStream : public Napi::ObjectWrap<MediaStream>
    {
        static constexpr auto JS_CLASS_NAME = "_MediaStream";

    public:
        static arcana::task<Napi::Object, std::exception_ptr> NewAsync(Napi::Env env, Napi::Object constraints);
        static Napi::Function GetConstructor(Napi::Env env);

        MediaStream(const Napi::CallbackInfo& info);
        ~MediaStream();

        // MediaStream polyfill: https://developer.mozilla.org/en-US/docs/Web/API/MediaStream
        Napi::Value GetVideoTracks(const Napi::CallbackInfo& info);
        Napi::Value GetAudioTracks(const Napi::CallbackInfo& info);

        // MediaStreamTrack polyfill: https://developer.mozilla.org/en-US/docs/Web/API/MediaStreamTrack
        Napi::Value ApplyConstraints(const Napi::CallbackInfo& info);
        Napi::Value GetCapabilities(const Napi::CallbackInfo& info);
        Napi::Value GetSettings(const Napi::CallbackInfo& info);
        Napi::Value GetConstraints(const Napi::CallbackInfo& info);
        void Stop(const Napi::CallbackInfo& info);

<<<<<<< HEAD
        void UpdateTexture(bgfx::TextureHandle textureHandle);

        int Width{0};
        int Height{0};

=======
        // Update the camera texture and return true if the dimensions have changed, false otherwise
        bool UpdateTexture(bgfx::TextureHandle textureHandle);
        
        uint32_t Width{0};
        uint32_t Height{0};
        
>>>>>>> a2cf1c76
    private:
        arcana::task<void, std::exception_ptr> ApplyInitialConstraintsAsync(Napi::Env env, Napi::Object constraints);
        std::optional<std::pair<CameraDevice, const CameraTrack&>> FindBestCameraStream(Napi::Env env, Napi::Object constraints);
        bool UpdateConstraints(Napi::Env env, Napi::Object constraints);

        // Capture CameraDevice in a shared_ptr because the iOS implementation relies on the `shared_from_this` syntax for async work
        std::shared_ptr<CameraDevice> m_cameraDevice{nullptr};
        JsRuntimeScheduler m_runtimeScheduler;

        Napi::ObjectReference m_currentConstraints{};
    };
}<|MERGE_RESOLUTION|>--- conflicted
+++ resolved
@@ -32,20 +32,12 @@
         Napi::Value GetConstraints(const Napi::CallbackInfo& info);
         void Stop(const Napi::CallbackInfo& info);
 
-<<<<<<< HEAD
-        void UpdateTexture(bgfx::TextureHandle textureHandle);
-
-        int Width{0};
-        int Height{0};
-
-=======
         // Update the camera texture and return true if the dimensions have changed, false otherwise
         bool UpdateTexture(bgfx::TextureHandle textureHandle);
         
         uint32_t Width{0};
         uint32_t Height{0};
         
->>>>>>> a2cf1c76
     private:
         arcana::task<void, std::exception_ptr> ApplyInitialConstraintsAsync(Napi::Env env, Napi::Object constraints);
         std::optional<std::pair<CameraDevice, const CameraTrack&>> FindBestCameraStream(Napi::Env env, Napi::Object constraints);
