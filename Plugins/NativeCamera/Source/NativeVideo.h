#pragma once
#include <napi/napi.h>
#include "CameraDevice.h"
#include "MediaStream.h"
#include <Babylon/JsRuntime.h>
#include <Babylon/Graphics/DeviceContext.h>
#include <vector>
#include <algorithm>
#include <unordered_map>

namespace Babylon::Plugins
{
    // NativeVideo provides a polyfill for the HTMLVideoElement which is used in conjunction with a MediaStream object to
    // pull frames out of a camera and render them into the Babylon scene.
    class NativeVideo : public Napi::ObjectWrap<NativeVideo>
    {
    public:
        static void Initialize(Napi::Env& env);
        static Napi::Object New(const Napi::CallbackInfo& info);
        NativeVideo(const Napi::CallbackInfo& info);
        ~NativeVideo();

        void UpdateTexture(bgfx::TextureHandle textureHandle);

    private:
        void AddEventListener(const Napi::CallbackInfo& info);
        void RemoveEventListener(const Napi::CallbackInfo& info);
        void RaiseEvent(const char* eventType);
        Napi::Value Play(const Napi::CallbackInfo& info);
        void Pause(const Napi::CallbackInfo& info);
        Napi::Value GetVideoWidth(const Napi::CallbackInfo& info);
        Napi::Value GetVideoHeight(const Napi::CallbackInfo& info);
        void SetAttribute(const Napi::CallbackInfo&);
        void RemoveAttribute(const Napi::CallbackInfo&);
        Napi::Value GetReadyState(const Napi::CallbackInfo& info);
        Napi::Value GetHaveCurrentData(const Napi::CallbackInfo& info);
<<<<<<< HEAD

        arcana::cancellation_source m_cancellationSource;
        JsRuntimeScheduler m_runtimeScheduler;
=======
        Napi::Value GetSrcObject(const Napi::CallbackInfo& info);
        void SetSrcObject(const Napi::CallbackInfo& info, const Napi::Value& value);
>>>>>>> 92376706

        std::unordered_map<std::string, std::vector<Napi::FunctionReference>> m_eventHandlerRefs{};

        bool m_isReady{false};

        bool m_IsPlaying{};

        Napi::ObjectReference m_streamObject{};
    };
}<|MERGE_RESOLUTION|>--- conflicted
+++ resolved
@@ -34,14 +34,11 @@
         void RemoveAttribute(const Napi::CallbackInfo&);
         Napi::Value GetReadyState(const Napi::CallbackInfo& info);
         Napi::Value GetHaveCurrentData(const Napi::CallbackInfo& info);
-<<<<<<< HEAD
+        Napi::Value GetSrcObject(const Napi::CallbackInfo& info);
+        void SetSrcObject(const Napi::CallbackInfo& info, const Napi::Value& value);
 
         arcana::cancellation_source m_cancellationSource;
         JsRuntimeScheduler m_runtimeScheduler;
-=======
-        Napi::Value GetSrcObject(const Napi::CallbackInfo& info);
-        void SetSrcObject(const Napi::CallbackInfo& info, const Napi::Value& value);
->>>>>>> 92376706
 
         std::unordered_map<std::string, std::vector<Napi::FunctionReference>> m_eventHandlerRefs{};
 
