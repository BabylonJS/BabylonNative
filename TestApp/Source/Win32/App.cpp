--- conflicted
+++ resolved
@@ -73,9 +73,6 @@
     void RefreshBabylon(HWND hWnd)
     {
         std::string rootUrl{ GetUrlFromPath(GetModulePath().parent_path().parent_path()) };
-<<<<<<< HEAD
-        runtime = std::make_unique<Babylon::RuntimeWin32>(hWnd, rootUrl);
-=======
         RECT rect;
         if (!GetWindowRect(hWnd, &rect))
         {
@@ -89,7 +86,6 @@
         // So the context is created with the right size but the nativeWindow still has the wrong size
         // depending on how you create your app (runtime created before WM_SIZE is received, this call is not needed)
         runtime->UpdateSize(width, height);
->>>>>>> c138fd4b
 
         runtime->Dispatch([](Babylon::Env& env)
         {
