--- conflicted
+++ resolved
@@ -50,20 +50,11 @@
 }
 
 task copyFiles {
-<<<<<<< HEAD
     copy {
         from '../../../Scripts'
         include "*.js"
         into 'src/main/assets/Scripts'
     }
-=======
-    copy
-            {
-                from '../../../Scripts'
-                include "*.js"
-                into 'src/main/assets/Scripts'
-            }
->>>>>>> c5d0ce84
 }
 
 preBuild.dependsOn(copyFiles)