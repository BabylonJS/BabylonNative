#include <jni.h>
#include <stdlib.h>
#include <string.h>
#include <signal.h>
#include <time.h>
#include <memory>
#include <android/native_window.h> // requires ndk r5 or newer
#include <android/native_window_jni.h> // requires ndk r5 or newer
#include <android/log.h>
#include <Babylon/Console.h>
#include <Babylon/RuntimeAndroid.h>
#include <android/asset_manager.h>
#include <android/asset_manager_jni.h>
#include <InputManager.h>

extern "C" {
    JNIEXPORT void JNICALL Java_com_android_appviewer_AndroidViewAppActivity_initEngine(JNIEnv* env, jobject obj, jobject assetMgr, jstring path);
    JNIEXPORT void JNICALL Java_com_android_appviewer_AndroidViewAppActivity_finishEngine(JNIEnv* env, jobject obj);
    JNIEXPORT void JNICALL Java_com_android_appviewer_AndroidViewAppActivity_surfaceCreated(JNIEnv* env, jobject obj, jobject surface);
    JNIEXPORT void JNICALL Java_com_android_appviewer_AndroidViewAppActivity_surfaceChanged(JNIEnv* env, jobject obj, jint width, jint height);
    JNIEXPORT void JNICALL Java_com_android_appviewer_AndroidViewAppActivity_openFile(JNIEnv* env, jobject obj, jstring path);
    JNIEXPORT void JNICALL Java_com_android_appviewer_AndroidViewAppActivity_openStream(JNIEnv* env, jobject obj, jobjectArray input);
    JNIEXPORT void JNICALL Java_com_android_appviewer_AndroidViewAppActivity_setTouchInfo(JNIEnv* env, jobject obj, jfloat dx, jfloat dy, jboolean down);
    JNIEXPORT void JNICALL Java_com_android_appviewer_AndroidViewAppActivity_setPinchInfo(JNIEnv* env, jobject obj, jfloat zoom);
    JNIEXPORT void JNICALL Java_com_android_appviewer_AndroidViewAppActivity_step(JNIEnv* env, jobject obj);
};

std::unique_ptr<Babylon::RuntimeAndroid> runtime{};
std::string androidPackagePath;
std::unique_ptr<InputManager::InputBuffer> inputBuffer{};

static AAssetManager* g_assetMgrNative = nullptr;

namespace
{
    // this is the way to load apk embedded assets.
    std::vector<char> GetFileContents(const std::string &file_name)
    {
        std::vector<char> buffer;
        AAsset *asset = AAssetManager_open(g_assetMgrNative, file_name.c_str(),
                                           AASSET_MODE_UNKNOWN);
        size_t size = AAsset_getLength64(asset);
        buffer.resize(size);
        AAsset_read(asset, buffer.data(), size);
        AAsset_close(asset);
        return buffer;
    }
}

JNIEXPORT void JNICALL
Java_com_android_appviewer_AndroidViewAppActivity_initEngine(JNIEnv* env, jobject obj,
                                                       jobject assetMgr, jstring path)
{
    auto asset_manager = AAssetManager_fromJava(env, assetMgr);
    g_assetMgrNative = asset_manager;
    jboolean iscopy;
    androidPackagePath = env->GetStringUTFChars(path, &iscopy) ;
}

JNIEXPORT void JNICALL
Java_com_android_appviewer_AndroidViewAppActivity_finishEngine(JNIEnv* env, jobject obj)
{
}

JNIEXPORT void JNICALL
Java_com_android_appviewer_AndroidViewAppActivity_surfaceCreated(JNIEnv* env, jobject obj, jobject surface)
{
    if (!runtime)
    {
        ANativeWindow *window = ANativeWindow_fromSurface(env, surface);
<<<<<<< HEAD

        runtime = std::make_unique<Babylon::RuntimeAndroid>(window, "file:///data/local/tmp");
=======
        int32_t width  = ANativeWindow_getWidth(window);
        int32_t height = ANativeWindow_getHeight(window);

        runtime = std::make_unique<Babylon::RuntimeAndroid>(window, "file:///data/local/tmp", width, height);
>>>>>>> c138fd4b

        runtime->Dispatch([](Babylon::Env& env)
        {
            Babylon::Console::CreateInstance(env, [](const char* message, Babylon::Console::LogLevel level)
            {
                switch (level)
                {
                case Babylon::Console::LogLevel::Log:
                    __android_log_write(ANDROID_LOG_INFO, "BabylonNative", message);
                    break;
                case Babylon::Console::LogLevel::Warn:
                    __android_log_write(ANDROID_LOG_WARN, "BabylonNative", message);
                    break;
                case Babylon::Console::LogLevel::Error:
                    __android_log_write(ANDROID_LOG_ERROR, "BabylonNative", message);
                    break;
                }
            });
        });

        inputBuffer = std::make_unique<InputManager::InputBuffer>(*runtime);
        InputManager::Initialize(*runtime, *inputBuffer);

        runtime->LoadScript("Scripts/babylon.max.js");
        runtime->LoadScript("Scripts/babylon.glTF2FileLoader.js");
        runtime->LoadScript("Scripts/experience.js");
    }
}

JNIEXPORT void JNICALL
Java_com_android_appviewer_AndroidViewAppActivity_surfaceChanged(JNIEnv* env, jobject obj, jint width, jint height)
{
}

JNIEXPORT void JNICALL
Java_com_android_appviewer_AndroidViewAppActivity_openFile(JNIEnv* env, jobject obj, jstring path)
{
}

JNIEXPORT void JNICALL
Java_com_android_appviewer_AndroidViewAppActivity_openStream(JNIEnv* env, jobject obj, jobjectArray input)
{
}

JNIEXPORT void JNICALL
Java_com_android_appviewer_AndroidViewAppActivity_step(JNIEnv* env, jobject obj)
{
}

JNIEXPORT void JNICALL
Java_com_android_appviewer_AndroidViewAppActivity_setTouchInfo(JNIEnv* env, jobject obj, jfloat x, jfloat y, jboolean down)
{
    inputBuffer->SetPointerPosition(x, y);
    inputBuffer->SetPointerDown(down);
}

JNIEXPORT void JNICALL
Java_com_android_appviewer_AndroidViewAppActivity_setPinchInfo(JNIEnv* env, jobject obj, jfloat zoom)
{
}<|MERGE_RESOLUTION|>--- conflicted
+++ resolved
@@ -68,15 +68,10 @@
     if (!runtime)
     {
         ANativeWindow *window = ANativeWindow_fromSurface(env, surface);
-<<<<<<< HEAD
-
-        runtime = std::make_unique<Babylon::RuntimeAndroid>(window, "file:///data/local/tmp");
-=======
         int32_t width  = ANativeWindow_getWidth(window);
         int32_t height = ANativeWindow_getHeight(window);
 
         runtime = std::make_unique<Babylon::RuntimeAndroid>(window, "file:///data/local/tmp", width, height);
->>>>>>> c138fd4b
 
         runtime->Dispatch([](Babylon::Env& env)
         {
