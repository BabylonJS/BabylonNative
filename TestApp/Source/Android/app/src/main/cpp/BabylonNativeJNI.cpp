--- conflicted
+++ resolved
@@ -30,7 +30,7 @@
 std::unique_ptr<InputManager::InputBuffer> inputBuffer{};
 
 struct LogHandler;
-using Console = babylon::Console<LogHandler>;
+using Console = Babylon::Console<LogHandler>;
 struct LogHandler
 {
     void Log(const char* message, Console::LogLevel level) const
@@ -84,25 +84,6 @@
 {
 }
 
-<<<<<<< HEAD
-=======
-void LogMessage(const char* message, Babylon::LogLevel level)
-{
-    switch (level)
-    {
-    case Babylon::LogLevel::Log:
-        __android_log_write(ANDROID_LOG_INFO, "BabylonNative", message);
-        break;
-    case Babylon::LogLevel::Warn:
-        __android_log_write(ANDROID_LOG_WARN, "BabylonNative", message);
-        break;
-    case Babylon::LogLevel::Error:
-        __android_log_write(ANDROID_LOG_ERROR, "BabylonNative", message);
-        break;
-    }
-}
-
->>>>>>> 6db8142d
 JNIEXPORT void JNICALL
 Java_com_android_appviewer_AndroidViewAppActivity_surfaceCreated(JNIEnv* env, jobject obj, jobject surface)
 {
@@ -110,17 +91,13 @@
     {
         ANativeWindow *window = ANativeWindow_fromSurface(env, surface);
 
-<<<<<<< HEAD
-        runtime = std::make_unique<babylon::RuntimeAndroid>(window, "file:///data/local/tmp");
+        runtime = std::make_unique<Babylon::RuntimeAndroid>(window, "file:///data/local/tmp");
 
-        runtime->Dispatch([](babylon::Env& env)
+        runtime->Dispatch([](Babylon::Env& env)
         {
             auto jsConsole = Console::Create(env, logHandler);
             env.Global().Set("console", jsConsole.Value());
         });
-=======
-        runtime = std::make_unique<Babylon::RuntimeAndroid>(window, "file:///data/local/tmp", LogMessage);
->>>>>>> 6db8142d
 
         inputBuffer = std::make_unique<InputManager::InputBuffer>(*runtime);
         InputManager::Initialize(*runtime, *inputBuffer);
