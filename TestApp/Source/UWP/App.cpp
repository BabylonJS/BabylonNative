--- conflicted
+++ resolved
@@ -142,22 +142,15 @@
         rootUrl = "file:///" + parentPath.generic_string();
     }
 
-<<<<<<< HEAD
-    m_runtime = std::make_unique<babylon::RuntimeUWP>(
+    m_runtime = std::make_unique<Babylon::RuntimeUWP>(
         reinterpret_cast<ABI::Windows::UI::Core::ICoreWindow*>(CoreWindow::GetForCurrentThread()), rootUrl);
 
-    m_runtime->Dispatch([&logHandler = m_logHandler](babylon::Env& env)
+    m_runtime->Dispatch([&logHandler = m_logHandler](Babylon::Env& env)
     {
         auto jsConsole = Console::Create(env, logHandler);
         env.Global().Set("console", jsConsole.Value());
     });
 
-=======
-    m_runtime = std::make_unique<Babylon::RuntimeUWP>(
-        reinterpret_cast<ABI::Windows::UI::Core::ICoreWindow*>(CoreWindow::GetForCurrentThread()), 
-        rootUrl,
-        [](const char* message, Babylon::LogLevel) { OutputDebugStringA(message); });
->>>>>>> 6db8142d
     m_inputBuffer = std::make_unique<InputManager::InputBuffer>(*m_runtime);
     InputManager::Initialize(*m_runtime, *m_inputBuffer);
 
