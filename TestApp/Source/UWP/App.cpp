--- conflicted
+++ resolved
@@ -149,9 +149,6 @@
     float width = bounds.Width * m_displayScale;
     float height = bounds.Height * m_displayScale;
     m_runtime = std::make_unique<Babylon::RuntimeUWP>(
-<<<<<<< HEAD
-        reinterpret_cast<ABI::Windows::UI::Core::ICoreWindow*>(CoreWindow::GetForCurrentThread()), rootUrl);
-=======
         reinterpret_cast<ABI::Windows::UI::Core::ICoreWindow*>(CoreWindow::GetForCurrentThread()), rootUrl,
         width, height);
 
@@ -159,7 +156,6 @@
     // So the context is created with the right size but the nativeWindow still has the wrong size
     // depending on how you create your app (runtime created before WM_SIZE is received, this call is not needed)
     m_runtime->UpdateSize(width, height);
->>>>>>> c138fd4b
 
     m_runtime->Dispatch([](Babylon::Env& env)
     {
@@ -191,14 +187,6 @@
 
         m_runtime->LoadScript(appUrl + "/Scripts/playground_runner.js");
     }
-<<<<<<< HEAD
-
-    DisplayInformation^ displayInformation = DisplayInformation::GetForCurrentView();
-    m_displayScale = static_cast<float>(displayInformation->RawPixelsPerViewPixel);
-
-    m_runtime->UpdateSize(bounds.Width * m_displayScale, bounds.Height * m_displayScale);
-=======
->>>>>>> c138fd4b
 }
 
 void App::OnSuspending(Platform::Object^ sender, SuspendingEventArgs^ args)
