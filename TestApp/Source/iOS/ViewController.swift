--- conflicted
+++ resolved
@@ -26,12 +26,8 @@
 
             let rawMetalLayerPtr: UnsafeMutableRawPointer = Unmanaged.passUnretained(mtkView.layer).toOpaque()
             
-<<<<<<< HEAD
-            appDelegate!._bridge!.init(rawMetalLayerPtr)
-=======
             let size = mtkView.frame.size;
             appDelegate!._bridge!.init(rawMetalLayerPtr, width:Int32(size.width), height:Int32(size.height))
->>>>>>> c138fd4b
         }
     }
 
