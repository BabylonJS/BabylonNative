trigger:
- master

pr:
- master

jobs:
- job: macOS
  pool:
    vmImage: 'macOS-10.14'
    
  steps:
  - script: |
      git submodule update --init --recursive
    displayName: 'Checkout dependencies'
    
  - script: |
      cmake --version
    displayName: 'CMake version'

  - script: |
      sudo xcode-select --switch /Applications/Xcode_11.3.1.app/Contents/Developer
    displayName: 'Select XCode 11.3.1'
    
  - script: |
      mkdir buildmacOS
      cd buildmacOS
      cmake .. -GXcode
    displayName: 'Generate macOS solution'
      
  - task: Xcode@5
    inputs:
      xcWorkspacePath: 'buildmacOS/BabylonNative.xcodeproj'
      scheme: 'Playground'
      sdk: 'macosx'
      useXcpretty: false
      configuration: RelWithDebInfo
    displayName: 'Build Playground macOS'

  - task: Xcode@5
    inputs:
      xcWorkspacePath: 'buildmacOS/BabylonNative.xcodeproj'
      scheme: 'ValidationTests'
      sdk: 'macosx'
      useXcpretty: false
      configuration: RelWithDebInfo
    displayName: 'Build ValidationTests macOS'

- job: iOS
  pool:
    vmImage: 'macOS-10.14'
    
  steps:
  - script: |
      git submodule update --init --recursive
    displayName: 'Checkout dependencies'
      
  - script: |
      cmake --version
    displayName: 'CMake version'

  - script: |
      sudo xcode-select --switch /Applications/Xcode_11.3.1.app/Contents/Developer
    displayName: 'Select XCode 11.3.1'

  - script: |
      mkdir buildiOS
      cd buildiOS
      cmake .. -G Xcode -DCMAKE_TOOLCHAIN_FILE=../Dependencies/ios-cmake/ios.toolchain.cmake -DPLATFORM=OS64COMBINED -DENABLE_ARC=0 -DDEPLOYMENT_TARGET=12 -DENABLE_GLSLANG_BINARIES=OFF -DSPIRV_CROSS_CLI=OFF
    displayName: 'Generate iOS solution'

  - task: Xcode@5
    inputs:
      xcWorkspacePath: 'buildiOS/BabylonNative.xcodeproj'
      scheme: 'Playground'
      sdk: 'iphoneos'
      useXcpretty: false
      configuration: RelWithDebInfo
    displayName: 'Build Playground iOS'
    
  - task: Xcode@5
    inputs:
      xcWorkspacePath: 'buildiOS/BabylonNative.xcodeproj'
      scheme: 'ValidationTests'
      sdk: 'iphoneos'
      useXcpretty: false
      configuration: RelWithDebInfo
    displayName: 'Build ValidationTests iOS'
    
- job: win32_x64
  timeoutInMinutes: 30
  pool:
    vmImage: 'windows-latest'

  steps:
  - script: |
      git submodule update --init --recursive
    displayName: 'Checkout dependencies'

  - script: |
      mkdir buildWin32_x64
      cd buildWin32_x64
      cmake -G "Visual Studio 16 2019" -A x64 -DBGFX_CONFIG_MEMORY_TRACKING=ON -DBGFX_CONFIG_DEBUG=ON ..
    displayName: 'Generate Win32_x64 solution'

  - task: MSBuild@1
    inputs:
      solution: 'buildWin32_x64/BabylonNative.sln'
      maximumCpuCount: true
      configuration: 'RelWithDebInfo'
    displayName: 'Build WIN32_x64'

  - script: |
      reg add "HKEY_LOCAL_MACHINE\SOFTWARE\Microsoft\Windows\Windows Error Reporting\LocalDumps\ValidationTests.exe"
      reg add "HKEY_LOCAL_MACHINE\SOFTWARE\Microsoft\Windows\Windows Error Reporting\LocalDumps\ValidationTests.exe" /v DumpType /t REG_DWORD /d 2
      reg add "HKEY_LOCAL_MACHINE\SOFTWARE\Microsoft\Windows\Windows Error Reporting\LocalDumps\ValidationTests.exe" /v DumpCount /t REG_DWORD /d 1
      reg add "HKEY_LOCAL_MACHINE\SOFTWARE\Microsoft\Windows\Windows Error Reporting\LocalDumps\ValidationTests.exe" /v DumpFolder /t REG_SZ /d "$(Build.ArtifactStagingDirectory)/Dumps"
    displayName: 'Enable Crash Dumps'

  - script: |
      cd buildWin32_x64\Apps\ValidationTests
      mkdir Results
      mkdir Errors
      cd RelWithDebInfo
      ValidationTests
    displayName: 'Validation Tests'

  - task: PublishBuildArtifacts@1
    inputs:
      artifactName: 'Win32_x64 Rendered Pictures'
      pathtoPublish: 'buildWin32_x64/Apps/ValidationTests/Results'
    displayName: 'Publish Tests Win32_x64 Results'
    condition: succeeded()

  - task: PublishBuildArtifacts@1
    inputs:
      artifactName: 'Win32_x64 Error Pictures'
      pathtoPublish: 'buildWin32_x64/Apps/ValidationTests/Errors'
    displayName: 'Publish Tests Win32_x64 Errors'
    condition: failed()

  - task: CopyFiles@2
    inputs:
      sourceFolder: 'buildWin32_x64/Apps/ValidationTests/RelWithDebInfo'
      contents: ValidationTests.*
      targetFolder: '$(Build.ArtifactStagingDirectory)/Dumps'
      cleanTargetFolder: false
    displayName: 'Stage test app exe/pdb for publishing'
    condition: failed()

  - task: PublishBuildArtifacts@1
    inputs:
      artifactName: 'Win32_x64 Crash Dumps'
      pathtoPublish: '$(Build.ArtifactStagingDirectory)/Dumps'
    displayName: 'Publish Tests Win32_x64 Dumps'
    condition: failed()

- job: win32_x86
  timeoutInMinutes: 30 
  pool:
    vmImage: 'windows-latest'

  steps:
  - script: |
      git submodule update --init --recursive
    displayName: 'Checkout dependencies'

  - script: |
      mkdir buildWin32_x86
      cd buildWin32_x86
      cmake .. -G "Visual Studio 16 2019" -A Win32 -DBGFX_CONFIG_MEMORY_TRACKING=ON -DBGFX_CONFIG_DEBUG=ON
    displayName: 'Generate Win32_x86 solution'

  - task: MSBuild@1
    inputs:
      solution: 'buildWin32_x86/BabylonNative.sln'
      maximumCpuCount: true
      configuration: 'RelWithDebInfo'
    displayName: 'Build WIN32_x86'

  - script: |
      reg add "HKEY_LOCAL_MACHINE\SOFTWARE\Microsoft\Windows\Windows Error Reporting\LocalDumps\ValidationTests.exe"
      reg add "HKEY_LOCAL_MACHINE\SOFTWARE\Microsoft\Windows\Windows Error Reporting\LocalDumps\ValidationTests.exe" /v DumpType /t REG_DWORD /d 2
      reg add "HKEY_LOCAL_MACHINE\SOFTWARE\Microsoft\Windows\Windows Error Reporting\LocalDumps\ValidationTests.exe" /v DumpCount /t REG_DWORD /d 1
      reg add "HKEY_LOCAL_MACHINE\SOFTWARE\Microsoft\Windows\Windows Error Reporting\LocalDumps\ValidationTests.exe" /v DumpFolder /t REG_SZ /d "$(Build.ArtifactStagingDirectory)/Dumps"
    displayName: 'Enable Crash Dumps'

  - script: |
      cd buildWin32_x86\Apps\ValidationTests
      mkdir Results
      mkdir Errors
      cd RelWithDebInfo
      ValidationTests
    displayName: 'Validation Tests'

  - task: PublishBuildArtifacts@1
    inputs:
      artifactName: 'Win32_x86 Rendered Pictures'
      pathtoPublish: 'buildWin32_x86/Apps/ValidationTests/Results'
    displayName: 'Publish Tests Win32_x86 Results'
    condition: succeeded()

  - task: PublishBuildArtifacts@1
    inputs:
      artifactName: 'Win32_x86 Error Pictures'
      pathtoPublish: 'buildWin32_x86/Apps/ValidationTests/Errors'
    displayName: 'Publish Tests Win32_x86 Errors'
    condition: failed()

  - task: CopyFiles@2
    inputs:
      sourceFolder: 'buildWin32_x86/Apps/ValidationTests/RelWithDebInfo'
      contents: ValidationTests.*
      targetFolder: '$(Build.ArtifactStagingDirectory)/Dumps'
      cleanTargetFolder: false
    displayName: 'Stage test app exe/pdb for publishing'
    condition: failed()

  - task: PublishBuildArtifacts@1
    inputs:
      artifactName: 'Win32_x86 Crash Dumps'
      pathtoPublish: '$(Build.ArtifactStagingDirectory)/Dumps'
    displayName: 'Publish Tests Win32_x86 Dumps'
    condition: failed()

- job: uwp_x64    
  pool:
    vmImage: 'windows-latest'  
    
  steps:
  - script: |
      git submodule update --init --recursive
    displayName: 'Checkout dependencies'
    
  - script: |
      mkdir buildUWP_x64
      cd buildUWP_x64
      cmake .. -DCMAKE_SYSTEM_NAME=WindowsStore -DCMAKE_SYSTEM_VERSION=10.0 -A x64
    displayName: 'Generate UWP_x64 solution'
  
  - task: VSBuild@1
    inputs:
      solution: 'buildUWP_x64/BabylonNative.sln'
      maximumCpuCount: true
      configuration: 'RelWithDebInfo'
      msbuildArgs: '/p:AppxPackageSigningEnabled=false'
    displayName: 'Build UWP_x64'

- job: uwp_arm64    
  pool:
    vmImage: 'windows-latest'  
    
  steps:
  - script: |
      git submodule update --init --recursive
    displayName: 'Checkout dependencies'
    
  - script: |
      mkdir buildUWP_arm64
      cd buildUWP_arm64
      cmake .. -DCMAKE_SYSTEM_NAME=WindowsStore -DCMAKE_SYSTEM_VERSION=10.0 -A arm64
    displayName: 'Generate UWP_arm64 solution'
  
  - task: VSBuild@1
    inputs:
      solution: 'buildUWP_arm64/BabylonNative.sln'
      maximumCpuCount: true
      configuration: 'RelWithDebInfo'
      msbuildArgs: '/p:AppxPackageSigningEnabled=false'
    displayName: 'Build UWP_arm64'

- job: uwp_x86
  pool:
    vmImage: 'windows-latest'  

  steps:
  - script: |
      git submodule update --init --recursive
    displayName: 'Checkout dependencies'

  - script: |
      mkdir buildUWP_x86
      cd buildUWP_x86
      cmake .. -DCMAKE_SYSTEM_NAME=WindowsStore -DCMAKE_SYSTEM_VERSION=10.0 -G "Visual Studio 16 2019" -A Win32
    displayName: 'Generate UWP_x86 solution'

  - task: VSBuild@1
    inputs:
      solution: 'buildUWP_x86/BabylonNative.sln'
      maximumCpuCount: true
      configuration: 'RelWithDebInfo'
      msbuildArgs: '/p:AppxPackageSigningEnabled=false'
    displayName: 'Build UWP_x86'


- job: Android_V8_Mac
  pool:
    vmImage: 'macOS-10.14'
    
  steps:
  - script: |
      git submodule update --init --recursive
    displayName: 'Checkout dependencies'
  - script: |
      brew uninstall openssl@1.0.2t
      rm -rf /usr/local/etc/openssl
      rm -rf /usr/local/etc/openssl@1.1
    displayName: 'Workaround'
  - script: |
      brew install ninja
    displayName: 'Install Ninja'
  - script: |
      cd Apps/Playground/Android
      npm install
<<<<<<< HEAD
    displayName: 'Install JS engine NPMs'
=======
      cd ../../ValidationTests/Android
      npm install
    displayName: 'Install JS engine NPMs'    
>>>>>>> 160fb79d
  - task: Gradle@2
    inputs:
        workingDirectory: 'Apps/Playground/Android'
        gradleWrapperFile: 'Apps/Playground/Android/gradlew'
        gradleOptions: '-Xmx1536m'
        options: '-PJSEngine=v8android'
        publishJUnitResults: false
        tasks: 'assembleRelease'
    displayName: 'Build Playground AndroidV8'
  - task: Gradle@2
    inputs:
        workingDirectory: 'Apps/ValidationTests/Android'
        gradleWrapperFile: 'Apps/ValidationTests/Android/gradlew'
        gradleOptions: '-Xmx1536m'
        options: '-PJSEngine=v8android'
        publishJUnitResults: false
        tasks: 'assembleRelease'
    displayName: 'Build ValidationTests AndroidV8'

- job: Android_JSC_Mac
  pool:
    vmImage: 'macOS-10.14'
    
  steps:
  - script: |
      git submodule update --init --recursive
    displayName: 'Checkout dependencies'
  - script: |
      brew uninstall openssl@1.0.2t
      rm -rf /usr/local/etc/openssl
      rm -rf /usr/local/etc/openssl@1.1
    displayName: 'Workaround'
  - script: |
      brew install ninja
    displayName: 'Install Ninja'
  - script: |
      cd Apps/Playground/Android
      npm install
      cd ../../ValidationTests/Android
      npm install
    displayName: 'Install JS engine NPMs'    
  - task: Gradle@2
    inputs:
        workingDirectory: 'Apps/Playground/Android'
        gradleWrapperFile: 'Apps/Playground/Android/gradlew'
        gradleOptions: '-Xmx1536m'
        options: '-PJSEngine=jsc'
        publishJUnitResults: false
        tasks: 'assembleRelease'
    displayName: 'Build Playground AndroidJSC'
  - task: Gradle@2
    inputs:
        workingDirectory: 'Apps/ValidationTests/Android'
        gradleWrapperFile: 'Apps/ValidationTests/Android/gradlew'
        gradleOptions: '-Xmx1536m'
        options: '-PJSEngine=jsc'
        publishJUnitResults: false
        tasks: 'assembleRelease'
    displayName: 'Build ValidationTests AndroidJSC'

- job: Android_V8_Linux
  pool:
    vmImage: 'ubuntu-latest'
    
  steps:
  - script: |
      git submodule update --init --recursive
    displayName: 'Checkout dependencies'
  - script: |
      sudo apt-get update
      sudo apt-get install ninja-build
    displayName: 'Install packages'
  - script: |
      cd Apps/Playground/Android
      npm install
      cd ../../ValidationTests/Android
      npm install
    displayName: 'Install JS engine NPMs'    
  - task: Gradle@2
    inputs:
        workingDirectory: 'Apps/Playground/Android'
        gradleWrapperFile: 'Apps/Playground/Android/gradlew'
        gradleOptions: '-Xmx1536m'
        options: '-PJSEngine=v8android'
        publishJUnitResults: false
        tasks: 'assembleRelease'
    displayName: 'Build Playground AndroidV8'
  - task: Gradle@2
    inputs:
        workingDirectory: 'Apps/ValidationTests/Android'
        gradleWrapperFile: 'Apps/ValidationTests/Android/gradlew'
        gradleOptions: '-Xmx1536m'
        options: '-PJSEngine=v8android'
        publishJUnitResults: false
        tasks: 'assembleRelease'
    displayName: 'Build ValidationTests AndroidV8'

- job: Android_JSC_Linux
  pool:
    vmImage: 'ubuntu-latest'
    
  steps:
  - script: |
      git submodule update --init --recursive
    displayName: 'Checkout dependencies'
  - script: |
      sudo apt-get update
      sudo apt-get install ninja-build
    displayName: 'Install packages'
  - script: |
      cd Apps/Playground/Android
      npm install
      cd ../../ValidationTests/Android
      npm install
    displayName: 'Install JS engine NPMs'    
  - task: Gradle@2
    inputs:
        workingDirectory: 'Apps/Playground/Android'
        gradleWrapperFile: 'Apps/Playground/Android/gradlew'
        gradleOptions: '-Xmx1536m'
        options: '-PJSEngine=jsc'
        publishJUnitResults: false
        tasks: 'assembleRelease'
    displayName: 'Build Playground AndroidJSC'
  - task: Gradle@2
    inputs:
        workingDirectory: 'Apps/ValidationTests/Android'
        gradleWrapperFile: 'Apps/ValidationTests/Android/gradlew'
        gradleOptions: '-Xmx1536m'
        options: '-PJSEngine=jsc'
        publishJUnitResults: false
        tasks: 'assembleRelease'
    displayName: 'Build ValidationTests AndroidJSC'

- job: Ubuntu_Clang8_JSC
  timeoutInMinutes: 30
  pool:
    vmImage: 'ubuntu-latest'

  variables:
    CC: clang-8
    CXX: clang++-8

  steps:
  - script: |
      git submodule update --init --recursive
    displayName: 'Checkout dependencies'
  - script: |
      sudo apt-get update
      sudo apt-get install libjavascriptcoregtk-4.0-dev libgl1-mesa-dev libcurl4-openssl-dev clang-8 libc++-8-dev libc++abi-8-dev lld-8 ninja-build
    displayName: 'Install packages'
  - script: |
      mkdir build
      cd build
      cmake .. -GNinja -DJSCORE_LIBRARY=/usr/lib/x86_64-linux-gnu/libjavascriptcoregtk-4.0.so -DCMAKE_BUILD_TYPE=RelWithDebInfo
      ninja
    displayName: 'Build X11'

- job: Ubuntu_GCC9_JSC
  timeoutInMinutes: 30
  pool:
    vmImage: 'ubuntu-latest'

  variables:
    CC: gcc-9
    CXX: g++-9

  steps:
  - script: |
      git submodule update --init --recursive
    displayName: 'Checkout dependencies'
  - script: |
      sudo apt-get update
      sudo apt-get install libjavascriptcoregtk-4.0-dev libgl1-mesa-dev libcurl4-openssl-dev gcc-9 libc++-9-dev libc++abi-9-dev lld-9 ninja-build
    displayName: 'Install packages'
  - script: |
      mkdir build
      cd build
      cmake .. -GNinja -DJSCORE_LIBRARY=/usr/lib/x86_64-linux-gnu/libjavascriptcoregtk-4.0.so -DCMAKE_BUILD_TYPE=RelWithDebInfo -DBGFX_CONFIG_MEMORY_TRACKING=ON -DBGFX_CONFIG_DEBUG=ON
      ninja
    displayName: 'Build X11'

  #- script: |
  #    export DISPLAY=:99
  #    Xvfb :99 -screen 0 1600x900x24 &
  #    sleep 3
  #    cd build/Apps/ValidationTests
  #    mkdir Errors
  #    mkdir Results
  #    ./ValidationTests
  #  displayName: 'Test on CI'
  #- task: PublishBuildArtifacts@1
  #  inputs:
  #    artifactName: 'Ubuntu_GCC9_JSC Rendered Pictures'
  #    pathtoPublish: 'build/Apps/ValidationTests/Results'
  #  displayName: 'Publish Tests Ubuntu_GCC9_JSC Results'
  #  condition: succeeded()
  #- task: PublishBuildArtifacts@1
  #  inputs:
  #    artifactName: 'Ubuntu_GCC9_JSC Error Pictures'
  #    pathtoPublish: 'build/Apps/ValidationTests/Errors'
  #  displayName: 'Publish Tests Ubuntu_GCC9_JSC Errors'
  #  condition: failed()<|MERGE_RESOLUTION|>--- conflicted
+++ resolved
@@ -312,13 +312,9 @@
   - script: |
       cd Apps/Playground/Android
       npm install
-<<<<<<< HEAD
+      cd ../../ValidationTests/Android
+      npm install
     displayName: 'Install JS engine NPMs'
-=======
-      cd ../../ValidationTests/Android
-      npm install
-    displayName: 'Install JS engine NPMs'    
->>>>>>> 160fb79d
   - task: Gradle@2
     inputs:
         workingDirectory: 'Apps/Playground/Android'
