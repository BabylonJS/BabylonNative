trigger:
- master

pr:
- master

jobs:
- job: macOS
  pool:
    vmImage: 'macOS-10.14'
    
  steps:
  - script: |
      git submodule update --init --recursive
    displayName: 'Checkout dependencies'
    
  - script: |
      cmake --version
    displayName: 'CMake version'

  - script: |
      sudo xcode-select --switch /Applications/Xcode_11.3.1.app/Contents/Developer
    displayName: 'Select XCode 11.3.1'
    
  - script: |
      mkdir buildmacOS
      cd buildmacOS
      cmake .. -GXcode
    displayName: 'Generate macOS solution'
      
  - task: Xcode@5
    inputs:
      xcWorkspacePath: 'buildmacOS/BabylonNative.xcodeproj'
      scheme: 'Playground'
      sdk: 'macosx'
      useXcpretty: false
      configuration: RelWithDebInfo
    displayName: 'Build macOS'
    
- job: iOS
  pool:
    vmImage: 'macOS-10.14'
    
  steps:
  - script: |
      git submodule update --init --recursive
    displayName: 'Checkout dependencies'
      
  - script: |
      cmake --version
    displayName: 'CMake version'

  - script: |
      sudo xcode-select --switch /Applications/Xcode_11.3.1.app/Contents/Developer
    displayName: 'Select XCode 11.3.1'

  - script: |
      mkdir buildiOS
      cd buildiOS
      cmake .. -G Xcode -DCMAKE_TOOLCHAIN_FILE=../Dependencies/ios-cmake/ios.toolchain.cmake -DPLATFORM=OS64COMBINED -DENABLE_ARC=0 -DDEPLOYMENT_TARGET=12 -DENABLE_GLSLANG_BINARIES=OFF -DSPIRV_CROSS_CLI=OFF
    displayName: 'Generate iOS solution'

  - task: Xcode@5
    inputs:
      xcWorkspacePath: 'buildiOS/BabylonNative.xcodeproj'
      scheme: 'Playground'
      sdk: 'iphoneos'
      useXcpretty: false
      configuration: RelWithDebInfo
    displayName: 'Build iOS'
    
- job: win32_x64
  timeoutInMinutes: 30
  pool:
    vmImage: 'windows-latest'

  steps:
  - script: |
      git submodule update --init --recursive
    displayName: 'Checkout dependencies'

  - script: |
      mkdir buildWin32_x64
      cd buildWin32_x64
      cmake -G "Visual Studio 16 2019" -A x64 -DBGFX_CONFIG_MEMORY_TRACKING=ON -DBGFX_CONFIG_DEBUG=ON ..
    displayName: 'Generate Win32_x64 solution'

  - task: MSBuild@1
    inputs:
      solution: 'buildWin32_x64/BabylonNative.sln'
      maximumCpuCount: true
      configuration: 'RelWithDebInfo'
    displayName: 'Build WIN32_x64'

  - script: |
      reg add "HKEY_LOCAL_MACHINE\SOFTWARE\Microsoft\Windows\Windows Error Reporting\LocalDumps\ValidationTests.exe"
      reg add "HKEY_LOCAL_MACHINE\SOFTWARE\Microsoft\Windows\Windows Error Reporting\LocalDumps\ValidationTests.exe" /v DumpType /t REG_DWORD /d 2
      reg add "HKEY_LOCAL_MACHINE\SOFTWARE\Microsoft\Windows\Windows Error Reporting\LocalDumps\ValidationTests.exe" /v DumpCount /t REG_DWORD /d 1
      reg add "HKEY_LOCAL_MACHINE\SOFTWARE\Microsoft\Windows\Windows Error Reporting\LocalDumps\ValidationTests.exe" /v DumpFolder /t REG_SZ /d "$(Build.ArtifactStagingDirectory)/Dumps"
    displayName: 'Enable Crash Dumps'

  - script: |
      cd buildWin32_x64\Apps\ValidationTests
      mkdir Results
      mkdir Errors
      cd RelWithDebInfo
      ValidationTests
    displayName: 'Validation Tests'

  - task: PublishBuildArtifacts@1
    inputs:
      artifactName: 'Win32_x64 Rendered Pictures'
      pathtoPublish: 'buildWin32_x64/Apps/ValidationTests/Results'
    displayName: 'Publish Tests Win32_x64 Results'
    condition: succeeded()

  - task: PublishBuildArtifacts@1
    inputs:
      artifactName: 'Win32_x64 Error Pictures'
      pathtoPublish: 'buildWin32_x64/Apps/ValidationTests/Errors'
    displayName: 'Publish Tests Win32_x64 Errors'
    condition: failed()

  - task: CopyFiles@2
    inputs:
      sourceFolder: 'buildWin32_x64/Apps/ValidationTests/RelWithDebInfo'
      contents: ValidationTests.*
      targetFolder: '$(Build.ArtifactStagingDirectory)/Dumps'
      cleanTargetFolder: false
    displayName: 'Stage test app exe/pdb for publishing'
    condition: failed()

  - task: PublishBuildArtifacts@1
    inputs:
      artifactName: 'Win32_x64 Crash Dumps'
      pathtoPublish: '$(Build.ArtifactStagingDirectory)/Dumps'
    displayName: 'Publish Tests Win32_x64 Dumps'
    condition: failed()

- job: win32_x86
  timeoutInMinutes: 30 
  pool:
    vmImage: 'windows-latest'

  steps:
  - script: |
      git submodule update --init --recursive
    displayName: 'Checkout dependencies'

  - script: |
      mkdir buildWin32_x86
      cd buildWin32_x86
      cmake .. -G "Visual Studio 16 2019" -A Win32 -DBGFX_CONFIG_MEMORY_TRACKING=ON -DBGFX_CONFIG_DEBUG=ON
    displayName: 'Generate Win32_x86 solution'

  - task: MSBuild@1
    inputs:
      solution: 'buildWin32_x86/BabylonNative.sln'
      maximumCpuCount: true
      configuration: 'RelWithDebInfo'
    displayName: 'Build WIN32_x86'

  - script: |
      reg add "HKEY_LOCAL_MACHINE\SOFTWARE\Microsoft\Windows\Windows Error Reporting\LocalDumps\ValidationTests.exe"
      reg add "HKEY_LOCAL_MACHINE\SOFTWARE\Microsoft\Windows\Windows Error Reporting\LocalDumps\ValidationTests.exe" /v DumpType /t REG_DWORD /d 2
      reg add "HKEY_LOCAL_MACHINE\SOFTWARE\Microsoft\Windows\Windows Error Reporting\LocalDumps\ValidationTests.exe" /v DumpCount /t REG_DWORD /d 1
      reg add "HKEY_LOCAL_MACHINE\SOFTWARE\Microsoft\Windows\Windows Error Reporting\LocalDumps\ValidationTests.exe" /v DumpFolder /t REG_SZ /d "$(Build.ArtifactStagingDirectory)/Dumps"
    displayName: 'Enable Crash Dumps'

  - script: |
      cd buildWin32_x86\Apps\ValidationTests
      mkdir Results
      mkdir Errors
      cd RelWithDebInfo
      ValidationTests
    displayName: 'Validation Tests'

  - task: PublishBuildArtifacts@1
    inputs:
      artifactName: 'Win32_x86 Rendered Pictures'
      pathtoPublish: 'buildWin32_x86/Apps/ValidationTests/Results'
    displayName: 'Publish Tests Win32_x86 Results'
    condition: succeeded()

  - task: PublishBuildArtifacts@1
    inputs:
      artifactName: 'Win32_x86 Error Pictures'
      pathtoPublish: 'buildWin32_x86/Apps/ValidationTests/Errors'
    displayName: 'Publish Tests Win32_x86 Errors'
    condition: failed()

  - task: CopyFiles@2
    inputs:
      sourceFolder: 'buildWin32_x86/Apps/ValidationTests/RelWithDebInfo'
      contents: ValidationTests.*
      targetFolder: '$(Build.ArtifactStagingDirectory)/Dumps'
      cleanTargetFolder: false
    displayName: 'Stage test app exe/pdb for publishing'
    condition: failed()

  - task: PublishBuildArtifacts@1
    inputs:
      artifactName: 'Win32_x86 Crash Dumps'
      pathtoPublish: '$(Build.ArtifactStagingDirectory)/Dumps'
    displayName: 'Publish Tests Win32_x86 Dumps'
    condition: failed()

- job: uwp_x64    
  pool:
    vmImage: 'windows-latest'  
    
  steps:
  - script: |
      git submodule update --init --recursive
    displayName: 'Checkout dependencies'
    
  - script: |
      mkdir buildUWP_x64
      cd buildUWP_x64
      cmake .. -DCMAKE_SYSTEM_NAME=WindowsStore -DCMAKE_SYSTEM_VERSION=10.0 -A x64
    displayName: 'Generate UWP_x64 solution'
  
  - task: VSBuild@1
    inputs:
      solution: 'buildUWP_x64/BabylonNative.sln'
      maximumCpuCount: true
      configuration: 'RelWithDebInfo'
      msbuildArgs: '/p:AppxPackageSigningEnabled=false'
    displayName: 'Build UWP_x64'

- job: uwp_arm64    
  pool:
    vmImage: 'windows-latest'  
    
  steps:
  - script: |
      git submodule update --init --recursive
    displayName: 'Checkout dependencies'
    
  - script: |
      mkdir buildUWP_arm64
      cd buildUWP_arm64
      cmake .. -DCMAKE_SYSTEM_NAME=WindowsStore -DCMAKE_SYSTEM_VERSION=10.0 -A arm64
    displayName: 'Generate UWP_arm64 solution'
  
  - task: VSBuild@1
    inputs:
      solution: 'buildUWP_arm64/BabylonNative.sln'
      maximumCpuCount: true
      configuration: 'RelWithDebInfo'
      msbuildArgs: '/p:AppxPackageSigningEnabled=false'
    displayName: 'Build UWP_arm64'

- job: uwp_x86
  pool:
    vmImage: 'windows-latest'  

  steps:
  - script: |
      git submodule update --init --recursive
    displayName: 'Checkout dependencies'

  - script: |
      mkdir buildUWP_x86
      cd buildUWP_x86
      cmake .. -DCMAKE_SYSTEM_NAME=WindowsStore -DCMAKE_SYSTEM_VERSION=10.0 -G "Visual Studio 16 2019" -A Win32
    displayName: 'Generate UWP_x86 solution'

  - task: VSBuild@1
    inputs:
      solution: 'buildUWP_x86/BabylonNative.sln'
      maximumCpuCount: true
      configuration: 'RelWithDebInfo'
      msbuildArgs: '/p:AppxPackageSigningEnabled=false'
    displayName: 'Build UWP_x86'

- job: Android_V8
  pool:
    vmImage: 'macOS-10.14'
    
  steps:
  - script: |
      git submodule update --init --recursive
    displayName: 'Checkout dependencies'
  - script: |
      brew install ninja
    displayName: 'Install Ninja'
  - script: |
      cd Apps/Playground/Android
      npm install
    displayName: 'Install JS engine NPMs'    
  - task: Gradle@2
    inputs:
        workingDirectory: 'Apps/Playground/Android'
        gradleWrapperFile: 'Apps/Playground/Android/gradlew'
        gradleOptions: '-Xmx1536m'
        options: '-PJSEngine=v8android'
        publishJUnitResults: false
        tasks: 'assembleRelease'
    displayName: 'Build androidV8'

- job: Android_JSC
  pool:
    vmImage: 'macOS-10.14'
    
  steps:
  - script: |
      git submodule update --init --recursive
    displayName: 'Checkout dependencies'
  - script: |
      brew install ninja
    displayName: 'Install Ninja'
  - script: |
      cd Apps/Playground/Android
      npm install
    displayName: 'Install JS engine NPMs'    
  - task: Gradle@2
    inputs:
        workingDirectory: 'Apps/Playground/Android'
        gradleWrapperFile: 'Apps/Playground/Android/gradlew'
        gradleOptions: '-Xmx1536m'
        options: '-PJSEngine=jsc'
        publishJUnitResults: false
        tasks: 'assembleRelease'
    displayName: 'Build androidJSC'

- job: Ubuntu_Clang8_JSC
  timeoutInMinutes: 30
  pool:
    vmImage: 'ubuntu-latest'

  variables:
    CC: clang-8
    CXX: clang++-8

  steps:
  - script: |
      git submodule update --init --recursive
    displayName: 'Checkout dependencies'
  - script: |
      sudo apt-get update
      sudo apt-get install libjavascriptcoregtk-4.0-dev libgl1-mesa-dev libcurl4-openssl-dev clang-8 libc++-8-dev libc++abi-8-dev lld-8 ninja-build
    displayName: 'Install packages'
  - script: |
      mkdir build
      cd build
      cmake .. -GNinja -DJSCORE_LIBRARY=/usr/lib/x86_64-linux-gnu/libjavascriptcoregtk-4.0.so -DCMAKE_BUILD_TYPE=RelWithDebInfo
      ninja
    displayName: 'Build X11'

- job: Ubuntu_GCC9_JSC
  timeoutInMinutes: 30
  pool:
    vmImage: 'ubuntu-latest'

  variables:
    CC: gcc-9
    CXX: g++-9

  steps:
  - script: |
      git submodule update --init --recursive
    displayName: 'Checkout dependencies'
  - script: |
      sudo apt-get update
      sudo apt-get install libjavascriptcoregtk-4.0-dev libgl1-mesa-dev libcurl4-openssl-dev gcc-9 libc++-9-dev libc++abi-9-dev lld-9 ninja-build
    displayName: 'Install packages'
  - script: |
      mkdir build
      cd build
<<<<<<< HEAD
      cmake .. -GNinja -DJSCORE_LIBRARY=/usr/lib/x86_64-linux-gnu/libjavascriptcoregtk-4.0.so -DBGFX_CONFIG_MEMORY_TRACKING=ON -DBGFX_CONFIG_DEBUG=ON
=======
      cmake .. -GNinja -DJSCORE_LIBRARY=/usr/lib/x86_64-linux-gnu/libjavascriptcoregtk-4.0.so -DCMAKE_BUILD_TYPE=RelWithDebInfo
>>>>>>> 928936de
      ninja
    displayName: 'Build X11'

  #- script: |
  #    export DISPLAY=:99
  #    Xvfb :99 -screen 0 1600x900x24 &
  #    sleep 3
  #    cd build/Apps/ValidationTests
  #    mkdir Errors
  #    mkdir Results
  #    ./ValidationTests
  #  displayName: 'Test on CI'
  #- task: PublishBuildArtifacts@1
  #  inputs:
  #    artifactName: 'Ubuntu_GCC9_JSC Rendered Pictures'
  #    pathtoPublish: 'build/Apps/ValidationTests/Results'
  #  displayName: 'Publish Tests Ubuntu_GCC9_JSC Results'
  #  condition: succeeded()
  #- task: PublishBuildArtifacts@1
  #  inputs:
  #    artifactName: 'Ubuntu_GCC9_JSC Error Pictures'
  #    pathtoPublish: 'build/Apps/ValidationTests/Errors'
  #  displayName: 'Publish Tests Ubuntu_GCC9_JSC Errors'
  #  condition: failed()<|MERGE_RESOLUTION|>--- conflicted
+++ resolved
@@ -368,11 +368,7 @@
   - script: |
       mkdir build
       cd build
-<<<<<<< HEAD
-      cmake .. -GNinja -DJSCORE_LIBRARY=/usr/lib/x86_64-linux-gnu/libjavascriptcoregtk-4.0.so -DBGFX_CONFIG_MEMORY_TRACKING=ON -DBGFX_CONFIG_DEBUG=ON
-=======
-      cmake .. -GNinja -DJSCORE_LIBRARY=/usr/lib/x86_64-linux-gnu/libjavascriptcoregtk-4.0.so -DCMAKE_BUILD_TYPE=RelWithDebInfo
->>>>>>> 928936de
+      cmake .. -GNinja -DJSCORE_LIBRARY=/usr/lib/x86_64-linux-gnu/libjavascriptcoregtk-4.0.so -DCMAKE_BUILD_TYPE=RelWithDebInfo -DBGFX_CONFIG_MEMORY_TRACKING=ON -DBGFX_CONFIG_DEBUG=ON
       ninja
     displayName: 'Build X11'
 
