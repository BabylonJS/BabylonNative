trigger:
- master

pr:
- master

variables:
- name: CMAKE_VERSION
  value: 3.19.6
  
jobs:
<<<<<<< HEAD
- job: macOS
  pool:
    vmImage: 'macOS-10.14'

  steps:
  - script: |
      git submodule update --init --recursive
    displayName: 'Checkout dependencies'

  - script: |
      brew uninstall cmake
      brew install http://homebrew.bintray.com/bottles/cmake-$(CMAKE_VERSION).mojave.bottle.tar.gz
      cmake --version
    displayName: 'CMake version'

  - script: |
      sudo xcode-select --switch /Applications/Xcode_11.3.1.app/Contents/Developer
    displayName: 'Select XCode 11.3.1'

  - script: |
      mkdir buildmacOS
      cd buildmacOS
      cmake .. -GXcode
    displayName: 'Generate macOS solution'

  - task: Xcode@5
    inputs:
      xcWorkspacePath: 'buildmacOS/BabylonNative.xcodeproj'
      scheme: 'Playground'
      sdk: 'macosx'
      useXcpretty: false
      configuration: RelWithDebInfo
    displayName: 'Build Playground macOS'

  - task: Xcode@5
    inputs:
      xcWorkspacePath: 'buildmacOS/BabylonNative.xcodeproj'
      scheme: 'ValidationTests'
      sdk: 'macosx'
      useXcpretty: false
      configuration: RelWithDebInfo
    displayName: 'Build ValidationTests macOS'

- job: iOS
  pool:
    vmImage: 'macOS-10.14'

  steps:
  - script: |
      git submodule update --init --recursive
    displayName: 'Checkout dependencies'

  - script: |
      brew uninstall cmake
      brew install http://homebrew.bintray.com/bottles/cmake-$(CMAKE_VERSION).mojave.bottle.tar.gz
      cmake --version
    displayName: 'CMake version'

  - script: |
      sudo xcode-select --switch /Applications/Xcode_11.3.1.app/Contents/Developer
    displayName: 'Select XCode 11.3.1'

  - script: |
      mkdir buildiOS
      cd buildiOS
      cmake .. -G Xcode -DCMAKE_TOOLCHAIN_FILE=../Dependencies/ios-cmake/ios.toolchain.cmake -DPLATFORM=OS64COMBINED -DENABLE_ARC=0 -DDEPLOYMENT_TARGET=12 -DENABLE_GLSLANG_BINARIES=OFF -DSPIRV_CROSS_CLI=OFF
    displayName: 'Generate iOS solution'

  - task: Xcode@5
    inputs:
      xcWorkspacePath: 'buildiOS/BabylonNative.xcodeproj'
      scheme: 'Playground'
      sdk: 'iphoneos'
      useXcpretty: false
      configuration: RelWithDebInfo
    displayName: 'Build Playground iOS'

  - task: Xcode@5
    inputs:
      xcWorkspacePath: 'buildiOS/BabylonNative.xcodeproj'
      scheme: 'ValidationTests'
      sdk: 'iphoneos'
      useXcpretty: false
      configuration: RelWithDebInfo
    displayName: 'Build ValidationTests iOS'

- job: win32_x64
  timeoutInMinutes: 30
  pool:
    vmImage: 'windows-latest'

  steps:
  - script: |
      git submodule update --init --recursive
    displayName: 'Checkout dependencies'

  - script: |
      mkdir buildWin32_x64
      cd buildWin32_x64
      cmake -G "Visual Studio 16 2019" -A x64 -DBGFX_CONFIG_MEMORY_TRACKING=ON -DBGFX_CONFIG_DEBUG=ON ..
    displayName: 'Generate Win32_x64 solution'

  - task: MSBuild@1
    inputs:
      solution: 'buildWin32_x64/BabylonNative.sln'
      maximumCpuCount: true
      configuration: 'RelWithDebInfo'
    displayName: 'Build WIN32_x64'

  - script: |
      reg add "HKEY_LOCAL_MACHINE\SOFTWARE\Microsoft\Windows\Windows Error Reporting\LocalDumps\ValidationTests.exe"
      reg add "HKEY_LOCAL_MACHINE\SOFTWARE\Microsoft\Windows\Windows Error Reporting\LocalDumps\ValidationTests.exe" /v DumpType /t REG_DWORD /d 2
      reg add "HKEY_LOCAL_MACHINE\SOFTWARE\Microsoft\Windows\Windows Error Reporting\LocalDumps\ValidationTests.exe" /v DumpCount /t REG_DWORD /d 1
      reg add "HKEY_LOCAL_MACHINE\SOFTWARE\Microsoft\Windows\Windows Error Reporting\LocalDumps\ValidationTests.exe" /v DumpFolder /t REG_SZ /d "$(Build.ArtifactStagingDirectory)/Dumps"
    displayName: 'Enable Crash Dumps'

  - script: |
      cd buildWin32_x64\Apps\ValidationTests
      mkdir Results
      mkdir Errors
      cd RelWithDebInfo
      ValidationTests
    displayName: 'Validation Tests'

  - task: PublishBuildArtifacts@1
    inputs:
      artifactName: 'Win32_x64 Rendered Pictures'
      pathtoPublish: 'buildWin32_x64/Apps/ValidationTests/Results'
    displayName: 'Publish Tests Win32_x64 Results'
    condition: succeeded()

  - task: PublishBuildArtifacts@1
    inputs:
      artifactName: 'Win32_x64 Error Pictures'
      pathtoPublish: 'buildWin32_x64/Apps/ValidationTests/Errors'
    displayName: 'Publish Tests Win32_x64 Errors'
    condition: failed()

  - task: CopyFiles@2
    inputs:
      sourceFolder: 'buildWin32_x64/Apps/ValidationTests/RelWithDebInfo'
      contents: ValidationTests.*
      targetFolder: '$(Build.ArtifactStagingDirectory)/Dumps'
      cleanTargetFolder: false
    displayName: 'Stage test app exe/pdb for publishing'
    condition: failed()

  - task: PublishBuildArtifacts@1
    inputs:
      artifactName: 'Win32_x64 Crash Dumps'
      pathtoPublish: '$(Build.ArtifactStagingDirectory)/Dumps'
    displayName: 'Publish Tests Win32_x64 Dumps'
    condition: failed()

- job: win32_x86
  timeoutInMinutes: 30
  pool:
    vmImage: 'windows-latest'

  steps:
  - script: |
      git submodule update --init --recursive
    displayName: 'Checkout dependencies'

  - script: |
      mkdir buildWin32_x86
      cd buildWin32_x86
      cmake .. -G "Visual Studio 16 2019" -A Win32 -DBGFX_CONFIG_MEMORY_TRACKING=ON -DBGFX_CONFIG_DEBUG=ON
    displayName: 'Generate Win32_x86 solution'

  - task: MSBuild@1
    inputs:
      solution: 'buildWin32_x86/BabylonNative.sln'
      maximumCpuCount: true
      configuration: 'RelWithDebInfo'
    displayName: 'Build WIN32_x86'

  - script: |
      reg add "HKEY_LOCAL_MACHINE\SOFTWARE\Microsoft\Windows\Windows Error Reporting\LocalDumps\ValidationTests.exe"
      reg add "HKEY_LOCAL_MACHINE\SOFTWARE\Microsoft\Windows\Windows Error Reporting\LocalDumps\ValidationTests.exe" /v DumpType /t REG_DWORD /d 2
      reg add "HKEY_LOCAL_MACHINE\SOFTWARE\Microsoft\Windows\Windows Error Reporting\LocalDumps\ValidationTests.exe" /v DumpCount /t REG_DWORD /d 1
      reg add "HKEY_LOCAL_MACHINE\SOFTWARE\Microsoft\Windows\Windows Error Reporting\LocalDumps\ValidationTests.exe" /v DumpFolder /t REG_SZ /d "$(Build.ArtifactStagingDirectory)/Dumps"
    displayName: 'Enable Crash Dumps'

  - script: |
      cd buildWin32_x86\Apps\ValidationTests
      mkdir Results
      mkdir Errors
      cd RelWithDebInfo
      ValidationTests
    displayName: 'Validation Tests'

  - task: PublishBuildArtifacts@1
    inputs:
      artifactName: 'Win32_x86 Rendered Pictures'
      pathtoPublish: 'buildWin32_x86/Apps/ValidationTests/Results'
    displayName: 'Publish Tests Win32_x86 Results'
    condition: succeeded()

  - task: PublishBuildArtifacts@1
    inputs:
      artifactName: 'Win32_x86 Error Pictures'
      pathtoPublish: 'buildWin32_x86/Apps/ValidationTests/Errors'
    displayName: 'Publish Tests Win32_x86 Errors'
    condition: failed()

  - task: CopyFiles@2
    inputs:
      sourceFolder: 'buildWin32_x86/Apps/ValidationTests/RelWithDebInfo'
      contents: ValidationTests.*
      targetFolder: '$(Build.ArtifactStagingDirectory)/Dumps'
      cleanTargetFolder: false
    displayName: 'Stage test app exe/pdb for publishing'
    condition: failed()

  - task: PublishBuildArtifacts@1
    inputs:
      artifactName: 'Win32_x86 Crash Dumps'
      pathtoPublish: '$(Build.ArtifactStagingDirectory)/Dumps'
    displayName: 'Publish Tests Win32_x86 Dumps'
    condition: failed()

- job: uwp_x64
  pool:
    vmImage: 'windows-latest'

  steps:
  - script: |
      git submodule update --init --recursive
    displayName: 'Checkout dependencies'

  - script: |
      mkdir buildUWP_x64
      cd buildUWP_x64
      cmake .. -DCMAKE_SYSTEM_NAME=WindowsStore -DCMAKE_SYSTEM_VERSION=10.0 -A x64
    displayName: 'Generate UWP_x64 solution'

  - task: VSBuild@1
    inputs:
      solution: 'buildUWP_x64/BabylonNative.sln'
      maximumCpuCount: true
      configuration: 'RelWithDebInfo'
      msbuildArgs: '/p:AppxPackageSigningEnabled=false'
    displayName: 'Build UWP_x64'

- job: uwp_arm64
  pool:
    vmImage: 'windows-latest'

  steps:
  - script: |
      git submodule update --init --recursive
    displayName: 'Checkout dependencies'

  - script: |
      mkdir buildUWP_arm64
      cd buildUWP_arm64
      cmake .. -DCMAKE_SYSTEM_NAME=WindowsStore -DCMAKE_SYSTEM_VERSION=10.0 -A arm64
    displayName: 'Generate UWP_arm64 solution'

  - task: VSBuild@1
    inputs:
      solution: 'buildUWP_arm64/BabylonNative.sln'
      maximumCpuCount: true
      configuration: 'RelWithDebInfo'
      msbuildArgs: '/p:AppxPackageSigningEnabled=false'
    displayName: 'Build UWP_arm64'

- job: uwp_x86
  pool:
    vmImage: 'windows-latest'

  steps:
  - script: |
      git submodule update --init --recursive
    displayName: 'Checkout dependencies'

  - script: |
      mkdir buildUWP_x86
      cd buildUWP_x86
      cmake .. -DCMAKE_SYSTEM_NAME=WindowsStore -DCMAKE_SYSTEM_VERSION=10.0 -G "Visual Studio 16 2019" -A Win32
    displayName: 'Generate UWP_x86 solution'

  - task: VSBuild@1
    inputs:
      solution: 'buildUWP_x86/BabylonNative.sln'
      maximumCpuCount: true
      configuration: 'RelWithDebInfo'
      msbuildArgs: '/p:AppxPackageSigningEnabled=false'
    displayName: 'Build UWP_x86'

- job: uwp_napi_jsi_x64
  pool:
    vmImage: 'windows-latest'

  steps:
  - checkout: self
    clean: true
    submodules: recursive

  - task: Npm@1
    inputs:
      command: 'install'
      workingDir: Apps/napi-jsi
    displayName: 'Install NPM Packages'

  - script: |
      cd Apps/napi-jsi
      mkdir build
      cd build
      cmake .. -DCMAKE_SYSTEM_NAME=WindowsStore -DCMAKE_SYSTEM_VERSION=10.0 -DBABYLON_NATIVE_PLATFORM=UWP -A x64
    displayName: 'Generate napi-jsi solution'

  - task: VSBuild@1
    inputs:
      solution: 'Apps/napi-jsi/build/napi-jsi.sln'
      maximumCpuCount: true
      configuration: 'RelWithDebInfo'
      msbuildArgs: '/p:AppxPackageSigningEnabled=false'
    displayName: 'Build UWP x64 napi-jsi'

- job: Android_V8_Mac
  pool:
    vmImage: 'macOS-10.14'

  variables:
    HOMEBREW_NO_INSTALL_CLEANUP: 1

  steps:
  - script: |
      git submodule update --init --recursive
    displayName: 'Checkout dependencies'
  - script: |
      brew uninstall cmake
      brew install ninja http://homebrew.bintray.com/bottles/cmake-$(CMAKE_VERSION).mojave.bottle.tar.gz
      cmake --version
    displayName: 'Install Ninja'
  - script: |
      cd Apps/Playground/Android
      npm install
      cd ../../ValidationTests/Android
      npm install
    displayName: 'Install JS engine NPMs'
  - task: Gradle@2
    inputs:
        workingDirectory: 'Apps/Playground/Android'
        gradleWrapperFile: 'Apps/Playground/Android/gradlew'
        gradleOptions: '-Xmx1536m'
        options: '-PJSEngine=v8android'
        publishJUnitResults: false
        tasks: 'assembleRelease'
    displayName: 'Build Playground AndroidV8'
  - task: Gradle@2
    inputs:
        workingDirectory: 'Apps/ValidationTests/Android'
        gradleWrapperFile: 'Apps/ValidationTests/Android/gradlew'
        gradleOptions: '-Xmx1536m'
        options: '-PJSEngine=v8android'
        publishJUnitResults: false
        tasks: 'assembleRelease'
    displayName: 'Build ValidationTests AndroidV8'

- job: Android_JSC_Mac
  pool:
    vmImage: 'macOS-10.14'

  variables:
    HOMEBREW_NO_INSTALL_CLEANUP: 1

  steps:
  - script: |
      git submodule update --init --recursive
    displayName: 'Checkout dependencies'
  - script: |
      brew uninstall cmake
      brew install ninja http://homebrew.bintray.com/bottles/cmake-$(CMAKE_VERSION).mojave.bottle.tar.gz
      cmake --version
    displayName: 'Install Ninja'
  - script: |
      cd Apps/Playground/Android
      npm install
      cd ../../ValidationTests/Android
      npm install
    displayName: 'Install JS engine NPMs'
  - task: Gradle@2
    inputs:
        workingDirectory: 'Apps/Playground/Android'
        gradleWrapperFile: 'Apps/Playground/Android/gradlew'
        gradleOptions: '-Xmx1536m'
        options: '-PJSEngine=jsc'
        publishJUnitResults: false
        tasks: 'assembleRelease'
    displayName: 'Build Playground AndroidJSC'
  - task: Gradle@2
    inputs:
        workingDirectory: 'Apps/ValidationTests/Android'
        gradleWrapperFile: 'Apps/ValidationTests/Android/gradlew'
        gradleOptions: '-Xmx1536m'
        options: '-PJSEngine=jsc'
        publishJUnitResults: false
        tasks: 'assembleRelease'
    displayName: 'Build ValidationTests AndroidJSC'

- job: Android_V8_Linux
  pool:
    vmImage: 'ubuntu-latest'

  steps:
  # Force using older cmake See https://gitlab.kitware.com/cmake/cmake/-/issues/22021
  - script: |
      wget https://github.com/Kitware/CMake/releases/download/v$(CMAKE_VERSION)/cmake-$(CMAKE_VERSION)-Linux-x86_64.sh
      sudo mkdir -p /opt/cmake/cmake-$(CMAKE_VERSION)-linux-x86_64
      sudo sh cmake-$(CMAKE_VERSION)-Linux-x86_64.sh --prefix=/opt/cmake/cmake-$(CMAKE_VERSION)-linux-x86_64 --skip-license
      sudo rm /usr/local/bin/cmake
      sudo ln -s /opt/cmake/cmake-$(CMAKE_VERSION)-linux-x86_64/bin/cmake /usr/local/bin/cmake
      cmake --version
    displayName: 'Install cmake'
  - script: |
      git submodule update --init --recursive
    displayName: 'Checkout dependencies'
  - script: |
      sudo apt-get update
      sudo apt-get install ninja-build
    displayName: 'Install packages'
  - script: |
      cd Apps/Playground/Android
      npm install
      cd ../../ValidationTests/Android
      npm install
    displayName: 'Install JS engine NPMs'
  - task: Gradle@2
    inputs:
        workingDirectory: 'Apps/Playground/Android'
        gradleWrapperFile: 'Apps/Playground/Android/gradlew'
        gradleOptions: '-Xmx1536m'
        options: '-PJSEngine=v8android'
        publishJUnitResults: false
        tasks: 'assembleRelease'
    displayName: 'Build Playground AndroidV8'
  - task: Gradle@2
    inputs:
        workingDirectory: 'Apps/ValidationTests/Android'
        gradleWrapperFile: 'Apps/ValidationTests/Android/gradlew'
        gradleOptions: '-Xmx1536m'
        options: '-PJSEngine=v8android'
        publishJUnitResults: false
        tasks: 'assembleRelease'
    displayName: 'Build ValidationTests AndroidV8'

- job: Android_JSC_Linux
  pool:
    vmImage: 'ubuntu-latest'

  steps:
  # Force using older cmake See https://gitlab.kitware.com/cmake/cmake/-/issues/22021
  - script: |
      wget https://github.com/Kitware/CMake/releases/download/v$(CMAKE_VERSION)/cmake-$(CMAKE_VERSION)-Linux-x86_64.sh
      sudo mkdir -p /opt/cmake/cmake-$(CMAKE_VERSION)-linux-x86_64
      sudo sh cmake-$(CMAKE_VERSION)-Linux-x86_64.sh --prefix=/opt/cmake/cmake-$(CMAKE_VERSION)-linux-x86_64 --skip-license
      sudo rm /usr/local/bin/cmake
      sudo ln -s /opt/cmake/cmake-$(CMAKE_VERSION)-linux-x86_64/bin/cmake /usr/local/bin/cmake
      cmake --version
    displayName: 'Install cmake'
  - script: |
      git submodule update --init --recursive
    displayName: 'Checkout dependencies'
  - script: |
      sudo apt-get update
      sudo apt-get install ninja-build
    displayName: 'Install packages'
  - script: |
      cd Apps/Playground/Android
      npm install
      cd ../../ValidationTests/Android
      npm install
    displayName: 'Install JS engine NPMs'
  - task: Gradle@2
    inputs:
        workingDirectory: 'Apps/Playground/Android'
        gradleWrapperFile: 'Apps/Playground/Android/gradlew'
        gradleOptions: '-Xmx1536m'
        options: '-PJSEngine=jsc'
        publishJUnitResults: false
        tasks: 'assembleRelease'
    displayName: 'Build Playground AndroidJSC'
  - task: Gradle@2
    inputs:
        workingDirectory: 'Apps/ValidationTests/Android'
        gradleWrapperFile: 'Apps/ValidationTests/Android/gradlew'
        gradleOptions: '-Xmx1536m'
        options: '-PJSEngine=jsc'
        publishJUnitResults: false
        tasks: 'assembleRelease'
    displayName: 'Build ValidationTests AndroidJSC'

- job: Ubuntu_Clang8_JSC
  timeoutInMinutes: 30
  pool:
    vmImage: 'ubuntu-latest'

  variables:
    CC: clang-8
    CXX: clang++-8

  steps:
  # Force using older cmake See https://gitlab.kitware.com/cmake/cmake/-/issues/22021
  - script: |
      wget https://github.com/Kitware/CMake/releases/download/v$(CMAKE_VERSION)/cmake-$(CMAKE_VERSION)-Linux-x86_64.sh
      sudo mkdir -p /opt/cmake/cmake-$(CMAKE_VERSION)-linux-x86_64
      sudo sh cmake-$(CMAKE_VERSION)-Linux-x86_64.sh --prefix=/opt/cmake/cmake-$(CMAKE_VERSION)-linux-x86_64 --skip-license
      sudo rm /usr/local/bin/cmake
      sudo ln -s /opt/cmake/cmake-$(CMAKE_VERSION)-linux-x86_64/bin/cmake /usr/local/bin/cmake
      cmake --version
    displayName: 'Install cmake'
  - script: |
      git submodule update --init --recursive
    displayName: 'Checkout dependencies'
  - script: |
      sudo apt-get update
      sudo apt-get install libjavascriptcoregtk-4.0-dev libgl1-mesa-dev libcurl4-openssl-dev clang-8 libc++-8-dev libc++abi-8-dev lld-8 ninja-build
    displayName: 'Install packages'
  - script: |
      mkdir build
      cd build
      cmake .. -GNinja -DJSCORE_LIBRARY=/usr/lib/x86_64-linux-gnu/libjavascriptcoregtk-4.0.so -DCMAKE_BUILD_TYPE=RelWithDebInfo
      ninja
    displayName: 'Build X11'

- job: Ubuntu_GCC9_JSC
  timeoutInMinutes: 30
  pool:
    vmImage: 'ubuntu-latest'

  variables:
    CC: gcc-9
    CXX: g++-9

  steps:
  # Force using older cmake See https://gitlab.kitware.com/cmake/cmake/-/issues/22021
  - script: |
      wget https://github.com/Kitware/CMake/releases/download/v$(CMAKE_VERSION)/cmake-$(CMAKE_VERSION)-Linux-x86_64.sh
      sudo mkdir -p /opt/cmake/cmake-$(CMAKE_VERSION)-linux-x86_64
      sudo sh cmake-$(CMAKE_VERSION)-Linux-x86_64.sh --prefix=/opt/cmake/cmake-$(CMAKE_VERSION)-linux-x86_64 --skip-license
      sudo rm /usr/local/bin/cmake
      sudo ln -s /opt/cmake/cmake-$(CMAKE_VERSION)-linux-x86_64/bin/cmake /usr/local/bin/cmake
      cmake --version
    displayName: 'Install cmake'
  - script: |
      git submodule update --init --recursive
    displayName: 'Checkout dependencies'
  - script: |
      sudo apt-get update
      sudo apt-get install libjavascriptcoregtk-4.0-dev libgl1-mesa-dev libcurl4-openssl-dev gcc-9 libc++-9-dev libc++abi-9-dev lld-9 ninja-build
    displayName: 'Install packages'
  - script: |
      mkdir build
      cd build
      cmake .. -GNinja -DJSCORE_LIBRARY=/usr/lib/x86_64-linux-gnu/libjavascriptcoregtk-4.0.so -DCMAKE_BUILD_TYPE=RelWithDebInfo -DBGFX_CONFIG_MEMORY_TRACKING=ON -DBGFX_CONFIG_DEBUG=ON
      ninja
    displayName: 'Build X11'

  #- script: |
  #    export DISPLAY=:99
  #    Xvfb :99 -screen 0 1600x900x24 &
  #    sleep 3
  #    cd build/Apps/ValidationTests
  #    mkdir Errors
  #    mkdir Results
  #    ./ValidationTests
  #  displayName: 'Test on CI'
  #- task: PublishBuildArtifacts@1
  #  inputs:
  #    artifactName: 'Ubuntu_GCC9_JSC Rendered Pictures'
  #    pathtoPublish: 'build/Apps/ValidationTests/Results'
  #  displayName: 'Publish Tests Ubuntu_GCC9_JSC Results'
  #  condition: succeeded()
  #- task: PublishBuildArtifacts@1
  #  inputs:
  #    artifactName: 'Ubuntu_GCC9_JSC Error Pictures'
  #    pathtoPublish: 'build/Apps/ValidationTests/Errors'
  #  displayName: 'Publish Tests Ubuntu_GCC9_JSC Errors'
  #  condition: failed()
=======
# Apple
  - template: .github/jobs/macos.yml
    parameters:
      name: MacOS_Xcode11
      vmImage: 'macOS-10.14'
      xCodeVersion: 11.3.1

  - template: .github/jobs/ios.yml
    parameters:
      name: iOS_Xcode11
      vmImage: 'macOS-10.14'
      xCodeVersion: 11.3.1

  - template: .github/jobs/macos.yml
    parameters:
      name: MacOS_Xcode12
      vmImage: 'macOS-10.15'
      xCodeVersion: 12.4

  - template: .github/jobs/ios.yml
    parameters:
      name: iOS_Xcode12
      vmImage: 'macOS-10.15'
      xCodeVersion: 12.4

# WIN32
  - template: .github/jobs/win32.yml
    parameters:
      name: Win32_x86
      vmImage: 'windows-latest'
      platform: win32
  
  - template: .github/jobs/win32.yml
    parameters:
      name: Win32_x64
      vmImage: 'windows-latest'
      platform: x64

# UWP
  - template: .github/jobs/uwp.yml
    parameters:
      name: UWP_x86
      vmImage: 'windows-latest'
      platform: win32
  
  - template: .github/jobs/uwp.yml
    parameters:
      name: UWP_x64
      vmImage: 'windows-latest'
      platform: x64
  
  - template: .github/jobs/uwp.yml
    parameters:
      name: UWP_arm64
      vmImage: 'windows-latest'
      platform: arm64

# Ubuntu/Linux
  - template: .github/jobs/linux.yml
    parameters:
      name: Ubuntu_Clang8
      vmImage: 'ubuntu-latest'
      CC: clang-8
      CXX: clang++-8
  
  - template: .github/jobs/linux.yml
    parameters:
      name: Ubuntu_GCC9
      vmImage: 'ubuntu-latest'
      CC: gcc-9
      CXX: g++-9

# Enable this job once SPIRV-cross has been updated see issue https://github.com/BabylonJS/BabylonNative/issues/679
#  - template: .github/jobs/linux.yml
#    parameters:
#      name: Ubuntu_GCC10
#      vmImage: 'ubuntu-latest'
#      CC: gcc-10
#      CXX: g++-10

# Android
  - template: .github/jobs/android.yml
    parameters:
      name: Android_Ubuntu_JSC
      vmImage: 'ubuntu-latest'
      JSEngine: jsc
      
  - template: .github/jobs/android.yml
    parameters:
      name: Android_Ubuntu_V8
      vmImage: 'ubuntu-latest'
      JSEngine: v8android
      
  - template: .github/jobs/android.yml
    parameters:
      name: Android_MacOS_JSC
      vmImage: 'macOS-10.14'
      JSEngine: jsc
      
  - template: .github/jobs/android.yml
    parameters:
      name: Android_MacOS_V8
      vmImage: 'macOS-10.14'
      JSEngine: v8android
>>>>>>> ada433c1
<|MERGE_RESOLUTION|>--- conflicted
+++ resolved
@@ -9,590 +9,6 @@
   value: 3.19.6
   
 jobs:
-<<<<<<< HEAD
-- job: macOS
-  pool:
-    vmImage: 'macOS-10.14'
-
-  steps:
-  - script: |
-      git submodule update --init --recursive
-    displayName: 'Checkout dependencies'
-
-  - script: |
-      brew uninstall cmake
-      brew install http://homebrew.bintray.com/bottles/cmake-$(CMAKE_VERSION).mojave.bottle.tar.gz
-      cmake --version
-    displayName: 'CMake version'
-
-  - script: |
-      sudo xcode-select --switch /Applications/Xcode_11.3.1.app/Contents/Developer
-    displayName: 'Select XCode 11.3.1'
-
-  - script: |
-      mkdir buildmacOS
-      cd buildmacOS
-      cmake .. -GXcode
-    displayName: 'Generate macOS solution'
-
-  - task: Xcode@5
-    inputs:
-      xcWorkspacePath: 'buildmacOS/BabylonNative.xcodeproj'
-      scheme: 'Playground'
-      sdk: 'macosx'
-      useXcpretty: false
-      configuration: RelWithDebInfo
-    displayName: 'Build Playground macOS'
-
-  - task: Xcode@5
-    inputs:
-      xcWorkspacePath: 'buildmacOS/BabylonNative.xcodeproj'
-      scheme: 'ValidationTests'
-      sdk: 'macosx'
-      useXcpretty: false
-      configuration: RelWithDebInfo
-    displayName: 'Build ValidationTests macOS'
-
-- job: iOS
-  pool:
-    vmImage: 'macOS-10.14'
-
-  steps:
-  - script: |
-      git submodule update --init --recursive
-    displayName: 'Checkout dependencies'
-
-  - script: |
-      brew uninstall cmake
-      brew install http://homebrew.bintray.com/bottles/cmake-$(CMAKE_VERSION).mojave.bottle.tar.gz
-      cmake --version
-    displayName: 'CMake version'
-
-  - script: |
-      sudo xcode-select --switch /Applications/Xcode_11.3.1.app/Contents/Developer
-    displayName: 'Select XCode 11.3.1'
-
-  - script: |
-      mkdir buildiOS
-      cd buildiOS
-      cmake .. -G Xcode -DCMAKE_TOOLCHAIN_FILE=../Dependencies/ios-cmake/ios.toolchain.cmake -DPLATFORM=OS64COMBINED -DENABLE_ARC=0 -DDEPLOYMENT_TARGET=12 -DENABLE_GLSLANG_BINARIES=OFF -DSPIRV_CROSS_CLI=OFF
-    displayName: 'Generate iOS solution'
-
-  - task: Xcode@5
-    inputs:
-      xcWorkspacePath: 'buildiOS/BabylonNative.xcodeproj'
-      scheme: 'Playground'
-      sdk: 'iphoneos'
-      useXcpretty: false
-      configuration: RelWithDebInfo
-    displayName: 'Build Playground iOS'
-
-  - task: Xcode@5
-    inputs:
-      xcWorkspacePath: 'buildiOS/BabylonNative.xcodeproj'
-      scheme: 'ValidationTests'
-      sdk: 'iphoneos'
-      useXcpretty: false
-      configuration: RelWithDebInfo
-    displayName: 'Build ValidationTests iOS'
-
-- job: win32_x64
-  timeoutInMinutes: 30
-  pool:
-    vmImage: 'windows-latest'
-
-  steps:
-  - script: |
-      git submodule update --init --recursive
-    displayName: 'Checkout dependencies'
-
-  - script: |
-      mkdir buildWin32_x64
-      cd buildWin32_x64
-      cmake -G "Visual Studio 16 2019" -A x64 -DBGFX_CONFIG_MEMORY_TRACKING=ON -DBGFX_CONFIG_DEBUG=ON ..
-    displayName: 'Generate Win32_x64 solution'
-
-  - task: MSBuild@1
-    inputs:
-      solution: 'buildWin32_x64/BabylonNative.sln'
-      maximumCpuCount: true
-      configuration: 'RelWithDebInfo'
-    displayName: 'Build WIN32_x64'
-
-  - script: |
-      reg add "HKEY_LOCAL_MACHINE\SOFTWARE\Microsoft\Windows\Windows Error Reporting\LocalDumps\ValidationTests.exe"
-      reg add "HKEY_LOCAL_MACHINE\SOFTWARE\Microsoft\Windows\Windows Error Reporting\LocalDumps\ValidationTests.exe" /v DumpType /t REG_DWORD /d 2
-      reg add "HKEY_LOCAL_MACHINE\SOFTWARE\Microsoft\Windows\Windows Error Reporting\LocalDumps\ValidationTests.exe" /v DumpCount /t REG_DWORD /d 1
-      reg add "HKEY_LOCAL_MACHINE\SOFTWARE\Microsoft\Windows\Windows Error Reporting\LocalDumps\ValidationTests.exe" /v DumpFolder /t REG_SZ /d "$(Build.ArtifactStagingDirectory)/Dumps"
-    displayName: 'Enable Crash Dumps'
-
-  - script: |
-      cd buildWin32_x64\Apps\ValidationTests
-      mkdir Results
-      mkdir Errors
-      cd RelWithDebInfo
-      ValidationTests
-    displayName: 'Validation Tests'
-
-  - task: PublishBuildArtifacts@1
-    inputs:
-      artifactName: 'Win32_x64 Rendered Pictures'
-      pathtoPublish: 'buildWin32_x64/Apps/ValidationTests/Results'
-    displayName: 'Publish Tests Win32_x64 Results'
-    condition: succeeded()
-
-  - task: PublishBuildArtifacts@1
-    inputs:
-      artifactName: 'Win32_x64 Error Pictures'
-      pathtoPublish: 'buildWin32_x64/Apps/ValidationTests/Errors'
-    displayName: 'Publish Tests Win32_x64 Errors'
-    condition: failed()
-
-  - task: CopyFiles@2
-    inputs:
-      sourceFolder: 'buildWin32_x64/Apps/ValidationTests/RelWithDebInfo'
-      contents: ValidationTests.*
-      targetFolder: '$(Build.ArtifactStagingDirectory)/Dumps'
-      cleanTargetFolder: false
-    displayName: 'Stage test app exe/pdb for publishing'
-    condition: failed()
-
-  - task: PublishBuildArtifacts@1
-    inputs:
-      artifactName: 'Win32_x64 Crash Dumps'
-      pathtoPublish: '$(Build.ArtifactStagingDirectory)/Dumps'
-    displayName: 'Publish Tests Win32_x64 Dumps'
-    condition: failed()
-
-- job: win32_x86
-  timeoutInMinutes: 30
-  pool:
-    vmImage: 'windows-latest'
-
-  steps:
-  - script: |
-      git submodule update --init --recursive
-    displayName: 'Checkout dependencies'
-
-  - script: |
-      mkdir buildWin32_x86
-      cd buildWin32_x86
-      cmake .. -G "Visual Studio 16 2019" -A Win32 -DBGFX_CONFIG_MEMORY_TRACKING=ON -DBGFX_CONFIG_DEBUG=ON
-    displayName: 'Generate Win32_x86 solution'
-
-  - task: MSBuild@1
-    inputs:
-      solution: 'buildWin32_x86/BabylonNative.sln'
-      maximumCpuCount: true
-      configuration: 'RelWithDebInfo'
-    displayName: 'Build WIN32_x86'
-
-  - script: |
-      reg add "HKEY_LOCAL_MACHINE\SOFTWARE\Microsoft\Windows\Windows Error Reporting\LocalDumps\ValidationTests.exe"
-      reg add "HKEY_LOCAL_MACHINE\SOFTWARE\Microsoft\Windows\Windows Error Reporting\LocalDumps\ValidationTests.exe" /v DumpType /t REG_DWORD /d 2
-      reg add "HKEY_LOCAL_MACHINE\SOFTWARE\Microsoft\Windows\Windows Error Reporting\LocalDumps\ValidationTests.exe" /v DumpCount /t REG_DWORD /d 1
-      reg add "HKEY_LOCAL_MACHINE\SOFTWARE\Microsoft\Windows\Windows Error Reporting\LocalDumps\ValidationTests.exe" /v DumpFolder /t REG_SZ /d "$(Build.ArtifactStagingDirectory)/Dumps"
-    displayName: 'Enable Crash Dumps'
-
-  - script: |
-      cd buildWin32_x86\Apps\ValidationTests
-      mkdir Results
-      mkdir Errors
-      cd RelWithDebInfo
-      ValidationTests
-    displayName: 'Validation Tests'
-
-  - task: PublishBuildArtifacts@1
-    inputs:
-      artifactName: 'Win32_x86 Rendered Pictures'
-      pathtoPublish: 'buildWin32_x86/Apps/ValidationTests/Results'
-    displayName: 'Publish Tests Win32_x86 Results'
-    condition: succeeded()
-
-  - task: PublishBuildArtifacts@1
-    inputs:
-      artifactName: 'Win32_x86 Error Pictures'
-      pathtoPublish: 'buildWin32_x86/Apps/ValidationTests/Errors'
-    displayName: 'Publish Tests Win32_x86 Errors'
-    condition: failed()
-
-  - task: CopyFiles@2
-    inputs:
-      sourceFolder: 'buildWin32_x86/Apps/ValidationTests/RelWithDebInfo'
-      contents: ValidationTests.*
-      targetFolder: '$(Build.ArtifactStagingDirectory)/Dumps'
-      cleanTargetFolder: false
-    displayName: 'Stage test app exe/pdb for publishing'
-    condition: failed()
-
-  - task: PublishBuildArtifacts@1
-    inputs:
-      artifactName: 'Win32_x86 Crash Dumps'
-      pathtoPublish: '$(Build.ArtifactStagingDirectory)/Dumps'
-    displayName: 'Publish Tests Win32_x86 Dumps'
-    condition: failed()
-
-- job: uwp_x64
-  pool:
-    vmImage: 'windows-latest'
-
-  steps:
-  - script: |
-      git submodule update --init --recursive
-    displayName: 'Checkout dependencies'
-
-  - script: |
-      mkdir buildUWP_x64
-      cd buildUWP_x64
-      cmake .. -DCMAKE_SYSTEM_NAME=WindowsStore -DCMAKE_SYSTEM_VERSION=10.0 -A x64
-    displayName: 'Generate UWP_x64 solution'
-
-  - task: VSBuild@1
-    inputs:
-      solution: 'buildUWP_x64/BabylonNative.sln'
-      maximumCpuCount: true
-      configuration: 'RelWithDebInfo'
-      msbuildArgs: '/p:AppxPackageSigningEnabled=false'
-    displayName: 'Build UWP_x64'
-
-- job: uwp_arm64
-  pool:
-    vmImage: 'windows-latest'
-
-  steps:
-  - script: |
-      git submodule update --init --recursive
-    displayName: 'Checkout dependencies'
-
-  - script: |
-      mkdir buildUWP_arm64
-      cd buildUWP_arm64
-      cmake .. -DCMAKE_SYSTEM_NAME=WindowsStore -DCMAKE_SYSTEM_VERSION=10.0 -A arm64
-    displayName: 'Generate UWP_arm64 solution'
-
-  - task: VSBuild@1
-    inputs:
-      solution: 'buildUWP_arm64/BabylonNative.sln'
-      maximumCpuCount: true
-      configuration: 'RelWithDebInfo'
-      msbuildArgs: '/p:AppxPackageSigningEnabled=false'
-    displayName: 'Build UWP_arm64'
-
-- job: uwp_x86
-  pool:
-    vmImage: 'windows-latest'
-
-  steps:
-  - script: |
-      git submodule update --init --recursive
-    displayName: 'Checkout dependencies'
-
-  - script: |
-      mkdir buildUWP_x86
-      cd buildUWP_x86
-      cmake .. -DCMAKE_SYSTEM_NAME=WindowsStore -DCMAKE_SYSTEM_VERSION=10.0 -G "Visual Studio 16 2019" -A Win32
-    displayName: 'Generate UWP_x86 solution'
-
-  - task: VSBuild@1
-    inputs:
-      solution: 'buildUWP_x86/BabylonNative.sln'
-      maximumCpuCount: true
-      configuration: 'RelWithDebInfo'
-      msbuildArgs: '/p:AppxPackageSigningEnabled=false'
-    displayName: 'Build UWP_x86'
-
-- job: uwp_napi_jsi_x64
-  pool:
-    vmImage: 'windows-latest'
-
-  steps:
-  - checkout: self
-    clean: true
-    submodules: recursive
-
-  - task: Npm@1
-    inputs:
-      command: 'install'
-      workingDir: Apps/napi-jsi
-    displayName: 'Install NPM Packages'
-
-  - script: |
-      cd Apps/napi-jsi
-      mkdir build
-      cd build
-      cmake .. -DCMAKE_SYSTEM_NAME=WindowsStore -DCMAKE_SYSTEM_VERSION=10.0 -DBABYLON_NATIVE_PLATFORM=UWP -A x64
-    displayName: 'Generate napi-jsi solution'
-
-  - task: VSBuild@1
-    inputs:
-      solution: 'Apps/napi-jsi/build/napi-jsi.sln'
-      maximumCpuCount: true
-      configuration: 'RelWithDebInfo'
-      msbuildArgs: '/p:AppxPackageSigningEnabled=false'
-    displayName: 'Build UWP x64 napi-jsi'
-
-- job: Android_V8_Mac
-  pool:
-    vmImage: 'macOS-10.14'
-
-  variables:
-    HOMEBREW_NO_INSTALL_CLEANUP: 1
-
-  steps:
-  - script: |
-      git submodule update --init --recursive
-    displayName: 'Checkout dependencies'
-  - script: |
-      brew uninstall cmake
-      brew install ninja http://homebrew.bintray.com/bottles/cmake-$(CMAKE_VERSION).mojave.bottle.tar.gz
-      cmake --version
-    displayName: 'Install Ninja'
-  - script: |
-      cd Apps/Playground/Android
-      npm install
-      cd ../../ValidationTests/Android
-      npm install
-    displayName: 'Install JS engine NPMs'
-  - task: Gradle@2
-    inputs:
-        workingDirectory: 'Apps/Playground/Android'
-        gradleWrapperFile: 'Apps/Playground/Android/gradlew'
-        gradleOptions: '-Xmx1536m'
-        options: '-PJSEngine=v8android'
-        publishJUnitResults: false
-        tasks: 'assembleRelease'
-    displayName: 'Build Playground AndroidV8'
-  - task: Gradle@2
-    inputs:
-        workingDirectory: 'Apps/ValidationTests/Android'
-        gradleWrapperFile: 'Apps/ValidationTests/Android/gradlew'
-        gradleOptions: '-Xmx1536m'
-        options: '-PJSEngine=v8android'
-        publishJUnitResults: false
-        tasks: 'assembleRelease'
-    displayName: 'Build ValidationTests AndroidV8'
-
-- job: Android_JSC_Mac
-  pool:
-    vmImage: 'macOS-10.14'
-
-  variables:
-    HOMEBREW_NO_INSTALL_CLEANUP: 1
-
-  steps:
-  - script: |
-      git submodule update --init --recursive
-    displayName: 'Checkout dependencies'
-  - script: |
-      brew uninstall cmake
-      brew install ninja http://homebrew.bintray.com/bottles/cmake-$(CMAKE_VERSION).mojave.bottle.tar.gz
-      cmake --version
-    displayName: 'Install Ninja'
-  - script: |
-      cd Apps/Playground/Android
-      npm install
-      cd ../../ValidationTests/Android
-      npm install
-    displayName: 'Install JS engine NPMs'
-  - task: Gradle@2
-    inputs:
-        workingDirectory: 'Apps/Playground/Android'
-        gradleWrapperFile: 'Apps/Playground/Android/gradlew'
-        gradleOptions: '-Xmx1536m'
-        options: '-PJSEngine=jsc'
-        publishJUnitResults: false
-        tasks: 'assembleRelease'
-    displayName: 'Build Playground AndroidJSC'
-  - task: Gradle@2
-    inputs:
-        workingDirectory: 'Apps/ValidationTests/Android'
-        gradleWrapperFile: 'Apps/ValidationTests/Android/gradlew'
-        gradleOptions: '-Xmx1536m'
-        options: '-PJSEngine=jsc'
-        publishJUnitResults: false
-        tasks: 'assembleRelease'
-    displayName: 'Build ValidationTests AndroidJSC'
-
-- job: Android_V8_Linux
-  pool:
-    vmImage: 'ubuntu-latest'
-
-  steps:
-  # Force using older cmake See https://gitlab.kitware.com/cmake/cmake/-/issues/22021
-  - script: |
-      wget https://github.com/Kitware/CMake/releases/download/v$(CMAKE_VERSION)/cmake-$(CMAKE_VERSION)-Linux-x86_64.sh
-      sudo mkdir -p /opt/cmake/cmake-$(CMAKE_VERSION)-linux-x86_64
-      sudo sh cmake-$(CMAKE_VERSION)-Linux-x86_64.sh --prefix=/opt/cmake/cmake-$(CMAKE_VERSION)-linux-x86_64 --skip-license
-      sudo rm /usr/local/bin/cmake
-      sudo ln -s /opt/cmake/cmake-$(CMAKE_VERSION)-linux-x86_64/bin/cmake /usr/local/bin/cmake
-      cmake --version
-    displayName: 'Install cmake'
-  - script: |
-      git submodule update --init --recursive
-    displayName: 'Checkout dependencies'
-  - script: |
-      sudo apt-get update
-      sudo apt-get install ninja-build
-    displayName: 'Install packages'
-  - script: |
-      cd Apps/Playground/Android
-      npm install
-      cd ../../ValidationTests/Android
-      npm install
-    displayName: 'Install JS engine NPMs'
-  - task: Gradle@2
-    inputs:
-        workingDirectory: 'Apps/Playground/Android'
-        gradleWrapperFile: 'Apps/Playground/Android/gradlew'
-        gradleOptions: '-Xmx1536m'
-        options: '-PJSEngine=v8android'
-        publishJUnitResults: false
-        tasks: 'assembleRelease'
-    displayName: 'Build Playground AndroidV8'
-  - task: Gradle@2
-    inputs:
-        workingDirectory: 'Apps/ValidationTests/Android'
-        gradleWrapperFile: 'Apps/ValidationTests/Android/gradlew'
-        gradleOptions: '-Xmx1536m'
-        options: '-PJSEngine=v8android'
-        publishJUnitResults: false
-        tasks: 'assembleRelease'
-    displayName: 'Build ValidationTests AndroidV8'
-
-- job: Android_JSC_Linux
-  pool:
-    vmImage: 'ubuntu-latest'
-
-  steps:
-  # Force using older cmake See https://gitlab.kitware.com/cmake/cmake/-/issues/22021
-  - script: |
-      wget https://github.com/Kitware/CMake/releases/download/v$(CMAKE_VERSION)/cmake-$(CMAKE_VERSION)-Linux-x86_64.sh
-      sudo mkdir -p /opt/cmake/cmake-$(CMAKE_VERSION)-linux-x86_64
-      sudo sh cmake-$(CMAKE_VERSION)-Linux-x86_64.sh --prefix=/opt/cmake/cmake-$(CMAKE_VERSION)-linux-x86_64 --skip-license
-      sudo rm /usr/local/bin/cmake
-      sudo ln -s /opt/cmake/cmake-$(CMAKE_VERSION)-linux-x86_64/bin/cmake /usr/local/bin/cmake
-      cmake --version
-    displayName: 'Install cmake'
-  - script: |
-      git submodule update --init --recursive
-    displayName: 'Checkout dependencies'
-  - script: |
-      sudo apt-get update
-      sudo apt-get install ninja-build
-    displayName: 'Install packages'
-  - script: |
-      cd Apps/Playground/Android
-      npm install
-      cd ../../ValidationTests/Android
-      npm install
-    displayName: 'Install JS engine NPMs'
-  - task: Gradle@2
-    inputs:
-        workingDirectory: 'Apps/Playground/Android'
-        gradleWrapperFile: 'Apps/Playground/Android/gradlew'
-        gradleOptions: '-Xmx1536m'
-        options: '-PJSEngine=jsc'
-        publishJUnitResults: false
-        tasks: 'assembleRelease'
-    displayName: 'Build Playground AndroidJSC'
-  - task: Gradle@2
-    inputs:
-        workingDirectory: 'Apps/ValidationTests/Android'
-        gradleWrapperFile: 'Apps/ValidationTests/Android/gradlew'
-        gradleOptions: '-Xmx1536m'
-        options: '-PJSEngine=jsc'
-        publishJUnitResults: false
-        tasks: 'assembleRelease'
-    displayName: 'Build ValidationTests AndroidJSC'
-
-- job: Ubuntu_Clang8_JSC
-  timeoutInMinutes: 30
-  pool:
-    vmImage: 'ubuntu-latest'
-
-  variables:
-    CC: clang-8
-    CXX: clang++-8
-
-  steps:
-  # Force using older cmake See https://gitlab.kitware.com/cmake/cmake/-/issues/22021
-  - script: |
-      wget https://github.com/Kitware/CMake/releases/download/v$(CMAKE_VERSION)/cmake-$(CMAKE_VERSION)-Linux-x86_64.sh
-      sudo mkdir -p /opt/cmake/cmake-$(CMAKE_VERSION)-linux-x86_64
-      sudo sh cmake-$(CMAKE_VERSION)-Linux-x86_64.sh --prefix=/opt/cmake/cmake-$(CMAKE_VERSION)-linux-x86_64 --skip-license
-      sudo rm /usr/local/bin/cmake
-      sudo ln -s /opt/cmake/cmake-$(CMAKE_VERSION)-linux-x86_64/bin/cmake /usr/local/bin/cmake
-      cmake --version
-    displayName: 'Install cmake'
-  - script: |
-      git submodule update --init --recursive
-    displayName: 'Checkout dependencies'
-  - script: |
-      sudo apt-get update
-      sudo apt-get install libjavascriptcoregtk-4.0-dev libgl1-mesa-dev libcurl4-openssl-dev clang-8 libc++-8-dev libc++abi-8-dev lld-8 ninja-build
-    displayName: 'Install packages'
-  - script: |
-      mkdir build
-      cd build
-      cmake .. -GNinja -DJSCORE_LIBRARY=/usr/lib/x86_64-linux-gnu/libjavascriptcoregtk-4.0.so -DCMAKE_BUILD_TYPE=RelWithDebInfo
-      ninja
-    displayName: 'Build X11'
-
-- job: Ubuntu_GCC9_JSC
-  timeoutInMinutes: 30
-  pool:
-    vmImage: 'ubuntu-latest'
-
-  variables:
-    CC: gcc-9
-    CXX: g++-9
-
-  steps:
-  # Force using older cmake See https://gitlab.kitware.com/cmake/cmake/-/issues/22021
-  - script: |
-      wget https://github.com/Kitware/CMake/releases/download/v$(CMAKE_VERSION)/cmake-$(CMAKE_VERSION)-Linux-x86_64.sh
-      sudo mkdir -p /opt/cmake/cmake-$(CMAKE_VERSION)-linux-x86_64
-      sudo sh cmake-$(CMAKE_VERSION)-Linux-x86_64.sh --prefix=/opt/cmake/cmake-$(CMAKE_VERSION)-linux-x86_64 --skip-license
-      sudo rm /usr/local/bin/cmake
-      sudo ln -s /opt/cmake/cmake-$(CMAKE_VERSION)-linux-x86_64/bin/cmake /usr/local/bin/cmake
-      cmake --version
-    displayName: 'Install cmake'
-  - script: |
-      git submodule update --init --recursive
-    displayName: 'Checkout dependencies'
-  - script: |
-      sudo apt-get update
-      sudo apt-get install libjavascriptcoregtk-4.0-dev libgl1-mesa-dev libcurl4-openssl-dev gcc-9 libc++-9-dev libc++abi-9-dev lld-9 ninja-build
-    displayName: 'Install packages'
-  - script: |
-      mkdir build
-      cd build
-      cmake .. -GNinja -DJSCORE_LIBRARY=/usr/lib/x86_64-linux-gnu/libjavascriptcoregtk-4.0.so -DCMAKE_BUILD_TYPE=RelWithDebInfo -DBGFX_CONFIG_MEMORY_TRACKING=ON -DBGFX_CONFIG_DEBUG=ON
-      ninja
-    displayName: 'Build X11'
-
-  #- script: |
-  #    export DISPLAY=:99
-  #    Xvfb :99 -screen 0 1600x900x24 &
-  #    sleep 3
-  #    cd build/Apps/ValidationTests
-  #    mkdir Errors
-  #    mkdir Results
-  #    ./ValidationTests
-  #  displayName: 'Test on CI'
-  #- task: PublishBuildArtifacts@1
-  #  inputs:
-  #    artifactName: 'Ubuntu_GCC9_JSC Rendered Pictures'
-  #    pathtoPublish: 'build/Apps/ValidationTests/Results'
-  #  displayName: 'Publish Tests Ubuntu_GCC9_JSC Results'
-  #  condition: succeeded()
-  #- task: PublishBuildArtifacts@1
-  #  inputs:
-  #    artifactName: 'Ubuntu_GCC9_JSC Error Pictures'
-  #    pathtoPublish: 'build/Apps/ValidationTests/Errors'
-  #  displayName: 'Publish Tests Ubuntu_GCC9_JSC Errors'
-  #  condition: failed()
-=======
 # Apple
   - template: .github/jobs/macos.yml
     parameters:
@@ -697,4 +113,10 @@
       name: Android_MacOS_V8
       vmImage: 'macOS-10.14'
       JSEngine: v8android
->>>>>>> ada433c1
+
+# napi-jsi
+  - template: .github/jobs/napijsi.yml
+    parameters:
+      name: UWP_napi_jsi_x64
+      vmImage: 'windows-latest'
+      platform: x64