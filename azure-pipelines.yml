trigger:
- master

pr:
- master

jobs:
- job: macOS
  pool:
    vmImage: 'macOS-10.14'
    
  steps:
  - script: |
      git submodule update --init --recursive
    displayName: 'Checkout dependencies'
    
  - script: |
      cmake --version
    displayName: 'CMake version'

  - script: |
      sudo xcode-select --switch /Applications/Xcode_11.3.1.app/Contents/Developer
    displayName: 'Select XCode 11.3.1'
    
  - script: |
      mkdir buildmacOS
      cd buildmacOS
      cmake .. -GXcode
    displayName: 'Generate macOS solution'
      
  - task: Xcode@5
    inputs:
      xcWorkspacePath: 'buildmacOS/BabylonNative.xcodeproj'
      scheme: 'Playground'
      sdk: 'macosx'
      useXcpretty: false
      configuration: Release
    displayName: 'Build macOS'
    
- job: iOS
  pool:
    vmImage: 'macOS-10.14'
    
  steps:
  - script: |
      git submodule update --init --recursive
    displayName: 'Checkout dependencies'
      
  - script: |
      cmake --version
    displayName: 'CMake version'

  - script: |
      sudo xcode-select --switch /Applications/Xcode_11.3.1.app/Contents/Developer
    displayName: 'Select XCode 11.3.1'

  - script: |
      mkdir buildiOS
      cd buildiOS
      cmake .. -G Xcode -DCMAKE_TOOLCHAIN_FILE=../Dependencies/ios-cmake/ios.toolchain.cmake -DPLATFORM=OS64COMBINED -DENABLE_ARC=0 -DDEPLOYMENT_TARGET=12 -DENABLE_GLSLANG_BINARIES=OFF -DSPIRV_CROSS_CLI=OFF
    displayName: 'Generate iOS solution'

  - task: Xcode@5
    inputs:
      xcWorkspacePath: 'buildiOS/BabylonNative.xcodeproj'
      scheme: 'Playground'
      sdk: 'iphoneos'
      useXcpretty: false
      configuration: Release
    displayName: 'Build iOS'
    
- job: win32_x64
  timeoutInMinutes: 20
  pool:
    vmImage: 'windows-latest'

  steps:
  - script: |
      git submodule update --init --recursive
    displayName: 'Checkout dependencies'

  - script: |
      mkdir buildWin32_x64
      cd buildWin32_x64
      cmake -G "Visual Studio 16 2019" -A x64 ..
    displayName: 'Generate Win32_x64 solution'
    
  - task: MSBuild@1
    inputs:
      solution: 'buildWin32_x64/BabylonNative.sln'
      maximumCpuCount: true
      configuration: 'Release'
    displayName: 'Build WIN32_x64'
  - script: |
      cd buildWin32_x64\Apps\ValidationTests
      mkdir Results
      mkdir Errors
      cd Release
      ValidationTests
    displayName: 'Validation Tests'
  - task: PublishBuildArtifacts@1
    inputs:
      artifactName: 'Win32_x64 Rendered Pictures'
      pathtoPublish: 'buildWin32_x64/Apps/ValidationTests/Results'
    displayName: 'Publish Tests Win32_x64 Results'
    
- job: win32_x86
  timeoutInMinutes: 20 
  pool:
    vmImage: 'windows-latest'

  steps:
  - script: |
      git submodule update --init --recursive
    displayName: 'Checkout dependencies'

  - script: |
      mkdir buildWin32_x86
      cd buildWin32_x86
      cmake .. -G "Visual Studio 16 2019" -A Win32
    displayName: 'Generate Win32_x86 solution'
    
  - task: MSBuild@1
    inputs:
      solution: 'buildWin32_x86/BabylonNative.sln'
      maximumCpuCount: true
      configuration: 'Release'
    displayName: 'Build WIN32_x86'
  - script: |
      cd buildWin32_x86\Apps\ValidationTests
      mkdir Results
      mkdir Errors
      cd Release
      ValidationTests
    displayName: 'Validation Tests'
  - task: PublishBuildArtifacts@1
    inputs:
      artifactName: 'Win32_x86 Rendered Pictures'
      pathtoPublish: 'buildWin32_x86/Apps/ValidationTests/Results'
    displayName: 'Publish Tests Win32_x86 Results'
    
- job: uwp_x64    
  pool:
    vmImage: 'windows-latest'  
    
  steps:
  - script: |
      git submodule update --init --recursive
    displayName: 'Checkout dependencies'
    
  - script: |
      mkdir buildUWP_x64
      cd buildUWP_x64
      cmake .. -DCMAKE_SYSTEM_NAME=WindowsStore -DCMAKE_SYSTEM_VERSION=10.0 -A x64
    displayName: 'Generate UWP_x64 solution'
  
  - task: VSBuild@1
    inputs:
      solution: 'buildUWP_x64/BabylonNative.sln'
      maximumCpuCount: true
      configuration: 'Release'
      msbuildArgs: '/p:AppxPackageSigningEnabled=false'
    displayName: 'Build UWP_x64'

- job: uwp_arm64    
  pool:
    vmImage: 'windows-latest'  
    
  steps:
  - script: |
      git submodule update --init --recursive
    displayName: 'Checkout dependencies'
    
  - script: |
      mkdir buildUWP_arm64
      cd buildUWP_arm64
      cmake .. -DCMAKE_SYSTEM_NAME=WindowsStore -DCMAKE_SYSTEM_VERSION=10.0 -A arm64
    displayName: 'Generate UWP_arm64 solution'
  
  - task: VSBuild@1
    inputs:
      solution: 'buildUWP_arm64/BabylonNative.sln'
      maximumCpuCount: true
      configuration: 'Release'
      msbuildArgs: '/p:AppxPackageSigningEnabled=false'
    displayName: 'Build UWP_arm64'

- job: uwp_x86
  pool:
    vmImage: 'windows-latest'  

  steps:
  - script: |
      git submodule update --init --recursive
    displayName: 'Checkout dependencies'

  - script: |
      mkdir buildUWP_x86
      cd buildUWP_x86
      cmake .. -DCMAKE_SYSTEM_NAME=WindowsStore -DCMAKE_SYSTEM_VERSION=10.0 -G "Visual Studio 16 2019" -A Win32
    displayName: 'Generate UWP_x86 solution'

  - task: VSBuild@1
    inputs:
      solution: 'buildUWP_x86/BabylonNative.sln'
      maximumCpuCount: true
      configuration: 'Release'
      msbuildArgs: '/p:AppxPackageSigningEnabled=false'
    displayName: 'Build UWP_x86'

- job: Android_V8
  timeoutInMinutes: 25
  pool:
    vmImage: 'macOS-10.14'
    
  steps:
  - script: |
      git submodule update --init --recursive
    displayName: 'Checkout dependencies'
  - script: |
      brew install ninja
    displayName: 'Install Ninja'
  - script: |
      cd Apps/Playground/Android
      npm install
    displayName: 'Install JS engine NPMs Playground'
  - script: |
      cd Apps/ValidationTests/Android
      npm install
    displayName: 'Install JS engine NPMs ValidationTests'
  - task: Gradle@2
    inputs:
        workingDirectory: 'Apps/Playground/Android'
        gradleWrapperFile: 'Apps/Playground/Android/gradlew'
        gradleOptions: '-Xmx1536m'
        options: '-PJSEngine=v8android'
        publishJUnitResults: false
<<<<<<< HEAD
        tasks: 'assembleDebug'
    displayName: 'Build androidV8 Playground'
  - task: Gradle@2
    inputs:
        workingDirectory: 'Apps/ValidationTests/Android'
        gradleWrapperFile: 'Apps/ValidationTests/Android/gradlew'
        gradleOptions: '-Xmx1536m'
        options: '-PJSEngine=v8android'
        publishJUnitResults: false
        tasks: 'assembleDebug'
    displayName: 'Build androidV8 Validation Tests'
  - script: |
      echo "y" | $ANDROID_HOME/tools/bin/sdkmanager --install 'system-images;android-27;google_apis;x86'
    displayName: 'Install Android image'
  - script: |
      $ANDROID_HOME/emulator/emulator -list-avds
      echo "no" | $ANDROID_HOME/tools/bin/avdmanager create avd -n test_android_emulator -k 'system-images;android-27;google_apis;x86' --force
      $ANDROID_HOME/emulator/emulator -list-avds
    displayName: 'Create AVD'
  - script: |
      nohup $ANDROID_HOME/emulator/emulator -avd test_android_emulator -no-snapshot -skin 600x400 > /dev/null 2>&1 & $ANDROID_HOME/platform-tools/adb wait-for-device shell 'while [[ -z $(getprop sys.boot_completed | tr -d '\r') ]]; do sleep 1; done; input keyevent 82'
    displayName: 'Start Android emulator'
  - script: |
      adb install -t -g Apps/ValidationTests/Android/app/build/outputs/apk/debug/app-debug.apk
      adb shell am start -n com.android.babylonnative.validationtests/com.android.babylonnative.validationtests.ValidationTestsActivity
      mkdir Captures
      sleep 30
      while [[ $(adb shell pidof com.android.babylonnative.validationtests) -ge 1 ]]; do sleep 1; done;
      adb exec-out run-as com.android.babylonnative.validationtests tar c cache/ > Captures/cache.tar
      adb logcat -t 5000
    displayName: 'Install and run APK'
  - task: PublishBuildArtifacts@1
    inputs:
      artifactName: 'AndroidV8 Rendered Pictures'
      pathtoPublish: 'Captures'
    displayName: 'Publish Tests AndroidV8 Results'
=======
        tasks: 'assembleRelease'
    displayName: 'Build androidV8'
>>>>>>> ff4cfa81

- job: Android_JSC
  pool:
    vmImage: 'macOS-10.14'
    
  steps:
  - script: |
      git submodule update --init --recursive
    displayName: 'Checkout dependencies'
  - script: |
      brew install ninja
    displayName: 'Install Ninja'
  - script: |
      cd Apps/Playground/Android
      npm install
    displayName: 'Install JS engine NPMs'
  - script: |
      cd Apps/ValidationTests/Android
      npm install
    displayName: 'Install JS engine NPMs ValidationTests'
  - task: Gradle@2
    inputs:
        workingDirectory: 'Apps/Playground/Android'
        gradleWrapperFile: 'Apps/Playground/Android/gradlew'
        gradleOptions: '-Xmx1536m'
        options: '-PJSEngine=jsc'
        publishJUnitResults: false
        tasks: 'assembleRelease'
    displayName: 'Build androidJSC'
  - task: Gradle@2
    inputs:
        workingDirectory: 'Apps/ValidationTests/Android'
        gradleWrapperFile: 'Apps/ValidationTests/Android/gradlew'
        gradleOptions: '-Xmx1536m'
        options: '-PJSEngine=jsc'
        publishJUnitResults: false
        tasks: 'assembleDebug'
    displayName: 'Build androidJSC Validation Tests'
  - script: |
      echo "y" | $ANDROID_HOME/tools/bin/sdkmanager --install 'system-images;android-27;google_apis;x86'
    displayName: 'Install Android image'
  - script: |
      $ANDROID_HOME/emulator/emulator -list-avds
      echo "no" | $ANDROID_HOME/tools/bin/avdmanager create avd -n test_android_emulator -k 'system-images;android-27;google_apis;x86' --force
      $ANDROID_HOME/emulator/emulator -list-avds
    displayName: 'Create AVD'
  - script: |
      nohup $ANDROID_HOME/emulator/emulator -avd test_android_emulator -no-snapshot -skin 600x400 > /dev/null 2>&1 & $ANDROID_HOME/platform-tools/adb wait-for-device shell 'while [[ -z $(getprop sys.boot_completed | tr -d '\r') ]]; do sleep 1; done; input keyevent 82'
    displayName: 'Start Android emulator'
  - script: |
      adb install -t -g Apps/ValidationTests/Android/app/build/outputs/apk/debug/app-debug.apk
      adb shell am start -n com.android.babylonnative.validationtests/com.android.babylonnative.validationtests.ValidationTestsActivity
      mkdir Captures
      sleep 30
      while [[ $(adb shell pidof com.android.babylonnative.validationtests) -ge 1 ]]; do sleep 1; done;
      adb exec-out run-as com.android.babylonnative.validationtests tar c cache/ > Captures/cache.tar
      adb logcat -t 5000
    displayName: 'Install and run APK'
  - task: PublishBuildArtifacts@1
    inputs:
      artifactName: 'AndroidJSC Rendered Pictures'
      pathtoPublish: 'Captures'
    displayName: 'Publish Tests AndroidJSC Results'
    
- job: Ubuntu_Clang8_JSC
  timeoutInMinutes: 20
  pool:
    vmImage: 'ubuntu-latest'

  variables:
    CC: clang-8
    CXX: clang++-8

  steps:
  - script: |
      git submodule update --init --recursive
    displayName: 'Checkout dependencies'
  - script: |
      sudo apt-get update
      sudo apt-get install libjavascriptcoregtk-4.0-dev libgl1-mesa-dev libcurl4-openssl-dev clang-8 libc++-8-dev libc++abi-8-dev lld-8 ninja-build
    displayName: 'Install packages'
  - script: |
      mkdir build
      cd build
      cmake .. -GNinja -DJSCORE_LIBRARY=/usr/lib/x86_64-linux-gnu/libjavascriptcoregtk-4.0.so
      ninja
    displayName: 'Build X11'
  - script: |
      export DISPLAY=:99
      Xvfb :99 -screen 0 1600x900x24 &
      sleep 3
      cd build/Apps/ValidationTests
      mkdir Errors
      mkdir Results
      ./ValidationTests
    displayName: 'Test on CI'
  - task: PublishBuildArtifacts@1
    inputs:
      artifactName: 'Ubuntu_Clang8_JSC Rendered Pictures'
      pathtoPublish: 'build/Apps/ValidationTests/Results'
    displayName: 'Publish Tests Ubuntu_Clang8_JSC Results'
    
- job: Ubuntu_GCC9_JSC
  timeoutInMinutes: 20
  pool:
    vmImage: 'ubuntu-latest'

  variables:
    CC: gcc-9
    CXX: g++-9

  steps:
  - script: |
      git submodule update --init --recursive
    displayName: 'Checkout dependencies'
  - script: |
      sudo apt-get update
      sudo apt-get install libjavascriptcoregtk-4.0-dev libgl1-mesa-dev libcurl4-openssl-dev gcc-9 libc++-9-dev libc++abi-9-dev lld-9 ninja-build
    displayName: 'Install packages'
  - script: |
      mkdir build
      cd build
      cmake .. -GNinja -DJSCORE_LIBRARY=/usr/lib/x86_64-linux-gnu/libjavascriptcoregtk-4.0.so
      ninja
    displayName: 'Build X11'
  - script: |
      export DISPLAY=:99
      Xvfb :99 -screen 0 1600x900x24 &
      sleep 3
      cd build/Apps/ValidationTests
      mkdir Errors
      mkdir Results
      ./ValidationTests
    displayName: 'Test on CI'
  - task: PublishBuildArtifacts@1
    inputs:
      artifactName: 'Ubuntu_GCC9_JSC Rendered Pictures'
      pathtoPublish: 'build/Apps/ValidationTests/Results'
    displayName: 'Publish Tests Ubuntu_GCC9_JSC Results'
<|MERGE_RESOLUTION|>--- conflicted
+++ resolved
@@ -235,8 +235,7 @@
         gradleOptions: '-Xmx1536m'
         options: '-PJSEngine=v8android'
         publishJUnitResults: false
-<<<<<<< HEAD
-        tasks: 'assembleDebug'
+        tasks: 'assembleRelease'
     displayName: 'Build androidV8 Playground'
   - task: Gradle@2
     inputs:
@@ -245,7 +244,7 @@
         gradleOptions: '-Xmx1536m'
         options: '-PJSEngine=v8android'
         publishJUnitResults: false
-        tasks: 'assembleDebug'
+        tasks: 'assembleRelease'
     displayName: 'Build androidV8 Validation Tests'
   - script: |
       echo "y" | $ANDROID_HOME/tools/bin/sdkmanager --install 'system-images;android-27;google_apis;x86'
@@ -272,10 +271,6 @@
       artifactName: 'AndroidV8 Rendered Pictures'
       pathtoPublish: 'Captures'
     displayName: 'Publish Tests AndroidV8 Results'
-=======
-        tasks: 'assembleRelease'
-    displayName: 'Build androidV8'
->>>>>>> ff4cfa81
 
 - job: Android_JSC
   pool:
@@ -312,7 +307,7 @@
         gradleOptions: '-Xmx1536m'
         options: '-PJSEngine=jsc'
         publishJUnitResults: false
-        tasks: 'assembleDebug'
+        tasks: 'assembleRelease'
     displayName: 'Build androidJSC Validation Tests'
   - script: |
       echo "y" | $ANDROID_HOME/tools/bin/sdkmanager --install 'system-images;android-27;google_apis;x86'
