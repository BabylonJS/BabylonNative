# cmake 3.18+ to have the ARCHIVE_EXTRACT sub-command for files
cmake_minimum_required(VERSION 3.18)
set_property(GLOBAL PROPERTY USE_FOLDERS ON)

include(FetchContent)

project(TestInstall)

FetchContent_Declare(cmake-extensions
    GIT_REPOSITORY https://github.com/BabylonJS/CMakeExtensions.git
    GIT_TAG 366dc4a84fb20f4060d97e89948c343e74c51fc3)
FetchContent_Declare(googletest
    URL "https://github.com/google/googletest/archive/refs/tags/v1.13.0.tar.gz")
FetchContent_MakeAvailable(cmake-extensions googletest)

set(CMAKE_CXX_STANDARD 17)
set(CMAKE_CXX_STANDARD_REQUIRED ON)

# __cplusplus value is not in sync with language version used. MVSC needs this flag to update it accordingly
# https://gitlab.kitware.com/cmake/cmake/-/issues/18837
if(MSVC)
    add_compile_options(/Zc:__cplusplus)
endif()

if(NAPI_JAVASCRIPT_ENGINE STREQUAL "")
    message("No JS Engine provided. Defaulting to Chakra.")
    set(NAPI_JAVASCRIPT_ENGINE "Chakra")
endif()

# executable stub

set(APPS_DIR "../../Apps")
set(UNITTESTS_DIR "${APPS_DIR}/UnitTests")
set(LOCAL_SCRIPTS "${UNITTESTS_DIR}/Scripts/tests.js")

set(NPM_SCRIPTS
    "${APPS_DIR}/node_modules/babylonjs/babylon.max.js"
    "${APPS_DIR}/node_modules/babylonjs/babylon.max.js.map"
    "${APPS_DIR}/node_modules/babylonjs-materials/babylonjs.materials.js"
    "${APPS_DIR}/node_modules/babylonjs-materials/babylonjs.materials.js.map"
    "${APPS_DIR}/node_modules/chai/chai.js"
    "${APPS_DIR}/node_modules/mocha/mocha.js")

set(HEADERS "${UNITTESTS_DIR}/Shared/Tests.h")

if(WIN32)
    set(TEST_INSTALL_APP "${UNITTESTS_DIR}/Win32/App.cpp")
else()
	message(FATAL_ERROR "Unrecognized platform: ${CMAKE_SYSTEM_NAME}")
endif()

# Nuget/JSI
set(NUGET_PATH "${BINARY_DIR}/NuGet")

if(NAPI_JAVASCRIPT_ENGINE STREQUAL "JSI")
    set(V8JSI_VERSION "0.64.33")
    set(CPU_ARCH "x64")
    set(PLATFORM_FOLDER "win32")
    set(V8JSI_PACKAGE_PATH "${NUGET_PATH}/packages/ReactNative.V8Jsi.Windows.${V8JSI_VERSION}")
    set(V8JSI_LIB_PATH_RELEASE "${V8JSI_PACKAGE_PATH}/lib/${PLATFORM_FOLDER}/Release/${CPU_ARCH}/")
    set(JSI_CPP "${V8JSI_PACKAGE_PATH}/build/native/jsi/jsi/jsi.cpp")
    set(ADDITIONAL_LIBRARIES "v8jsi.dll.lib")
elseif(NAPI_JAVASCRIPT_ENGINE STREQUAL "V8")
    set_cpu_platform_arch()
    set(V8_VERSION "8.4.371.15")
    download_nuget()
    set(V8_PACKAGE_PATH "${NUGET_PATH}/packages/v8-v142-${CPU_ARCH}.${V8_VERSION}")
    set(V8_PACKAGE_PATH "${NUGET_PATH}/packages/v8-v142-${CPU_ARCH}.${V8_VERSION}")
    set(V8_REDIST_PACKAGE_PATH "${NUGET_PATH}/packages/v8.redist-v142-${CPU_ARCH}.${V8_VERSION}")

    add_library(v8_libbase SHARED IMPORTED)
    set_target_properties(v8_libbase PROPERTIES IMPORTED_IMPLIB "${V8_PACKAGE_PATH}/lib/Release/v8_libbase.dll.lib")
    add_library(v8_libplatform SHARED IMPORTED)
    set_target_properties(v8_libplatform PROPERTIES IMPORTED_IMPLIB "${V8_PACKAGE_PATH}/lib/Release/v8_libplatform.dll.lib")
    add_library(v8 SHARED IMPORTED)
    set_target_properties(v8 PROPERTIES IMPORTED_IMPLIB "${V8_PACKAGE_PATH}/lib/Release/v8.dll.lib")
    target_link_libraries(v8 INTERFACE v8_libbase INTERFACE v8_libplatform)
    target_include_directories(v8 INTERFACE "${V8_PACKAGE_PATH}/include")

    set(V8_DIST
        "${V8_REDIST_PACKAGE_PATH}/lib/Release/icudtl.dat"
        "${V8_REDIST_PACKAGE_PATH}/lib/Release/icui18n.dll"
        "${V8_REDIST_PACKAGE_PATH}/lib/Release/icuuc.dll"
        "${V8_REDIST_PACKAGE_PATH}/lib/Release/v8.dll"
        "${V8_REDIST_PACKAGE_PATH}/lib/Release/v8_libbase.dll"
        "${V8_REDIST_PACKAGE_PATH}/lib/Release/v8_libplatform.dll"
        "${V8_REDIST_PACKAGE_PATH}/lib/Release/zlib.dll")

    # only 1 imported location per library -> Adding 1 library per file
    foreach(V8FILE ${V8_DIST})
        get_filename_component(V8FILE_NAME "${V8FILE}" NAME_WE)
        add_library("v8::${V8FILE_NAME}" SHARED IMPORTED)
        set_target_properties("v8::${V8FILE_NAME}" PROPERTIES IMPORTED_IMPLIB "${V8_PACKAGE_PATH}/lib/Release/v8_libbase.dll.lib")
        set_target_properties("v8::${V8FILE_NAME}" PROPERTIES IMPORTED_LOCATION ${V8FILE})
    endforeach()

    set(ADDITIONAL_LIBRARIES
        v8
        v8inspector
        llhttp
        v8::icudtl
        v8::icui18n
        v8::icuuc
        v8::v8
        v8::v8_libbase
        v8::v8_libplatform
        v8::zlib)

    if(CPU_ARCH STREQUAL "x64")
        # Enable V8 Pointer Compression
        # https://v8.dev/blog/pointer-compression
        # https://stackoverflow.com/q/62921373
        set(NAPI_DEFINITIONS PUBLIC V8_COMPRESS_POINTERS)
    endif()
endif()

add_executable(TestInstall ${LOCAL_SCRIPTS} ${NPM_SCRIPTS} ${TEST_INSTALL_APP} ${HEADERS} ${JSI_CPP})

# for napi
target_compile_definitions(TestInstall PUBLIC NODE_ADDON_API_DISABLE_DEPRECATED)
target_compile_definitions(TestInstall PUBLIC NODE_ADDON_API_DISABLE_NODE_SPECIFIC)

set(INSTALL_LIBS_DIR "${BINARY_DIR}/install/lib")
target_include_directories(TestInstall PRIVATE "${BINARY_DIR}/install/include")
target_link_directories(TestInstall PRIVATE ${INSTALL_LIBS_DIR} ${V8JSI_LIB_PATH_RELEASE})

target_link_libraries(TestInstall
    AppRuntime
    arcana
    astc-encoder
    bgfx
    bimg
    bx
    Canvas
    Console
    edtaa3
    etc1
    etc2
    ExternalTexture
    GenericCodeGen
    glslang
    Graphics
    iqa
    JsRuntime
    MachineIndependent
    napi
    NativeCamera
    NativeCapture
    NativeEngine
    NativeInput
    NativeOptimizations
    NativeTracing
    NativeXr
    nvtt
    OGLCompiler
    openxr_loader
    OSDependent
    pvrtc
    ScriptLoader
    spirv-cross-core
    spirv-cross-glsl
    spirv-cross-hlsl
    SPIRV
    squish
    tinyexr
    UrlLib
    Window
    XMLHttpRequest
    chakrart
    d3d11
    d3d12
    d3dcompiler
    Pathcch
<<<<<<< HEAD
    glslang-default-resource-limits
=======
    gtest_main
>>>>>>> 420364e3
    ${ADDITIONAL_LIBRARIES}
    )

# See https://gitlab.kitware.com/cmake/cmake/-/issues/23543
# If we can set minimum required to 3.26+, then we can use the `copy -t` syntax instead.
add_custom_command(TARGET TestInstall POST_BUILD
    COMMAND ${CMAKE_COMMAND} -E $<IF:$<BOOL:$<TARGET_RUNTIME_DLLS:TestInstall>>,copy,true> $<TARGET_RUNTIME_DLLS:TestInstall> $<TARGET_FILE_DIR:TestInstall> COMMAND_EXPAND_LISTS)<|MERGE_RESOLUTION|>--- conflicted
+++ resolved
@@ -171,11 +171,8 @@
     d3d12
     d3dcompiler
     Pathcch
-<<<<<<< HEAD
     glslang-default-resource-limits
-=======
     gtest_main
->>>>>>> 420364e3
     ${ADDITIONAL_LIBRARIES}
     )
 
