cmake_minimum_required(VERSION 3.18)

if(POLICY CMP0135)
    cmake_policy(SET CMP0135 NEW)
endif()

include(FetchContent)

# --------------------------------------------------
# Declarations
# --------------------------------------------------
FetchContent_Declare(CMakeExtensions
    GIT_REPOSITORY https://github.com/BabylonJS/CMakeExtensions.git
    GIT_TAG ea28b7689530bfdc4905806f27ecf7e8ed4b5419)
FetchContent_Declare(googletest
    URL "https://github.com/google/googletest/archive/refs/tags/v1.17.0.tar.gz")
# --------------------------------------------------

FetchContent_MakeAvailable(CMakeExtensions)

project(TestInstall)

set_property(GLOBAL PROPERTY USE_FOLDERS ON)

set(CMAKE_CXX_STANDARD 17)
set(CMAKE_CXX_STANDARD_REQUIRED ON)

if(WIN32 OR (APPLE AND NOT IOS) OR (UNIX AND NOT ANDROID AND NOT APPLE))
    FetchContent_MakeAvailable_With_Message(googletest)
endif()

# __cplusplus value is not in sync with language version used. MVSC needs this flag to update it accordingly
# https://gitlab.kitware.com/cmake/cmake/-/issues/18837
if(MSVC)
    add_compile_options(/Zc:__cplusplus)
endif()

set(NAPI_JAVASCRIPT_ENGINE "Chakra")

if(WIN32 AND NOT WINDOWS_STORE)
    set(SOURCE_DIR "../../Apps/UnitTests/Source")
    set(SOURCES
        "${SOURCE_DIR}/App.h"
        "${SOURCE_DIR}/App.cpp"
        "${SOURCE_DIR}/App.Win32.cpp"
        "${SOURCE_DIR}/Tests.JavaScript.cpp"
        "${SOURCE_DIR}/Tests.NativeEngine.cpp"
        "${SOURCE_DIR}/Tests.ExternalTexture.cpp"
        "${SOURCE_DIR}/Tests.ExternalTexture.D3D11.cpp"
        "${SOURCE_DIR}/Utils.h"
        "${SOURCE_DIR}/Utils.D3D11.cpp")
else()
    message(FATAL_ERROR "Unsupported platform: ${CMAKE_SYSTEM_NAME}")
endif()

add_executable(TestInstall ${SOURCES})

message(STATUS "Install include directory: ${INSTALL_DIR}/include")
target_include_directories(TestInstall PRIVATE "${INSTALL_DIR}/include")

message(STATUS "Install lib directory: ${INSTALL_DIR}/lib")
set(INSTALL_LIBS_DIR "${INSTALL_DIR}/lib")
target_link_directories(TestInstall PRIVATE ${INSTALL_LIBS_DIR})
file(GLOB INSTALL_LIBS "${INSTALL_LIBS_DIR}/*.lib")
set(INSTALL_LIB_NAMES)
foreach(LIB_PATH ${INSTALL_LIBS})
    get_filename_component(LIB_NAME ${LIB_PATH} NAME_WLE)
    list(APPEND INSTALL_LIB_NAMES ${LIB_NAME})
endforeach()
message(STATUS "Found libs:")
foreach(LIB_NAME ${INSTALL_LIB_NAMES})
    message(STATUS "  ${LIB_NAME}")
endforeach()

target_link_libraries(TestInstall
    ${INSTALL_LIB_NAMES}
    gtest_main
    chakrart
    d3dcompiler
<<<<<<< HEAD
    ExternalTexture
    Foundation
    GenericCodeGen
    glslang
    glslang-default-resource-limits
    Graphics
    gtest_main
    JsRuntime
    libsharpyuv.lib
    libwebp.lib
    libwebpdecoder.lib
    libwebpdemux.lib
    MachineIndependent
    minz
    napi
    NativeCamera
    NativeCapture
    NativeEncoding
    NativeEngine
    Zip
    DecompressionStream
    NativeInput
    NativeOptimizations
    NativeTracing
    OGLCompiler
    OSDependent
    Pathcch
    runtimeobject.lib # for WINRT_IMPL_RoXXX functions
    Scheduling
    ScriptLoader
    SPIRV
    spirv-cross-core
    spirv-cross-hlsl
    UrlLib
    Window
    XMLHttpRequest
    ${ADDITIONAL_LIBRARIES}
)
=======
    onecore)
>>>>>>> 2bc66683

# See https://gitlab.kitware.com/cmake/cmake/-/issues/23543
# If we can set minimum required to 3.26+, then we can use the `copy -t` syntax instead.
add_custom_command(TARGET TestInstall POST_BUILD
    COMMAND ${CMAKE_COMMAND} -E $<IF:$<BOOL:$<TARGET_RUNTIME_DLLS:TestInstall>>,copy,true> $<TARGET_RUNTIME_DLLS:TestInstall> $<TARGET_FILE_DIR:TestInstall> COMMAND_EXPAND_LISTS)<|MERGE_RESOLUTION|>--- conflicted
+++ resolved
@@ -77,48 +77,7 @@
     gtest_main
     chakrart
     d3dcompiler
-<<<<<<< HEAD
-    ExternalTexture
-    Foundation
-    GenericCodeGen
-    glslang
-    glslang-default-resource-limits
-    Graphics
-    gtest_main
-    JsRuntime
-    libsharpyuv.lib
-    libwebp.lib
-    libwebpdecoder.lib
-    libwebpdemux.lib
-    MachineIndependent
-    minz
-    napi
-    NativeCamera
-    NativeCapture
-    NativeEncoding
-    NativeEngine
-    Zip
-    DecompressionStream
-    NativeInput
-    NativeOptimizations
-    NativeTracing
-    OGLCompiler
-    OSDependent
-    Pathcch
-    runtimeobject.lib # for WINRT_IMPL_RoXXX functions
-    Scheduling
-    ScriptLoader
-    SPIRV
-    spirv-cross-core
-    spirv-cross-hlsl
-    UrlLib
-    Window
-    XMLHttpRequest
-    ${ADDITIONAL_LIBRARIES}
-)
-=======
     onecore)
->>>>>>> 2bc66683
 
 # See https://gitlab.kitware.com/cmake/cmake/-/issues/23543
 # If we can set minimum required to 3.26+, then we can use the `copy -t` syntax instead.
