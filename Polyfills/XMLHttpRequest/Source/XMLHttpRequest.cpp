#include "XMLHttpRequest.h"
#include <Babylon/JsRuntime.h>
#include <Babylon/Polyfills/XMLHttpRequest.h>
#include <sstream>

<<<<<<< HEAD
namespace
{
    namespace ResponseType
    {
        constexpr const char* Text = "text";
        constexpr const char* ArrayBuffer = "arraybuffer";

        UrlLib::UrlResponseType StringToEnum(const std::string& value)
        {
            if (value == Text)
                return UrlLib::UrlResponseType::String;
            if (value == ArrayBuffer)
                return UrlLib::UrlResponseType::Buffer;

            throw std::runtime_error{"Unsupported response type: " + value};
        }

        const char* EnumToString(UrlLib::UrlResponseType value)
        {
            switch (value)
            {
                case UrlLib::UrlResponseType::String:
                    return Text;
                case UrlLib::UrlResponseType::Buffer:
                    return ArrayBuffer;
            }

            throw std::runtime_error{"Invalid response type"};
        }
    }

    namespace MethodType
=======
namespace Babylon::Polyfills::Internal
{
    namespace
>>>>>>> 92376706
    {
        constexpr const char* Get = "GET";

        UrlLib::UrlMethod StringToEnum(const std::string& value)
        {
            if (value == Get)
                return UrlLib::UrlMethod::Get;

            throw std::runtime_error{"Unsupported url method: " + value};
        }
    }

    namespace EventType
    {
        constexpr const char* ReadyStateChange = "readystatechange";
        constexpr const char* LoadEnd = "loadend";
    }

    bool IsHexChar(const char& c)
    {
        return ((c >= 'A' && c <= 'F') || (c >= 'a' && c <= 'f') || (c >= '0' && c <= '9'));
    }

    std::string EncodePercent(const std::string& input)
    {
        std::ostringstream encoded;
        for (auto i = input.begin(), e = input.end(); i != e; ++i)
        {
            encoded << *i;
            if (*i == '%')
            {
                if (std::distance(i, e) >= 2 && !(IsHexChar(*(i + 1)) && IsHexChar(*(i + 2))))
                {
                    // If a percent character is not followed by two hex characters, we should encode it
                    encoded << "25";
                }
            }
        }
        return encoded.str();
    }
}

namespace Babylon::Polyfills::Internal
{
    void XMLHttpRequest::Initialize(Napi::Env env)
    {
        Napi::HandleScope scope{env};

        static constexpr auto JS_XML_HTTP_REQUEST_CONSTRUCTOR_NAME = "XMLHttpRequest";

        Napi::Function func = DefineClass(
            env,
            JS_XML_HTTP_REQUEST_CONSTRUCTOR_NAME,
            {
                StaticValue("UNSENT", Napi::Value::From(env, 0)),
                StaticValue("OPENED", Napi::Value::From(env, 1)),
                StaticValue("HEADERS_RECEIVED", Napi::Value::From(env, 2)),
                StaticValue("LOADING", Napi::Value::From(env, 3)),
                StaticValue("DONE", Napi::Value::From(env, 4)),
                InstanceAccessor("readyState", &XMLHttpRequest::GetReadyState, nullptr),
                InstanceAccessor("response", &XMLHttpRequest::GetResponse, nullptr),
                InstanceAccessor("responseText", &XMLHttpRequest::GetResponseText, nullptr),
                InstanceAccessor("responseType", &XMLHttpRequest::GetResponseType, &XMLHttpRequest::SetResponseType),
                InstanceAccessor("responseURL", &XMLHttpRequest::GetResponseURL, nullptr),
                InstanceAccessor("status", &XMLHttpRequest::GetStatus, nullptr),
                InstanceMethod("getResponseHeader", &XMLHttpRequest::GetResponseHeader),
                InstanceMethod("addEventListener", &XMLHttpRequest::AddEventListener),
                InstanceMethod("removeEventListener", &XMLHttpRequest::RemoveEventListener),
                InstanceMethod("abort", &XMLHttpRequest::Abort),
                InstanceMethod("open", &XMLHttpRequest::Open),
                InstanceMethod("send", &XMLHttpRequest::Send),
            });

        if (env.Global().Get(JS_XML_HTTP_REQUEST_CONSTRUCTOR_NAME).IsUndefined())
        {
            env.Global().Set(JS_XML_HTTP_REQUEST_CONSTRUCTOR_NAME, func);
        }

        JsRuntime::NativeObject::GetFromJavaScript(env).Set(JS_XML_HTTP_REQUEST_CONSTRUCTOR_NAME, func);
    }

    XMLHttpRequest::XMLHttpRequest(const Napi::CallbackInfo& info)
        : Napi::ObjectWrap<XMLHttpRequest>{info}
        , m_runtimeScheduler{JsRuntime::GetFromJavaScript(info.Env())}
    {
    }

    XMLHttpRequest::~XMLHttpRequest()
    {
        m_request.Abort();
        m_cancellationSource.cancel();

        // Wait for async operations to complete.
        m_runtimeScheduler.Rundown();
    }

    Napi::Value XMLHttpRequest::GetReadyState(const Napi::CallbackInfo&)
    {
        return Napi::Value::From(Env(), arcana::underlying_cast(m_readyState));
    }

    Napi::Value XMLHttpRequest::GetResponse(const Napi::CallbackInfo&)
    {
        const gsl::span<const std::byte> responseBuffer{m_request.ResponseBuffer()};
        const auto arrayBuffer{Napi::ArrayBuffer::New(Env(), responseBuffer.size())};
        std::memcpy(arrayBuffer.Data(), responseBuffer.data(), arrayBuffer.ByteLength());
        return std::move(arrayBuffer);
    }

    Napi::Value XMLHttpRequest::GetResponseText(const Napi::CallbackInfo&)
    {
        return Napi::Value::From(Env(), m_request.ResponseString().data());
    }

    Napi::Value XMLHttpRequest::GetResponseType(const Napi::CallbackInfo&)
    {
        return Napi::Value::From(Env(), ResponseType::EnumToString(m_request.ResponseType()));
    }

    void XMLHttpRequest::SetResponseType(const Napi::CallbackInfo&, const Napi::Value& value)
    {
        m_request.ResponseType(ResponseType::StringToEnum(value.As<Napi::String>().Utf8Value()));
    }

    Napi::Value XMLHttpRequest::GetResponseHeader(const Napi::CallbackInfo& info)
    {
        const auto headerName = info[0].As<Napi::String>().Utf8Value();
        const auto header = m_request.GetResponseHeader(headerName);
        return header ? Napi::Value::From(Env(), header.value()) : info.Env().Null();
    }

    Napi::Value XMLHttpRequest::GetResponseURL(const Napi::CallbackInfo&)
    {
        return Napi::Value::From(Env(), m_request.ResponseUrl().data());
    }

    Napi::Value XMLHttpRequest::GetStatus(const Napi::CallbackInfo&)
    {
        return Napi::Value::From(Env(), arcana::underlying_cast(m_request.StatusCode()));
    }

    void XMLHttpRequest::AddEventListener(const Napi::CallbackInfo& info)
    {
        const std::string eventType = info[0].As<Napi::String>().Utf8Value();
        const Napi::Function eventHandler = info[1].As<Napi::Function>();

        const auto& eventHandlerRefs = m_eventHandlerRefs[eventType];
        for (auto it = eventHandlerRefs.begin(); it != eventHandlerRefs.end(); ++it)
        {
            if (it->Value() == eventHandler)
            {
                throw Napi::Error::New(info.Env(), "Cannot add the same event handler twice");
            }
        }

        m_eventHandlerRefs[eventType].push_back(Napi::Persistent(eventHandler));
    }

    void XMLHttpRequest::RemoveEventListener(const Napi::CallbackInfo& info)
    {
        const std::string eventType = info[0].As<Napi::String>().Utf8Value();
        const Napi::Function eventHandler = info[1].As<Napi::Function>();
        const auto itType = m_eventHandlerRefs.find(eventType);
        if (itType != m_eventHandlerRefs.end())
        {
            auto& eventHandlerRefs = itType->second;
            for (auto it = eventHandlerRefs.begin(); it != eventHandlerRefs.end(); ++it)
            {
                if (it->Value() == eventHandler)
                {
                    eventHandlerRefs.erase(it);
                    break;
                }
            }
        }
    }

    void XMLHttpRequest::Abort(const Napi::CallbackInfo&)
    {
        m_request.Abort();
        m_cancellationSource.cancel();
    }

    void XMLHttpRequest::Open(const Napi::CallbackInfo& info)
    {
        const auto inputURL = info[1].As<Napi::String>();

        try
        {
<<<<<<< HEAD
            auto method = info[0].As<Napi::String>().Utf8Value();
            auto url = info[1].As<Napi::String>().Utf8Value();

            // If the input URL contains any true % characters, encode them as %25
            auto encodedPercentURL = Napi::String::New(info.Env(), EncodePercent(url));

            // Decode the input URL to get a completely unencoded URL
            auto decodedURL = info.Env().Global().Get("decodeURI").As<Napi::Function>().Call({encodedPercentURL});

            // Re-encode the URL to make sure that every illegal character is encoded
            auto finalURL = info.Env().Global().Get("encodeURI").As<Napi::Function>().Call({decodedURL}).As<Napi::String>().Utf8Value();

            m_request.Open(MethodType::StringToEnum(method), finalURL);
            SetReadyState(ReadyState::Opened);
=======
            m_request.Open(MethodType::StringToEnum(info[0].As<Napi::String>().Utf8Value()), inputURL);
>>>>>>> 92376706
        }
        catch (const std::exception& e)
        {
            throw Napi::Error::New(info.Env(), std::string{"Error opening URL: "} + e.what());
        }
        catch (...)
        {
            throw Napi::Error::New(info.Env(), "Unknown error opening URL");
        }

        SetReadyState(ReadyState::Opened);
    }

    void XMLHttpRequest::Send(const Napi::CallbackInfo& info)
    {
        if (m_readyState != ReadyState::Opened)
        {
            throw Napi::Error::New(info.Env(), "XMLHttpRequest must be opened before it can be sent");
        }

<<<<<<< HEAD
        m_request.SendAsync()
            .then(m_runtimeScheduler.Get(), m_cancellationSource,
                [this, thisRef = Napi::Persistent(info.This())](arcana::expected<void, std::exception_ptr> result)
        {
=======
        m_request.SendAsync().then(m_runtimeScheduler, arcana::cancellation::none(), [env{info.Env()}, this](arcana::expected<void, std::exception_ptr> result) {
>>>>>>> 92376706
            if (result.has_error())
            {
                Napi::Error::New(thisRef.Env(), result.error()).ThrowAsJavaScriptException();
                return;
            }

            SetReadyState(ReadyState::Done);
            RaiseEvent(EventType::LoadEnd);

            // Assume the XMLHttpRequest will only be used for a single request and clear the event handlers.
            // Single use seems to be the standard pattern, and we need to release our strong refs to event handlers.
            m_eventHandlerRefs.clear();
        });
    }

    void XMLHttpRequest::SetReadyState(ReadyState readyState)
    {
        m_readyState = readyState;
        RaiseEvent(EventType::ReadyStateChange);
    }

    void XMLHttpRequest::RaiseEvent(const char* eventType)
    {
        const auto it = m_eventHandlerRefs.find(eventType);
        if (it != m_eventHandlerRefs.end())
        {
            const auto& eventHandlerRefs = it->second;
            for (const auto& eventHandlerRef : eventHandlerRefs)
            {
                eventHandlerRef.Call({});
            }
        }
    }
}

namespace Babylon::Polyfills::XMLHttpRequest
{
    void Initialize(Napi::Env env)
    {
        Internal::XMLHttpRequest::Initialize(env);
    }
}<|MERGE_RESOLUTION|>--- conflicted
+++ resolved
@@ -3,7 +3,6 @@
 #include <Babylon/Polyfills/XMLHttpRequest.h>
 #include <sstream>
 
-<<<<<<< HEAD
 namespace
 {
     namespace ResponseType
@@ -36,11 +35,6 @@
     }
 
     namespace MethodType
-=======
-namespace Babylon::Polyfills::Internal
-{
-    namespace
->>>>>>> 92376706
     {
         constexpr const char* Get = "GET";
 
@@ -57,29 +51,6 @@
     {
         constexpr const char* ReadyStateChange = "readystatechange";
         constexpr const char* LoadEnd = "loadend";
-    }
-
-    bool IsHexChar(const char& c)
-    {
-        return ((c >= 'A' && c <= 'F') || (c >= 'a' && c <= 'f') || (c >= '0' && c <= '9'));
-    }
-
-    std::string EncodePercent(const std::string& input)
-    {
-        std::ostringstream encoded;
-        for (auto i = input.begin(), e = input.end(); i != e; ++i)
-        {
-            encoded << *i;
-            if (*i == '%')
-            {
-                if (std::distance(i, e) >= 2 && !(IsHexChar(*(i + 1)) && IsHexChar(*(i + 2))))
-                {
-                    // If a percent character is not followed by two hex characters, we should encode it
-                    encoded << "25";
-                }
-            }
-        }
-        return encoded.str();
     }
 }
 
@@ -230,24 +201,7 @@
 
         try
         {
-<<<<<<< HEAD
-            auto method = info[0].As<Napi::String>().Utf8Value();
-            auto url = info[1].As<Napi::String>().Utf8Value();
-
-            // If the input URL contains any true % characters, encode them as %25
-            auto encodedPercentURL = Napi::String::New(info.Env(), EncodePercent(url));
-
-            // Decode the input URL to get a completely unencoded URL
-            auto decodedURL = info.Env().Global().Get("decodeURI").As<Napi::Function>().Call({encodedPercentURL});
-
-            // Re-encode the URL to make sure that every illegal character is encoded
-            auto finalURL = info.Env().Global().Get("encodeURI").As<Napi::Function>().Call({decodedURL}).As<Napi::String>().Utf8Value();
-
-            m_request.Open(MethodType::StringToEnum(method), finalURL);
-            SetReadyState(ReadyState::Opened);
-=======
             m_request.Open(MethodType::StringToEnum(info[0].As<Napi::String>().Utf8Value()), inputURL);
->>>>>>> 92376706
         }
         catch (const std::exception& e)
         {
@@ -268,14 +222,10 @@
             throw Napi::Error::New(info.Env(), "XMLHttpRequest must be opened before it can be sent");
         }
 
-<<<<<<< HEAD
         m_request.SendAsync()
             .then(m_runtimeScheduler.Get(), m_cancellationSource,
                 [this, thisRef = Napi::Persistent(info.This())](arcana::expected<void, std::exception_ptr> result)
         {
-=======
-        m_request.SendAsync().then(m_runtimeScheduler, arcana::cancellation::none(), [env{info.Env()}, this](arcana::expected<void, std::exception_ptr> result) {
->>>>>>> 92376706
             if (result.has_error())
             {
                 Napi::Error::New(thisRef.Env(), result.error()).ThrowAsJavaScriptException();
