--- conflicted
+++ resolved
@@ -222,7 +222,6 @@
     {
         try
         {
-<<<<<<< HEAD
             auto method = info[0].As<Napi::String>().Utf8Value();
             auto url = info[1].As<Napi::String>().Utf8Value();
 
@@ -236,17 +235,6 @@
             auto finalURL = info.Env().Global().Get("encodeURI").As<Napi::Function>().Call({decodedURL}).As<Napi::String>().Utf8Value();
 
             m_request.Open(MethodType::StringToEnum(method), finalURL);
-=======
-            // printfs for debugging CI, will be removed
-            const auto inputURL{info[1].As<Napi::String>()};
-            // If the input URL contains any true % characters, encode them as %25
-            const auto encodedPercentURL{Napi::String::New(info.Env(), EncodePercent(inputURL.Utf8Value()))};
-            // Decode the input URL to get a completely unencoded URL
-            const auto decodedURL{info.Env().Global().Get("decodeURI").As<Napi::Function>().Call({encodedPercentURL})};
-            // Re-encode the URL to make sure that every illegal character is encoded
-            const auto finalURL{info.Env().Global().Get("encodeURI").As<Napi::Function>().Call({decodedURL}).As<Napi::String>()};
-            m_request.Open(MethodType::StringToEnum(info[0].As<Napi::String>().Utf8Value()), finalURL.Utf8Value());
->>>>>>> d414bcf7
             SetReadyState(ReadyState::Opened);
         }
         catch (const std::exception& e)
