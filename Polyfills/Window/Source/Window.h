#pragma once

<<<<<<< HEAD
#include <Babylon/JsRuntimeScheduler.h>
=======
#include "TimeoutDispatcher.h"

#include <Babylon/JsRuntime.h>
>>>>>>> 92376706

#include <optional>

namespace Babylon::Polyfills::Internal
{
    class Window : public Napi::ObjectWrap<Window>
    {
        static constexpr auto JS_WINDOW_NAME = "window";

    public:
        static void Initialize(Napi::Env env);
        static Window& GetFromJavaScript(Napi::Env);

        Window(const Napi::CallbackInfo& info);
<<<<<<< HEAD
        ~Window();

    private:
        static void SetTimeout(const Napi::CallbackInfo& info);
=======

    private:
        JsRuntime& m_runtime;
        std::optional<TimeoutDispatcher> m_timeoutDispatcher;

        static Napi::Value SetTimeout(const Napi::CallbackInfo& info);
        static void ClearTimeout(const Napi::CallbackInfo& info);
>>>>>>> 92376706
        static Napi::Value DecodeBase64(const Napi::CallbackInfo& info);
        static void AddEventListener(const Napi::CallbackInfo& info);
        static void RemoveEventListener(const Napi::CallbackInfo& info);
        static Napi::Value GetDevicePixelRatio(const Napi::CallbackInfo& info);
<<<<<<< HEAD

        void RecursiveWaitOrCall(
            Napi::Reference<Napi::Value> thisRef,
            Napi::FunctionReference function,
            std::chrono::system_clock::time_point whenToRun);

        arcana::cancellation_source m_cancelSource;
        JsRuntimeScheduler m_runtimeScheduler;
=======
>>>>>>> 92376706
    };
}<|MERGE_RESOLUTION|>--- conflicted
+++ resolved
@@ -1,14 +1,8 @@
 #pragma once
 
-<<<<<<< HEAD
 #include <Babylon/JsRuntimeScheduler.h>
-=======
+#include <optional>
 #include "TimeoutDispatcher.h"
-
-#include <Babylon/JsRuntime.h>
->>>>>>> 92376706
-
-#include <optional>
 
 namespace Babylon::Polyfills::Internal
 {
@@ -21,34 +15,18 @@
         static Window& GetFromJavaScript(Napi::Env);
 
         Window(const Napi::CallbackInfo& info);
-<<<<<<< HEAD
         ~Window();
 
     private:
-        static void SetTimeout(const Napi::CallbackInfo& info);
-=======
-
-    private:
-        JsRuntime& m_runtime;
-        std::optional<TimeoutDispatcher> m_timeoutDispatcher;
-
         static Napi::Value SetTimeout(const Napi::CallbackInfo& info);
         static void ClearTimeout(const Napi::CallbackInfo& info);
->>>>>>> 92376706
         static Napi::Value DecodeBase64(const Napi::CallbackInfo& info);
         static void AddEventListener(const Napi::CallbackInfo& info);
         static void RemoveEventListener(const Napi::CallbackInfo& info);
         static Napi::Value GetDevicePixelRatio(const Napi::CallbackInfo& info);
-<<<<<<< HEAD
-
-        void RecursiveWaitOrCall(
-            Napi::Reference<Napi::Value> thisRef,
-            Napi::FunctionReference function,
-            std::chrono::system_clock::time_point whenToRun);
 
         arcana::cancellation_source m_cancelSource;
         JsRuntimeScheduler m_runtimeScheduler;
-=======
->>>>>>> 92376706
+        std::optional<TimeoutDispatcher> m_timeoutDispatcher;
     };
 }