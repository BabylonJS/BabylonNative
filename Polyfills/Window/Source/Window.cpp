#include "Window.h"

#include <Babylon/Graphics/DeviceContext.h>

#include <basen.hpp>

namespace Babylon::Polyfills::Internal
{
    namespace
    {
        constexpr auto JS_CLASS_NAME = "Window";
        constexpr auto JS_SET_TIMEOUT_NAME = "setTimeout";
        constexpr auto JS_CLEAR_TIMEOUT_NAME = "clearTimeout";
        constexpr auto JS_A_TO_B_NAME = "atob";
        constexpr auto JS_ADD_EVENT_LISTENER_NAME = "addEventListener";
        constexpr auto JS_REMOVE_EVENT_LISTENER_NAME = "removeEventListener";
        constexpr auto JS_DEVICE_PIXEL_RATIO_NAME = "devicePixelRatio";
    }

    void Window::Initialize(Napi::Env env)
    {
        Napi::HandleScope scope{env};

        Napi::Function constructor = DefineClass(
            env,
            JS_CLASS_NAME,
            {});

        auto global = env.Global();
        auto jsNative = JsRuntime::NativeObject::GetFromJavaScript(env);
        auto jsWindow = constructor.New({});

        jsNative.Set(JS_WINDOW_NAME, jsWindow);

        if (global.Get(JS_SET_TIMEOUT_NAME).IsUndefined() && global.Get(JS_CLEAR_TIMEOUT_NAME).IsUndefined())
        {
            global.Set(JS_SET_TIMEOUT_NAME, Napi::Function::New(env, &Window::SetTimeout, JS_SET_TIMEOUT_NAME, Window::Unwrap(jsWindow)));
            global.Set(JS_CLEAR_TIMEOUT_NAME, Napi::Function::New(env, &Window::ClearTimeout, JS_CLEAR_TIMEOUT_NAME, Window::Unwrap(jsWindow)));
        }

        if (global.Get(JS_A_TO_B_NAME).IsUndefined())
        {
            global.Set(JS_A_TO_B_NAME, Napi::Function::New(env, &Window::DecodeBase64, JS_A_TO_B_NAME));
        }

        if (global.Get(JS_ADD_EVENT_LISTENER_NAME).IsUndefined())
        {
            global.Set(JS_ADD_EVENT_LISTENER_NAME, Napi::Function::New(env, &Window::AddEventListener, JS_ADD_EVENT_LISTENER_NAME));
        }

        if (global.Get(JS_REMOVE_EVENT_LISTENER_NAME).IsUndefined())
        {
            global.Set(JS_REMOVE_EVENT_LISTENER_NAME, Napi::Function::New(env, &Window::RemoveEventListener, JS_REMOVE_EVENT_LISTENER_NAME));
        }

        if (global.Get(JS_DEVICE_PIXEL_RATIO_NAME).IsUndefined()){
            // Create an accessor to add to the window object to define window.devicePixelRatio
            Napi::Object descriptor{Napi::Object::New(env)};
            descriptor.Set("enumerable", Napi::Value::From(env, true));
            descriptor.Set("get", Napi::Function::New(env, &Window::GetDevicePixelRatio, JS_DEVICE_PIXEL_RATIO_NAME, &jsWindow));
            Napi::Object object{global.Get("Object").As<Napi::Object>()};
            Napi::Function defineProperty{object.Get("defineProperty").As<Napi::Function>()};
            defineProperty.Call(object, {global, Napi::String::New(env, JS_DEVICE_PIXEL_RATIO_NAME), descriptor});
        }
    }

    Window& Window::GetFromJavaScript(Napi::Env env)
    {
        return *Window::Unwrap(JsRuntime::NativeObject::GetFromJavaScript(env).Get(JS_WINDOW_NAME).As<Napi::Object>());
    }

    Window::Window(const Napi::CallbackInfo& info)
        : Napi::ObjectWrap<Window>{info}
<<<<<<< HEAD
        , m_runtimeScheduler{JsRuntime::GetFromJavaScript(info.Env())}
    {
    }

    Window::~Window()
    {
        m_cancelSource.cancel();

        // Wait for async operations to complete.
        m_runtimeScheduler.Rundown();
    }

    void Window::SetTimeout(const Napi::CallbackInfo& info)
=======
        , m_runtime{JsRuntime::GetFromJavaScript(info.Env())}
        , m_timeoutDispatcher{m_runtime}
    {
    }

    Napi::Value Window::SetTimeout(const Napi::CallbackInfo& info)
>>>>>>> d414bcf7
    {
        auto& window = *static_cast<Window*>(info.Data());
        auto function = info[0].IsFunction()
            ? std::make_shared<Napi::FunctionReference>(Napi::Persistent(info[0].As<Napi::Function>()))
            : std::shared_ptr<Napi::FunctionReference>{};

        auto delay = std::chrono::milliseconds{info[1].ToNumber().Int32Value()};

<<<<<<< HEAD
        window.RecursiveWaitOrCall(Napi::Persistent(info.This()), std::move(function), std::chrono::system_clock::now() + milliseconds);
=======
        return Napi::Value::From(info.Env(), window.m_timeoutDispatcher->Dispatch(function, delay));
    }

    void Window::ClearTimeout(const Napi::CallbackInfo& info)
    {
        const auto arg = info[0];
        if (arg.IsNumber())
        {
            auto timeoutId = arg.As<Napi::Number>().Int32Value();
            auto& window = *static_cast<Window*>(info.Data());
            window.m_timeoutDispatcher->Clear(timeoutId);
        }
>>>>>>> d414bcf7
    }

    Napi::Value Window::DecodeBase64(const Napi::CallbackInfo& info)
    {
        std::string encodedData = info[0].As<Napi::String>().Utf8Value();
        std::u16string decodedData;
        bn::decode_b64(encodedData.begin(), encodedData.end(), std::back_inserter(decodedData));
        return Napi::Value::From(info.Env(), decodedData);
    }

    void Window::AddEventListener(const Napi::CallbackInfo& /*info*/)
    {
        // TODO: handle events
    }

    void Window::RemoveEventListener(const Napi::CallbackInfo& /*info*/)
    {
        // TODO: handle events
    }

<<<<<<< HEAD
    void Window::RecursiveWaitOrCall(
        Napi::Reference<Napi::Value> thisRef,
        Napi::FunctionReference function,
        std::chrono::system_clock::time_point whenToRun)
    {
        arcana::make_task(m_runtimeScheduler.Get(), m_cancelSource,
            [this, thisRef = std::move(thisRef), function = std::move(function), whenToRun = std::move(whenToRun)]() mutable
        {
            if (std::chrono::system_clock::now() >= whenToRun)
            {
                function.Call({});
            }
            else
            {
                RecursiveWaitOrCall(std::move(thisRef), std::move(function), whenToRun);
            }
        });
    }

=======
>>>>>>> d414bcf7
    Napi::Value Window::GetDevicePixelRatio(const Napi::CallbackInfo& info)
    {
        auto env{info.Env()};
        return Napi::Value::From(env, Graphics::DeviceContext::GetFromJavaScript(env).GetDevicePixelRatio());
    }
}

namespace Babylon::Polyfills::Window
{
    void Initialize(Napi::Env env)
    {
        Internal::Window::Initialize(env);
    }
}<|MERGE_RESOLUTION|>--- conflicted
+++ resolved
@@ -71,8 +71,8 @@
 
     Window::Window(const Napi::CallbackInfo& info)
         : Napi::ObjectWrap<Window>{info}
-<<<<<<< HEAD
         , m_runtimeScheduler{JsRuntime::GetFromJavaScript(info.Env())}
+        , m_timeoutDispatcher{m_runtime}
     {
     }
 
@@ -84,26 +84,16 @@
         m_runtimeScheduler.Rundown();
     }
 
-    void Window::SetTimeout(const Napi::CallbackInfo& info)
-=======
-        , m_runtime{JsRuntime::GetFromJavaScript(info.Env())}
-        , m_timeoutDispatcher{m_runtime}
-    {
-    }
-
     Napi::Value Window::SetTimeout(const Napi::CallbackInfo& info)
->>>>>>> d414bcf7
     {
         auto& window = *static_cast<Window*>(info.Data());
         auto function = info[0].IsFunction()
             ? std::make_shared<Napi::FunctionReference>(Napi::Persistent(info[0].As<Napi::Function>()))
             : std::shared_ptr<Napi::FunctionReference>{};
 
+        window.RecursiveWaitOrCall(Napi::Persistent(info.This()), std::move(function), std::chrono::system_clock::now() + milliseconds);
         auto delay = std::chrono::milliseconds{info[1].ToNumber().Int32Value()};
 
-<<<<<<< HEAD
-        window.RecursiveWaitOrCall(Napi::Persistent(info.This()), std::move(function), std::chrono::system_clock::now() + milliseconds);
-=======
         return Napi::Value::From(info.Env(), window.m_timeoutDispatcher->Dispatch(function, delay));
     }
 
@@ -116,7 +106,6 @@
             auto& window = *static_cast<Window*>(info.Data());
             window.m_timeoutDispatcher->Clear(timeoutId);
         }
->>>>>>> d414bcf7
     }
 
     Napi::Value Window::DecodeBase64(const Napi::CallbackInfo& info)
@@ -137,28 +126,6 @@
         // TODO: handle events
     }
 
-<<<<<<< HEAD
-    void Window::RecursiveWaitOrCall(
-        Napi::Reference<Napi::Value> thisRef,
-        Napi::FunctionReference function,
-        std::chrono::system_clock::time_point whenToRun)
-    {
-        arcana::make_task(m_runtimeScheduler.Get(), m_cancelSource,
-            [this, thisRef = std::move(thisRef), function = std::move(function), whenToRun = std::move(whenToRun)]() mutable
-        {
-            if (std::chrono::system_clock::now() >= whenToRun)
-            {
-                function.Call({});
-            }
-            else
-            {
-                RecursiveWaitOrCall(std::move(thisRef), std::move(function), whenToRun);
-            }
-        });
-    }
-
-=======
->>>>>>> d414bcf7
     Napi::Value Window::GetDevicePixelRatio(const Napi::CallbackInfo& info)
     {
         auto env{info.Env()};
