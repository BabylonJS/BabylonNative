#include "TimeoutDispatcher.h"

#include <cassert>

namespace Babylon::Polyfills::Internal
{
    namespace
    {
        using TimePoint = std::chrono::time_point<std::chrono::steady_clock, std::chrono::microseconds>;

        TimePoint Now()
        {
            return std::chrono::time_point_cast<std::chrono::microseconds, std::chrono::steady_clock>(std::chrono::steady_clock::now());
        }
    }

    TimeoutDispatcher::TimeoutDispatcher(Babylon::JsRuntime& runtime)
        : m_runtimeScheduler{runtime}
        , m_thread{std::thread{&TimeoutDispatcher::ThreadFunction, this}}
    {
    }

    TimeoutDispatcher::~TimeoutDispatcher()
    {
        {
            std::unique_lock<std::mutex> lock{m_mutex};
            m_idMap.clear();
            m_timeMap.clear();
        }

        m_cancellationSource.cancel();
        m_condVariable.notify_one();
        m_thread.join();

        // Wait for async operations to complete.
        m_runtimeScheduler.Rundown();
    }

    TimeoutId TimeoutDispatcher::Dispatch(std::shared_ptr<Napi::FunctionReference> function, std::chrono::milliseconds delay)
    {
        if (delay.count() < 0)
        {
            delay = std::chrono::milliseconds{0};
        }

        std::unique_lock<std::mutex> lk{m_mutex};

        const auto id = NextTimeoutId();
        const auto earliestTime = m_timeMap.empty() ? TimePoint::max() : m_timeMap.cbegin()->second->time;
        const auto time = Now() + delay;
        const auto result = m_idMap.insert({id, std::make_unique<Timeout>(id, std::move(function), time)});
        m_timeMap.insert({time, result.first->second.get()});

        if (time <= earliestTime)
        {
            m_runtimeScheduler.Get()([this]()
            {
                m_condVariable.notify_one();
            });
        }

        return id;
    }

    void TimeoutDispatcher::Clear(TimeoutId id)
    {
        std::unique_lock<std::mutex> lk{m_mutex};
        const auto itId = m_idMap.find(id);
        if (itId != m_idMap.end())
        {
            const auto& timeout = itId->second;
            const auto timeRange = m_timeMap.equal_range(timeout->time);

            assert(timeRange.first != m_timeMap.end() && "m_idMap and m_timeMap are out of sync");

            for (auto itTime = timeRange.first; itTime != timeRange.second; itTime++)
            {
                if (itTime->second->id == id)
                {
                    m_timeMap.erase(itTime);
                    break;
                }
            }

            m_idMap.erase(itId);
        }
    }

    TimeoutId TimeoutDispatcher::NextTimeoutId()
    {
        while (true)
        {
            ++m_lastTimeoutId;

            if (m_lastTimeoutId <= 0)
            {
                m_lastTimeoutId = 1;
            }

            if (m_idMap.find(m_lastTimeoutId) == m_idMap.end())
            {
                return m_lastTimeoutId;
            }
        }
    }

    void TimeoutDispatcher::ThreadFunction()
    {
        while (!m_cancellationSource.cancelled())
        {
            std::unique_lock<std::mutex> lock{m_mutex};

            TimePoint nextTimePoint{};
            while (!m_timeMap.empty())
            {
                nextTimePoint = m_timeMap.begin()->second->time;
                if (nextTimePoint <= Now())
                {
                    break;
                }

                m_condVariable.wait_until(lock, nextTimePoint);
            }

            while (!m_timeMap.empty() && m_timeMap.begin()->second->time == nextTimePoint)
            {
                const auto* timeout = m_timeMap.begin()->second;
                auto function = std::move(timeout->function);
                m_timeMap.erase(m_timeMap.begin());
                m_idMap.erase(timeout->id);
                CallFunction(std::move(function));
            }

            while (!m_cancellationSource.cancelled() && m_timeMap.empty())
            {
                m_condVariable.wait(lock);
            }
        }
    }

    void TimeoutDispatcher::CallFunction(std::shared_ptr<Napi::FunctionReference> function)
    {
        if (function)
        {
<<<<<<< HEAD
            m_runtime.Dispatch([function = std::move(function)](Napi::Env) { function->Call({}); });
=======
            m_runtimeScheduler.Get()([function = std::move(function)]()
            {
                function->Call({});
            });
>>>>>>> ad88d30b
        }
    }
}<|MERGE_RESOLUTION|>--- conflicted
+++ resolved
@@ -142,14 +142,10 @@
     {
         if (function)
         {
-<<<<<<< HEAD
-            m_runtime.Dispatch([function = std::move(function)](Napi::Env) { function->Call({}); });
-=======
             m_runtimeScheduler.Get()([function = std::move(function)]()
             {
                 function->Call({});
             });
->>>>>>> ad88d30b
         }
     }
 }