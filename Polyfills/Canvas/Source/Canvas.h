#pragma once

#include <Babylon/Polyfills/Canvas.h>
#include <GraphicsImpl.h>
#include <FrameBuffer.h>

<<<<<<< HEAD
#include <optional>

namespace Babylon
{
    struct TextureData;
}
=======

namespace Babylon::Polyfills
{
    class Canvas::Impl final : public std::enable_shared_from_this<Canvas::Impl>
    {
    public:
        explicit Impl(Napi::Env);

        void FlushGraphicResources();

        static Canvas::Impl& GetFromJavaScript(Napi::Env env);

        struct MonitoredResource
        {
            MonitoredResource(Canvas::Impl& impl) : m_impl(impl)
            {
                m_impl.AddMonitoredResource(this);
            }
            virtual ~MonitoredResource()
            {
                m_impl.RemoveMonitoredResource(this);
            }

            virtual void FlushGraphicResources() = 0;
        private:
            Canvas::Impl& m_impl;
        };

    private:
        Napi::Env m_env;

        void AddToJavaScript(Napi::Env env);

        std::vector<MonitoredResource*> m_monitoredResources{};

        void AddMonitoredResource(MonitoredResource* monitoredResource);
        void RemoveMonitoredResource(MonitoredResource* monitoredResource);

        friend struct MonitoredResource;
    };
} // namespace
>>>>>>> 65c21c86

namespace Babylon::Polyfills::Internal
{
    class NativeCanvas final : public Napi::ObjectWrap<NativeCanvas>, Polyfills::Canvas::Impl::MonitoredResource
    {
    public:
        static void CreateInstance(Napi::Env env);

        explicit NativeCanvas(const Napi::CallbackInfo& info);
        virtual ~NativeCanvas();

        uint32_t GetWidth() const { return m_width; }
        uint32_t GetHeight() const { return m_height; }

        static inline std::map<std::string, std::vector<uint8_t>> fontsInfos;

        // returns true if frameBuffer size has changed
        bool UpdateRenderTarget();
        Babylon::FrameBuffer& GetFrameBuffer() { return *m_frameBuffer; }

    private:
        Napi::Value GetContext(const Napi::CallbackInfo&);
        Napi::Value GetWidth(const Napi::CallbackInfo&);
        void SetWidth(const Napi::CallbackInfo&, const Napi::Value& value);
        Napi::Value GetHeight(const Napi::CallbackInfo&);
        void SetHeight(const Napi::CallbackInfo&, const Napi::Value& value);
        Napi::Value GetCanvasTexture(const Napi::CallbackInfo& info);
        static Napi::Value LoadTTFAsync(const Napi::CallbackInfo& info);
        void Dispose(const Napi::CallbackInfo& info);
        void Dispose();

        uint32_t m_width{1};
        uint32_t m_height{1};

        Babylon::GraphicsImpl& m_graphicsImpl;

        std::unique_ptr<Babylon::FrameBuffer> m_frameBuffer;
        std::unique_ptr<TextureData> m_textureData{};
        bool m_dirty{};

        void FlushGraphicResources() override;
    };
}<|MERGE_RESOLUTION|>--- conflicted
+++ resolved
@@ -4,14 +4,12 @@
 #include <GraphicsImpl.h>
 #include <FrameBuffer.h>
 
-<<<<<<< HEAD
 #include <optional>
 
 namespace Babylon
 {
     struct TextureData;
 }
-=======
 
 namespace Babylon::Polyfills
 {
@@ -53,7 +51,6 @@
         friend struct MonitoredResource;
     };
 } // namespace
->>>>>>> 65c21c86
 
 namespace Babylon::Polyfills::Internal
 {
