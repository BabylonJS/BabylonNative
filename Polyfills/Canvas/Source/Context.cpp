#include <bx/math.h>
#include <map>
#include <algorithm>
#include <cassert>
#include <regex>

#ifdef __GNUC__
#pragma GCC diagnostic push
#pragma GCC diagnostic ignored "-Wpedantic"
#endif

#include "nanovg/nanovg.h"
#include "nanovg/nanovg_babylon.h"

#ifdef __GNUC__
#pragma GCC diagnostic pop
#endif

#define STB_TRUETYPE_IMPLEMENTATION
#include "stb/stb_truetype.h"
#undef STB_TRUETYPE_IMPLEMENTATION

#include "Canvas.h"
#include "Context.h"
#include "MeasureText.h"
#include "Image.h"
#include "ImageData.h"
#include "Path2D.h"
#include "Colors.h"
#include "LineCaps.h"
#include "Gradient.h"

/*
Most of these context methods are preliminary work. They are currenbly not tested properly.
*/
namespace Babylon::Polyfills::Internal
{
    static constexpr auto JS_CONTEXT_CONSTRUCTOR_NAME = "Context";

    void Context::Initialize(Napi::Env env)
    {
        Napi::HandleScope scope{env};

        Napi::Function func = DefineClass(
            env,
            JS_CONTEXT_CONSTRUCTOR_NAME,
            {
                InstanceMethod("clearRect", &Context::ClearRect),
                InstanceMethod("save", &Context::Save),
                InstanceMethod("restore", &Context::Restore),
                InstanceMethod("fillRect", &Context::FillRect),
                InstanceMethod("scale", &Context::Scale),
                InstanceMethod("rotate", &Context::Rotate),
                InstanceMethod("translate", &Context::Translate),
                InstanceMethod("strokeRect", &Context::StrokeRect),
                InstanceMethod("rect", &Context::Rect),
                InstanceMethod("roundRect", &Context::RoundRect),
                InstanceMethod("clip", &Context::Clip),
                InstanceMethod("putImageData", &Context::PutImageData),
                InstanceMethod("arc", &Context::Arc),
                InstanceMethod("beginPath", &Context::BeginPath),
                InstanceMethod("closePath", &Context::ClosePath),
                InstanceMethod("moveTo", &Context::MoveTo),
                InstanceMethod("lineTo", &Context::LineTo),
                InstanceMethod("quadraticCurveTo", &Context::QuadraticCurveTo),
                InstanceMethod("measureText", &Context::MeasureText),
                InstanceMethod("stroke", &Context::Stroke),
                InstanceMethod("fill", &Context::Fill),
                InstanceMethod("drawImage", &Context::DrawImage),
                InstanceMethod("getImageData", &Context::GetImageData),
                InstanceMethod("setLineDash", &Context::SetLineDash),
                InstanceMethod("fillText", &Context::FillText),
                InstanceMethod("strokeText", &Context::StrokeText),
                InstanceMethod("createLinearGradient", &Context::CreateLinearGradient),
                InstanceMethod("createRadialGradient", &Context::CreateRadialGradient),
                InstanceMethod("getTransform", &Context::GetTransform),
                InstanceMethod("setTransform", &Context::SetTransform),
                InstanceMethod("transform", &Context::Transform),
                InstanceMethod("dispose", &Context::Dispose),
                InstanceAccessor("lineCap", &Context::GetLineCap, &Context::SetLineCap),
                InstanceAccessor("lineJoin", &Context::GetLineJoin, &Context::SetLineJoin),
                InstanceAccessor("miterLimit", &Context::GetMiterLimit, &Context::SetMiterLimit),
                InstanceAccessor("font", &Context::GetFont, &Context::SetFont),
                InstanceAccessor("letterSpacing", &Context::GetLetterSpacing, &Context::SetLetterSpacing),
                InstanceAccessor("strokeStyle", &Context::GetStrokeStyle, &Context::SetStrokeStyle),
                InstanceAccessor("fillStyle", &Context::GetFillStyle, &Context::SetFillStyle),
                InstanceAccessor("globalAlpha", nullptr, &Context::SetGlobalAlpha),
                InstanceAccessor("shadowColor", &Context::GetShadowColor, &Context::SetShadowColor),
                InstanceAccessor("shadowBlur", &Context::GetShadowBlur, &Context::SetShadowBlur),
                InstanceAccessor("shadowOffsetX", &Context::GetShadowOffsetX, &Context::SetShadowOffsetX),
                InstanceAccessor("shadowOffsetY", &Context::GetShadowOffsetY, &Context::SetShadowOffsetY),
                InstanceAccessor("lineWidth", &Context::GetLineWidth, &Context::SetLineWidth),
                InstanceAccessor("canvas", &Context::GetCanvas, nullptr),
            });
        JsRuntime::NativeObject::GetFromJavaScript(env).Set(JS_CONTEXT_CONSTRUCTOR_NAME, func);
    }

    Napi::Value Context::CreateInstance(Napi::Env env, NativeCanvas* canvas)
    {
        Napi::HandleScope scope{env};

        auto func = JsRuntime::NativeObject::GetFromJavaScript(env).Get(JS_CONTEXT_CONSTRUCTOR_NAME).As<Napi::Function>();
        return func.New({Napi::External<NativeCanvas>::New(env, canvas)});
    }

    Context::Context(const Napi::CallbackInfo& info)
        : Napi::ObjectWrap<Context>{info}
        , m_canvas{info[0].As<Napi::External<NativeCanvas>>().Data()}
        , m_nvg{std::make_shared<NVGcontext*>(nvgCreate(1))}
        , m_graphicsContext{m_canvas->GetGraphicsContext()}
        , m_update{m_graphicsContext.GetUpdate("update")}
        , m_cancellationSource{std::make_shared<arcana::cancellation_source>()}
        , m_runtimeScheduler{Babylon::JsRuntime::GetFromJavaScript(info.Env())}
        , Polyfills::Canvas::Impl::MonitoredResource{Polyfills::Canvas::Impl::GetFromJavaScript(info.Env())}
    {
        for (auto& font : NativeCanvas::fontsInfos)
        {
            m_fonts[font.first] = nvgCreateFontMem(*m_nvg, font.first.c_str(), font.second.data(), static_cast<int>(font.second.size()), 0);
        }
    }

    Context::~Context()
    {
        Dispose();
        m_cancellationSource->cancel();
    }

    void Context::Dispose(const Napi::CallbackInfo&)
    {
        Dispose();
    }

    void Context::FlushGraphicResources()
    {
        Dispose();
    }

    void Context::Dispose()
    {
        if (m_nvg)
        {
            for (auto& image : m_nvgImageIndices)
            {
                nvgDeleteImage(*m_nvg, image.second);
            }
            nvgDelete(*m_nvg);
            m_nvg = nullptr;
        }

        m_isClipped = false;
    }

    void Context::FillRect(const Napi::CallbackInfo& info)
    {
        auto left = info[0].As<Napi::Number>().FloatValue();
        auto top = info[1].As<Napi::Number>().FloatValue();
        auto width = info[2].As<Napi::Number>().FloatValue();
        auto height = info[3].As<Napi::Number>().FloatValue();

        if (!m_isClipped)
        {
            nvgBeginPath(*m_nvg);
        }

        nvgRect(*m_nvg, left, top, width, height);

        if (std::holds_alternative<std::string>(m_fillStyle))
        {
            const auto color = StringToColor(info.Env(), std::get<std::string>(m_fillStyle));
            nvgFillColor(*m_nvg, color);
        }
        else if (std::holds_alternative<CanvasGradient*>(m_fillStyle))
        {
            CanvasGradient* gradient = std::get<CanvasGradient*>(m_fillStyle);
            gradient->UpdateCache();
            NVGpaint imagePaint = nvgImagePattern(*m_nvg, 0.f, 0.f, width + left, height, 0.f, gradient->CachedImage(), 1.f);
            nvgFillPaint(*m_nvg, imagePaint);
        }
        else
        {
            throw Napi::Error::New(info.Env(), "Fillstyle is not a color string or a gradient.");
        }

        nvgFill(*m_nvg);
        SetDirty();
    }

    Napi::Value Context::GetFillStyle(const Napi::CallbackInfo&)
    {
        if (std::holds_alternative<std::string>(m_fillStyle))
        {
            return Napi::Value::From(Env(), std::get<std::string>(m_fillStyle));
        }
        else
        {
            return Napi::External<CanvasGradient>::New(Env(), std::get<CanvasGradient*>(m_fillStyle));
        }
    }

    void Context::SetFillStyle(const Napi::CallbackInfo& info, const Napi::Value& value)
    {
        if (value.IsString())
        {
            auto string = value.As<Napi::String>().Utf8Value();
            const auto color = StringToColor(info.Env(), string);
            m_fillStyle = string;
            nvgFillColor(*m_nvg, color);
        }
        else
        {
            CanvasGradient* canvasGradient = CanvasGradient::Unwrap(info[0].As<Napi::Object>());
            m_fillStyle = canvasGradient;
        }
        SetDirty();
    }

    Napi::Value Context::GetStrokeStyle(const Napi::CallbackInfo&)
    {
        return Napi::Value::From(Env(), m_strokeStyle);
    }

    void Context::SetStrokeStyle(const Napi::CallbackInfo& info, const Napi::Value& value)
    {
        m_strokeStyle = value.As<Napi::String>().Utf8Value();
        auto color = StringToColor(info.Env(), m_strokeStyle);
        nvgStrokeColor(*m_nvg, color);
        SetDirty();
    }

    Napi::Value Context::GetLineWidth(const Napi::CallbackInfo&)
    {
        return Napi::Value::From(Env(), m_lineWidth);
    }

    void Context::SetLineWidth(const Napi::CallbackInfo&, const Napi::Value& value)
    {
        m_lineWidth = value.As<Napi::Number>().FloatValue();
        nvgStrokeWidth(*m_nvg, m_lineWidth);
        SetDirty();
    }

    void Context::Fill(const Napi::CallbackInfo&)
    {
        nvgFill(*m_nvg);
        SetDirty();
    }

    void Context::Save(const Napi::CallbackInfo&)
    {
        nvgSave(*m_nvg);
        SetDirty();
    }

    void Context::Restore(const Napi::CallbackInfo&)
    {
        nvgRestore(*m_nvg);
        SetDirty();
        m_isClipped = false;
    }

    void Context::ClearRect(const Napi::CallbackInfo& info)
    {
        const float x = info[0].As<Napi::Number>().FloatValue();
        const float y = info[1].As<Napi::Number>().FloatValue();
        const float width = info[2].As<Napi::Number>().FloatValue();
        const float height = info[3].As<Napi::Number>().FloatValue();

        nvgSave(*m_nvg);
        nvgGlobalCompositeOperation(*m_nvg, NVG_COPY);

        if (!m_isClipped)
        {
            nvgBeginPath(*m_nvg);
        }

        nvgRect(*m_nvg, x, y, width, height);

        if (!m_isClipped)
        {
            nvgClosePath(*m_nvg);
        }

        nvgFillColor(*m_nvg, TRANSPARENT_BLACK);
        nvgFill(*m_nvg);
        nvgRestore(*m_nvg);
        SetDirty();
    }

    void Context::Translate(const Napi::CallbackInfo& info)
    {
        const auto x = info[0].As<Napi::Number>().FloatValue();
        const auto y = info[1].As<Napi::Number>().FloatValue();
        nvgTranslate(*m_nvg, x, y);
        SetDirty();
    }

    void Context::Rotate(const Napi::CallbackInfo& info)
    {
        const auto angle = info[0].As<Napi::Number>().FloatValue();
        nvgRotate(*m_nvg, angle);
        SetDirty();
    }

    void Context::Scale(const Napi::CallbackInfo& info)
    {
        const auto x = info[0].As<Napi::Number>().FloatValue();
        const auto y = info[1].As<Napi::Number>().FloatValue();
        nvgScale(*m_nvg, x, y);
        SetDirty();
    }

    void Context::BeginPath(const Napi::CallbackInfo&)
    {
        nvgBeginPath(*m_nvg);
        SetDirty();
    }

    void Context::ClosePath(const Napi::CallbackInfo&)
    {
        nvgClosePath(*m_nvg);
        SetDirty();
    }

    void Context::Rect(const Napi::CallbackInfo& info)
    {
        const auto left = info[0].As<Napi::Number>().FloatValue();
        const auto top = info[1].As<Napi::Number>().FloatValue();
        const auto width = info[2].As<Napi::Number>().FloatValue();
        const auto height = info[3].As<Napi::Number>().FloatValue();

        nvgRect(*m_nvg, left, top, width, height);
        m_rectangleClipping = {left, top, width, height};
        SetDirty();
    }

    void Context::RoundRect(const Napi::CallbackInfo& info)
    {
        const auto x = info[0].As<Napi::Number>().FloatValue();
        const auto y = info[1].As<Napi::Number>().FloatValue();
        const auto width = info[2].As<Napi::Number>().FloatValue();
        const auto height = info[3].As<Napi::Number>().FloatValue();
        const auto radii = info[4];

        if (radii.IsNumber())
        {
            const auto radius = radii.As<Napi::Number>().FloatValue();
            nvgRoundedRect(*m_nvg, x, y, width, height, radius);
        }
        else
        {
            const auto radiiArray = radii.As<Napi::Array>();
            const auto radiiArrayLength = radiiArray.Length();
            if (radiiArrayLength == 1)
            {
                const auto radius = radiiArray[0u].As<Napi::Number>().FloatValue();
                nvgRoundedRect(*m_nvg, x, y, width, height, radius);
            }
            else if (radiiArrayLength == 2)
            {
                const auto topLeftBottomRight = radiiArray[0u].As<Napi::Number>().FloatValue();
                const auto topRightBottomLeft = radiiArray[1].As<Napi::Number>().FloatValue();

                nvgRoundedRectVarying(*m_nvg, x, y, width, height, topLeftBottomRight, topRightBottomLeft, topLeftBottomRight, topRightBottomLeft);
            }
            else if (radiiArrayLength == 3)
            {
                const auto topLeft = radiiArray[0u].As<Napi::Number>().FloatValue();
                const auto topRightBottomLeft = radiiArray[1].As<Napi::Number>().FloatValue();
                const auto bottomRight = radiiArray[2].As<Napi::Number>().FloatValue();

                nvgRoundedRectVarying(*m_nvg, x, y, width, height, topLeft, topRightBottomLeft, bottomRight, topRightBottomLeft);
            }
            else if (radiiArrayLength == 4)
            {
                const auto topLeft = radiiArray[0u].As<Napi::Number>().FloatValue();
                const auto topRight = radiiArray[1].As<Napi::Number>().FloatValue();
                const auto bottomRight = radiiArray[2].As<Napi::Number>().FloatValue();
                const auto bottomLeft = radiiArray[3].As<Napi::Number>().FloatValue();

                nvgRoundedRectVarying(*m_nvg, x, y, width, height, topLeft, topRight, bottomRight, bottomLeft);
            }
            else
            {
                throw Napi::Error::New(info.Env(), "Invalid number of parameters for radii");
            }
        }

<<<<<<< HEAD
        m_rectangleClipping = { x, y, width, height };
=======
        m_rectangleClipping = {x, y, width, height};
>>>>>>> e154eb90
        SetDirty();
    }

    void Context::Clip(const Napi::CallbackInfo& /*info*/)
    {
        m_isClipped = true;

        //By default m_rectangleClipping is not set, in this case we use the default render target width and height.
        auto w = m_rectangleClipping.width != 0 ? m_rectangleClipping.width : m_canvas->GetFrameBuffer().Width();
        auto h = m_rectangleClipping.height != 0 ? m_rectangleClipping.height : m_canvas->GetFrameBuffer().Height();

        // expand clipping 1pix in each direction because nanovg AA gets cut a bit short.
        nvgScissor(*m_nvg, m_rectangleClipping.left - 1, m_rectangleClipping.top - 1, w + 1, h + 1);
    }

    void Context::StrokeRect(const Napi::CallbackInfo& info)
    {
        const auto left = info[0].As<Napi::Number>().FloatValue();
        const auto top = info[1].As<Napi::Number>().FloatValue();
        const auto width = info[2].As<Napi::Number>().FloatValue();
        const auto height = info[3].As<Napi::Number>().FloatValue();

        nvgRect(*m_nvg, left, top, width, height);
        nvgStroke(*m_nvg);
        SetDirty();
    }

    void Context::Stroke(const Napi::CallbackInfo& info)
    {
        // draw Path2D if exists
        const NativeCanvasPath2D* path = info.Length() == 1 ? NativeCanvasPath2D::Unwrap(info[0].As<Napi::Object>()) : nullptr;
        if (path != nullptr)
        {
            nvgBeginPath(*m_nvg);
            for (const auto& command : *path)
            {
                const auto args = command.args;
                bool setDirty = true;
                switch (command.type)
                {
                    case P2D_CLOSE:
                        nvgClosePath(*m_nvg);
                        break;
                    case P2D_MOVETO:
                        nvgMoveTo(*m_nvg, args.moveTo.x, args.moveTo.y);
                        break;
                    case P2D_LINETO:
                        nvgLineTo(*m_nvg, args.lineTo.x, args.lineTo.y);
                        break;
                    case P2D_BEZIERTO:
                        nvgBezierTo(*m_nvg, args.bezierTo.cp1x, args.bezierTo.cp1y,
                            args.bezierTo.cp2x, args.bezierTo.cp2y,
                            args.bezierTo.x, args.bezierTo.y);
                        break;
                    case P2D_QUADTO:
                        nvgQuadTo(*m_nvg, args.quadTo.cpx, args.quadTo.cpy,
                            args.quadTo.x, args.quadTo.y);
                        break;
                    case P2D_ARC:
                        nvgArc(*m_nvg, args.arc.x, args.arc.y, args.arc.radius,
                            args.arc.startAngle, args.arc.endAngle,
                            args.arc.counterclockwise ? NVG_CCW : NVG_CW);
                        break;
                    case P2D_ARCTO:
                        nvgArcTo(*m_nvg, args.arcTo.x1, args.arcTo.y1,
                            args.arcTo.x2, args.arcTo.y2,
                            args.arcTo.radius);
                        break;
                    case P2D_ELLIPSE:
                        // TODO: handle clockwise for nvgElipse (args.ellipse.counterclockwise)
                        nvgEllipse(*m_nvg, args.ellipse.x, args.ellipse.y,
                            args.ellipse.radiusX, args.ellipse.radiusY);
                        break;
                    case P2D_RECT:
                        nvgRect(*m_nvg, args.rect.x, args.rect.y,
                            args.rect.width, args.rect.height);
                        break;
                    case P2D_ROUNDRECT:
                        nvgRoundedRect(*m_nvg, args.roundRect.x, args.roundRect.y,
                            args.roundRect.width, args.roundRect.height,
                            args.roundRect.radii);
                        break;
                    case P2D_TRANSFORM:
                        nvgTransform(*m_nvg,
                            args.transform.a, args.transform.b, args.transform.c,
                            args.transform.d, args.transform.e, args.transform.f);
                        break;
                    default:
                        setDirty = false; // noop
                        break;
                }
                if (setDirty)
                {
                    SetDirty();
                }
            }
        }

        nvgStroke(*m_nvg);
        SetDirty();
    }

    void Context::MoveTo(const Napi::CallbackInfo& info)
    {
        const auto x = info[0].As<Napi::Number>().FloatValue();
        const auto y = info[1].As<Napi::Number>().FloatValue();

        nvgMoveTo(*m_nvg, x, y);
        SetDirty();
    }

    void Context::LineTo(const Napi::CallbackInfo& info)
    {
        const auto x = info[0].As<Napi::Number>().FloatValue();
        const auto y = info[1].As<Napi::Number>().FloatValue();

        nvgLineTo(*m_nvg, x, y);
        SetDirty();
    }

    void Context::QuadraticCurveTo(const Napi::CallbackInfo& info)
    {
        const auto cx = info[0].As<Napi::Number>().FloatValue();
        const auto cy = info[1].As<Napi::Number>().FloatValue();
        const auto x = info[2].As<Napi::Number>().FloatValue();
        const auto y = info[3].As<Napi::Number>().FloatValue();

        nvgBezierTo(*m_nvg, cx, cy, cx, cy, x, y);
        SetDirty();
    }

    Napi::Value Context::MeasureText(const Napi::CallbackInfo& info)
    {
        std::string text{info[0].As<Napi::String>()};
        return MeasureText::CreateInstance(info.Env(), this, text);
    }

    void Context::FillText(const Napi::CallbackInfo& info)
    {
        const std::string text = info[0].As<Napi::String>().Utf8Value();
        auto x = info[1].As<Napi::Number>().FloatValue();
        auto y = info[2].As<Napi::Number>().FloatValue();

        if (!m_fonts.empty())
        {
            if (m_currentFontId >= 0)
            {
                nvgFontFaceId(*m_nvg, m_currentFontId);
            }
            else
            {
                nvgFontFaceId(*m_nvg, m_fonts.begin()->second);
            }

            nvgText(*m_nvg, x, y, text.c_str(), nullptr);
            SetDirty();
        }
    }

    void Context::SetDirty()
    {
        if (!m_dirty)
        {
            m_dirty = true;
            DeferredFlushFrame();
        }
    }

    void Context::DeferredFlushFrame()
    {
        // on some systems (Ubuntu), the framebuffer contains garbage.
        // Unlike other systems where it's cleared.
        bool needClear = m_canvas->UpdateRenderTarget();

        arcana::make_task(m_update.Scheduler(), *m_cancellationSource, [this, needClear, cancellationSource{m_cancellationSource}]() {
            return arcana::make_task(m_runtimeScheduler, *m_cancellationSource, [this, needClear, updateToken{m_update.GetUpdateToken()}, cancellationSource{m_cancellationSource}]() {
                // JS Thread
                Graphics::FrameBuffer& frameBuffer = m_canvas->GetFrameBuffer();
                bgfx::Encoder* encoder = m_update.GetUpdateToken().GetEncoder();
                frameBuffer.Bind(*encoder);
                if (needClear)
                {
                    frameBuffer.Clear(*encoder, BGFX_CLEAR_COLOR | BGFX_CLEAR_DEPTH | BGFX_CLEAR_STENCIL, 0, 1.f, 0);
                }
                frameBuffer.SetViewPort(*encoder, 0.f, 0.f, 1.f, 1.f);
                const auto width = m_canvas->GetWidth();
                const auto height = m_canvas->GetHeight();

                nvgBeginFrame(*m_nvg, float(width), float(height), 1.0f);
                nvgSetFrameBufferAndEncoder(*m_nvg, frameBuffer, encoder);
                nvgEndFrame(*m_nvg);
                frameBuffer.Unbind(*encoder);
                m_dirty = false;
            }).then(arcana::inline_scheduler, *m_cancellationSource, [this, cancellationSource{m_cancellationSource}](const arcana::expected<void, std::exception_ptr>& result) {
                if (!cancellationSource->cancelled() && result.has_error())
                {
                    Napi::Error::New(Env(), result.error()).ThrowAsJavaScriptException();
                }
            });
        });
    }

    void Context::PutImageData(const Napi::CallbackInfo&)
    {
        throw std::runtime_error{"not implemented"};
    }

    void Context::Arc(const Napi::CallbackInfo& info)
    {
        const auto x = static_cast<float>(info[0].As<Napi::Number>().DoubleValue());
        const auto y = static_cast<float>(info[1].As<Napi::Number>().DoubleValue());
        const auto radius = static_cast<float>(info[2].As<Napi::Number>().DoubleValue());
        const auto startAngle = static_cast<float>(info[3].As<Napi::Number>().DoubleValue());
        const auto endAngle = static_cast<float>(info[4].As<Napi::Number>().DoubleValue());
        const NVGwinding winding = (info.Length() == 6 && info[5].As<Napi::Boolean>()) ? NVGwinding::NVG_CCW : NVGwinding::NVG_CW;
        nvgArc(*m_nvg, x, y, radius, startAngle, endAngle, winding);
        SetDirty();
    }

    void Context::DrawImage(const Napi::CallbackInfo& info)
    {
        const NativeCanvasImage* canvasImage = NativeCanvasImage::Unwrap(info[0].As<Napi::Object>());

        int imageIndex{-1};
        const auto nvgImageIter = m_nvgImageIndices.find(canvasImage);
        if (nvgImageIter == m_nvgImageIndices.end())
        {
            imageIndex = canvasImage->CreateNVGImageForContext(*m_nvg);
            m_nvgImageIndices.try_emplace(canvasImage, imageIndex);
        }
        else
        {
            imageIndex = nvgImageIter->second;
        }
        assert(imageIndex != -1);

        if (info.Length() == 3)
        {
            const auto dx = static_cast<float>(info[1].As<Napi::Number>().Int32Value());
            const auto dy = static_cast<float>(info[2].As<Napi::Number>().Int32Value());
            const auto width = static_cast<float>(canvasImage->GetWidth());
            const auto height = static_cast<float>(canvasImage->GetHeight());

            NVGpaint imagePaint = nvgImagePattern(*m_nvg, 0.f, 0.f, width, height, 0.f, imageIndex, 1.f);

            if (!m_isClipped)
            {
                nvgBeginPath(*m_nvg);
            }

            nvgRect(*m_nvg, dx, dy, width, height);
            nvgFillPaint(*m_nvg, imagePaint);
            nvgFill(*m_nvg);
            SetDirty();
        }
        else if (info.Length() == 5)
        {
            const auto dx = static_cast<float>(info[1].As<Napi::Number>().Int32Value());
            const auto dy = static_cast<float>(info[2].As<Napi::Number>().Int32Value());
            const auto dWidth = static_cast<float>(info[3].As<Napi::Number>().Uint32Value());
            const auto dHeight = static_cast<float>(info[4].As<Napi::Number>().Uint32Value());

            NVGpaint imagePaint = nvgImagePattern(*m_nvg, dx, dy, dWidth, dHeight, 0.f, imageIndex, 1.f);

            if (!m_isClipped)
            {
                nvgBeginPath(*m_nvg);
            }

            nvgRect(*m_nvg, dx, dy, dWidth, dHeight);
            nvgFillPaint(*m_nvg, imagePaint);
            nvgFill(*m_nvg);
            SetDirty();
        }
        else if (info.Length() == 9)
        {
            const auto sx = info[1].As<Napi::Number>().Int32Value();
            const auto sy = info[2].As<Napi::Number>().Int32Value();
            const auto sWidth = info[3].As<Napi::Number>().Uint32Value();
            const auto sHeight = info[4].As<Napi::Number>().Uint32Value();
            const auto dx = static_cast<float>(info[5].As<Napi::Number>().Int32Value());
            const auto dy = static_cast<float>(info[6].As<Napi::Number>().Int32Value());
            const auto dWidth = static_cast<float>(info[7].As<Napi::Number>().Uint32Value());
            const auto dHeight = static_cast<float>(info[8].As<Napi::Number>().Uint32Value());
            const auto width = static_cast<float>(canvasImage->GetWidth());
            const auto height = static_cast<float>(canvasImage->GetHeight());

            NVGpaint imagePaint = nvgImagePattern(*m_nvg, dx, dy, dWidth, dHeight, 0.f, imageIndex, 1.f);

            if (!m_isClipped)
            {
                nvgBeginPath(*m_nvg);
            }

            nvgRect(*m_nvg, dx, dy, dWidth, dHeight);
            nvgFillPaint(*m_nvg, imagePaint);
            nvgFill(*m_nvg);
            SetDirty();
        }
        else
        {
            throw Napi::Error::New(info.Env(), "Invalid number of parameters for DrawImage");
        }
    }

    Napi::Value Context::GetImageData(const Napi::CallbackInfo& info)
    {
        // TODO: support source x and y
        //const auto sx = info[0].As<Napi::Number>().Uint32Value();
        //const auto sy = info[1].As<Napi::Number>().Uint32Value();
        const auto sw = info[2].As<Napi::Number>().Uint32Value();
        const auto sh = info[3].As<Napi::Number>().Uint32Value();

        return ImageData::CreateInstance(info.Env(), this, sw, sh);
    }

    void Context::SetLineDash(const Napi::CallbackInfo& info)
    {
        throw Napi::Error::New(info.Env(), "not implemented");
    }

    void Context::StrokeText(const Napi::CallbackInfo& info)
    {
        throw Napi::Error::New(info.Env(), "not implemented");
    }

    Napi::Value Context::CreateLinearGradient(const Napi::CallbackInfo& info)
    {
        const auto x0 = info[0].As<Napi::Number>().FloatValue();
        const auto y0 = info[1].As<Napi::Number>().FloatValue();
        const auto x1 = info[2].As<Napi::Number>().FloatValue();
        const auto y1 = info[3].As<Napi::Number>().FloatValue();

        auto gradient = CanvasGradient::CreateLinear(info.Env(), m_nvg, x0, y0, x1, y1);
        return gradient;
    }

    Napi::Value Context::CreateRadialGradient(const Napi::CallbackInfo& info)
    {
        const auto x0 = info[0].As<Napi::Number>().FloatValue();
        const auto y0 = info[1].As<Napi::Number>().FloatValue();
        const auto r0 = info[2].As<Napi::Number>().FloatValue();
        const auto x1 = info[3].As<Napi::Number>().FloatValue();
        const auto y1 = info[4].As<Napi::Number>().FloatValue();
        const auto r1 = info[5].As<Napi::Number>().FloatValue();

        auto gradient = CanvasGradient::CreateRadial(info.Env(), m_nvg, x0, y0, r0, x1, y1, r1);
        return gradient;
    }

    Napi::Value Context::GetTransform(const Napi::CallbackInfo&)
    {
        float xform[6];
        nvgCurrentTransform(*m_nvg, xform);

        Napi::Object obj = Napi::Object::New(Env());
        obj.Set("a", xform[0]);
        obj.Set("b", xform[1]);
        obj.Set("c", xform[2]);
        obj.Set("d", xform[3]);
        obj.Set("e", xform[4]);
        obj.Set("f", xform[5]);
        return obj;
    }

    void Context::SetTransform(const Napi::CallbackInfo& info)
    {
        const auto a = info[0].As<Napi::Number>().FloatValue();
        const auto b = info[1].As<Napi::Number>().FloatValue();
        const auto c = info[2].As<Napi::Number>().FloatValue();
        const auto d = info[3].As<Napi::Number>().FloatValue();
        const auto e = info[4].As<Napi::Number>().FloatValue();
        const auto f = info[5].As<Napi::Number>().FloatValue();
        nvgResetTransform(*m_nvg);
        nvgTransform(*m_nvg, a, b, c, d, e, f);
        SetDirty();
    }

    void Context::Transform(const Napi::CallbackInfo& info)
    {
        const auto a = info[0].As<Napi::Number>().FloatValue();
        const auto b = info[1].As<Napi::Number>().FloatValue();
        const auto c = info[2].As<Napi::Number>().FloatValue();
        const auto d = info[3].As<Napi::Number>().FloatValue();
        const auto e = info[4].As<Napi::Number>().FloatValue();
        const auto f = info[5].As<Napi::Number>().FloatValue();
        nvgTransform(*m_nvg, a, b, c, d, e, f);
        SetDirty();
    }

    Napi::Value Context::GetLineCap(const Napi::CallbackInfo& info)
    {
        return Napi::Value::From(Env(), m_lineCap);
    }

    void Context::SetLineCap(const Napi::CallbackInfo& info, const Napi::Value& value)
    {
        m_lineCap = value.As<Napi::String>().Utf8Value();
        const auto lineCap = StringToLineCap(info.Env(), m_lineCap);
        nvgLineCap(*m_nvg, lineCap);
        SetDirty();
    }

    Napi::Value Context::GetLineJoin(const Napi::CallbackInfo& info)
    {
        return Napi::Value::From(Env(), m_lineJoin);
    }

    void Context::SetLineJoin(const Napi::CallbackInfo& info, const Napi::Value& value)
    {
        m_lineJoin = value.As<Napi::String>().Utf8Value();
        const auto lineJoin = StringToLineJoin(info.Env(), m_lineJoin);
        nvgLineJoin(*m_nvg, lineJoin);
        SetDirty();
    }

    Napi::Value Context::GetMiterLimit(const Napi::CallbackInfo& info)
    {
        return Napi::Value::From(Env(), m_miterLimit);
    }

    void Context::SetMiterLimit(const Napi::CallbackInfo& info, const Napi::Value& value)
    {
        m_miterLimit = value.As<Napi::Number>().FloatValue();
        nvgMiterLimit(*m_nvg, m_miterLimit);
        SetDirty();
    }

    Napi::Value Context::GetFont(const Napi::CallbackInfo& info)
    {
        return Napi::Value::From(Env(), m_font);
    }

    void Context::SetFont(const Napi::CallbackInfo& info, const Napi::Value& value)
    {
        if (!value.IsString())
        {
            throw Napi::Error::New(info.Env(), "invalid argument");
        }

        const std::string fontOptions = value.ToString();

        // Default font id, and font size values.
        // TODO: Determine better way of signaling to user that font specified is invalid.
        m_currentFontId = -1;
        float fontSize{16.f};

        // Regex to parse font styling information. For now we are only capturing font size (capture group 3) and font family name (capture group 4).
        static const std::regex fontStyleRegex("([[a-zA-Z]+\\s+)*((\\d+(\\.\\d+)?)px\\s+)?(\\w+)");
        std::smatch fontStyleMatch;

        // Perform the actual regex_match.
        if (std::regex_match(fontOptions, fontStyleMatch, fontStyleRegex))
        {
            // Check if font size was specified.
            if (fontStyleMatch[3].matched)
            {
                fontSize = std::stof(fontStyleMatch[3]);
            }

            // Check if the specified font family name is valid, and if so assign the current font id.
            if (m_fonts.find(fontStyleMatch[4]) != m_fonts.end())
            {
                m_currentFontId = m_fonts.at(fontStyleMatch[4]);
                m_font = fontOptions;
            }
        }

        // Set font size on the current context.
        nvgFontSize(*m_nvg, fontSize);
    }

    Napi::Value Context::GetLetterSpacing(const Napi::CallbackInfo& info)
    {
        std::string letterSpacingStr = std::to_string(m_letterSpacing);
        letterSpacingStr.erase(letterSpacingStr.find_last_not_of('0') + 1, std::string::npos);
        letterSpacingStr.erase(letterSpacingStr.find_last_not_of('.') + 1, std::string::npos);
        return Napi::Value::From(Env(), letterSpacingStr + "px");
    }

    void Context::SetLetterSpacing(const Napi::CallbackInfo& info, const Napi::Value& value)
    {
        const std::string letterSpacingOption = value.ToString();

        // regex the letter spacing string
        static const std::regex letterSpacingRegex("(\\d+(\\.\\d+)?)px");
        std::smatch letterSpacingMatch;
        if (std::regex_match(letterSpacingOption, letterSpacingMatch, letterSpacingRegex))
        {
            m_letterSpacing = std::stof(letterSpacingMatch[1]);
        }
        nvgTextLetterSpacing(*m_nvg, m_letterSpacing);
    }

    void Context::SetGlobalAlpha(const Napi::CallbackInfo& info, const Napi::Value& value)
    {
        const float alpha = value.As<Napi::Number>().FloatValue();
        nvgGlobalAlpha(*m_nvg, alpha);
    }

    Napi::Value Context::GetShadowColor(const Napi::CallbackInfo& info)
    {
        throw Napi::Error::New(info.Env(), "not implemented");
    }

    void Context::SetShadowColor(const Napi::CallbackInfo& info, const Napi::Value& value)
    {
        throw Napi::Error::New(info.Env(), "not implemented");
    }

    Napi::Value Context::GetShadowBlur(const Napi::CallbackInfo& info)
    {
        throw Napi::Error::New(info.Env(), "not implemented");
    }

    void Context::SetShadowBlur(const Napi::CallbackInfo& info, const Napi::Value& value)
    {
        throw Napi::Error::New(info.Env(), "not implemented");
    }

    Napi::Value Context::GetShadowOffsetX(const Napi::CallbackInfo& info)
    {
        throw Napi::Error::New(info.Env(), "not implemented");
    }

    void Context::SetShadowOffsetX(const Napi::CallbackInfo& info, const Napi::Value& value)
    {
        throw Napi::Error::New(info.Env(), "not implemented");
    }

    Napi::Value Context::GetShadowOffsetY(const Napi::CallbackInfo& info)
    {
        throw Napi::Error::New(info.Env(), "not implemented");
    }

    void Context::SetShadowOffsetY(const Napi::CallbackInfo& info, const Napi::Value& value)
    {
        throw Napi::Error::New(info.Env(), "not implemented");
    }

    Napi::Value Context::GetCanvas(const Napi::CallbackInfo& info)
    {
        throw Napi::Error::New(info.Env(), "not implemented");
    }
}<|MERGE_RESOLUTION|>--- conflicted
+++ resolved
@@ -385,11 +385,7 @@
             }
         }
 
-<<<<<<< HEAD
-        m_rectangleClipping = { x, y, width, height };
-=======
         m_rectangleClipping = {x, y, width, height};
->>>>>>> e154eb90
         SetDirty();
     }
 
