--- conflicted
+++ resolved
@@ -261,15 +261,13 @@
 
     void Context::Fill(const Napi::CallbackInfo& info)
     {
-<<<<<<< HEAD
         SetFilterStack();
-=======
+
         const NativeCanvasPath2D* path = info.Length() >= 1 && info[0].IsObject()
             ? NativeCanvasPath2D::Unwrap(info[0].As<Napi::Object>())
             : nullptr;
         // TODO: handle fillRule: nonzero, evenodd
 
->>>>>>> dfb0a8bf
         // draw Path2D if exists
         if (path != nullptr)
         {
