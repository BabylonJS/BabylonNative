--- conflicted
+++ resolved
@@ -592,20 +592,14 @@
                 const auto width = m_canvas->GetWidth();
                 const auto height = m_canvas->GetHeight();
 
-<<<<<<< HEAD
 
                 hackFrameBuffer->Bind(*encoder);
 
 
                 hackFrameBuffer->Clear(*encoder, BGFX_CLEAR_COLOR | BGFX_CLEAR_DEPTH | BGFX_CLEAR_STENCIL, 0, 1.f, 0);
-                nvgBeginFrame(m_nvg, float(width), float(height), 1.0f);
-                nvgSetFrameBufferAndEncoder(m_nvg, frameBuffer, encoder);
-                nvgEndFrame(m_nvg);
-=======
                 nvgBeginFrame(*m_nvg, float(width), float(height), 1.0f);
                 nvgSetFrameBufferAndEncoder(*m_nvg, frameBuffer, encoder);
                 nvgEndFrame(*m_nvg);
->>>>>>> 58d3b2f9
                 frameBuffer.Unbind(*encoder);
 
                 hackFrameBuffer->Unbind(*encoder);
