--- conflicted
+++ resolved
@@ -105,14 +105,10 @@
 
     Context::Context(const Napi::CallbackInfo& info)
         : Napi::ObjectWrap<Context>{info}
-<<<<<<< HEAD
         , m_canvasObject{Napi::Persistent(info[0].As<Napi::Object>())}
         , m_canvas{NativeCanvas::Unwrap(info[0].As<Napi::Object>())}
-        , m_nvg{nvgCreate(1)}
-=======
-        , m_canvas{info[0].As<Napi::External<NativeCanvas>>().Data()}
+
         , m_nvg{std::make_shared<NVGcontext*>(nvgCreate(1))}
->>>>>>> 6bf07b33
         , m_graphicsContext{m_canvas->GetGraphicsContext()}
         , m_update{m_graphicsContext.GetUpdate("update")}
         , m_cancellationSource{std::make_shared<arcana::cancellation_source>()}
