--- conflicted
+++ resolved
@@ -259,9 +259,7 @@
 
     void Context::Fill(const Napi::CallbackInfo& info)
     {
-<<<<<<< HEAD
         SetFilterStack();
-=======
         // draw Path2D if exists
         const NativeCanvasPath2D* path = info.Length() == 1 ? NativeCanvasPath2D::Unwrap(info[0].As<Napi::Object>()) : nullptr;
         if (path != nullptr)
@@ -270,7 +268,6 @@
             SetDirty();
         }
 
->>>>>>> 6bf07b33
         nvgFill(*m_nvg);
         SetDirty();
     }
