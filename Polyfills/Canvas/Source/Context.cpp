#include <bx/math.h>
#include <map>
#include <algorithm>
#include <cassert>
#include <regex>
#pragma GCC diagnostic push
#pragma GCC diagnostic ignored "-Wpedantic"
#include "nanovg/nanovg.h"
#include "nanovg_babylon.h"
#pragma GCC diagnostic pop

#define STB_TRUETYPE_IMPLEMENTATION
#include "stb/stb_truetype.h"
#undef STB_TRUETYPE_IMPLEMENTATION
#include "Canvas.h"
#include "Context.h"
#include "MeasureText.h"
#include "Image.h"
#include "ImageData.h"
#include "Colors.h"

/*
Most of these context methods are preliminary work. They are currenbly not tested properly.
*/
namespace Babylon::Polyfills::Internal
{
    static constexpr auto JS_CONTEXT_CONSTRUCTOR_NAME = "Context";

    void Context::Initialize(Napi::Env env)
    {
        Napi::HandleScope scope{env};

        Napi::Function func = DefineClass(
            env,
            JS_CONTEXT_CONSTRUCTOR_NAME,
            {
                InstanceMethod("clearRect", &Context::ClearRect),
                InstanceMethod("save", &Context::Save),
                InstanceMethod("restore", &Context::Restore),
                InstanceMethod("fillRect", &Context::FillRect),
                InstanceMethod("scale", &Context::Scale),
                InstanceMethod("rotate", &Context::Rotate),
                InstanceMethod("translate", &Context::Translate),
                InstanceMethod("strokeRect", &Context::StrokeRect),
                InstanceMethod("rect", &Context::Rect),
                InstanceMethod("clip", &Context::Clip),
                InstanceMethod("putImageData", &Context::PutImageData),
                InstanceMethod("arc", &Context::Arc),
                InstanceMethod("beginPath", &Context::BeginPath),
                InstanceMethod("closePath", &Context::ClosePath),
                InstanceMethod("moveTo", &Context::MoveTo),
                InstanceMethod("lineTo", &Context::LineTo),
                InstanceMethod("quadraticCurveTo", &Context::QuadraticCurveTo),
                InstanceMethod("measureText", &Context::MeasureText),
                InstanceMethod("stroke", &Context::Stroke),
                InstanceMethod("fill", &Context::Fill),
                InstanceMethod("drawImage", &Context::DrawImage),
                InstanceMethod("getImageData", &Context::GetImageData),
                InstanceMethod("setLineDash", &Context::SetLineDash),
                InstanceMethod("fillText", &Context::FillText),
                InstanceMethod("strokeText", &Context::StrokeText),
                InstanceMethod("createLinearGradient", &Context::CreateLinearGradient),
                InstanceMethod("setTransform", &Context::SetTransform),
                InstanceMethod("dispose", &Context::Dispose),
                InstanceAccessor("lineJoin", &Context::GetLineJoin, &Context::SetLineJoin),
                InstanceAccessor("miterLimit", &Context::GetMiterLimit, &Context::SetMiterLimit),
                InstanceAccessor("font", &Context::GetFont, &Context::SetFont),
                InstanceAccessor("strokeStyle", &Context::GetStrokeStyle, &Context::SetStrokeStyle),
                InstanceAccessor("fillStyle", &Context::GetFillStyle, &Context::SetFillStyle),
                InstanceAccessor("globalAlpha", nullptr, &Context::SetGlobalAlpha),
                InstanceAccessor("shadowColor", &Context::GetShadowColor, &Context::SetShadowColor),
                InstanceAccessor("shadowBlur", &Context::GetShadowBlur, &Context::SetShadowBlur),
                InstanceAccessor("shadowOffsetX", &Context::GetShadowOffsetX, &Context::SetShadowOffsetX),
                InstanceAccessor("shadowOffsetY", &Context::GetShadowOffsetY, &Context::SetShadowOffsetY),
                InstanceAccessor("lineWidth", &Context::GetLineWidth, &Context::SetLineWidth),
                InstanceAccessor("canvas", &Context::GetCanvas, nullptr),
            });
        JsRuntime::NativeObject::GetFromJavaScript(env).Set(JS_CONTEXT_CONSTRUCTOR_NAME, func);
    }

    Napi::Value Context::CreateInstance(Napi::Env env, NativeCanvas* canvas)
    {
        Napi::HandleScope scope{env};

        auto func = JsRuntime::NativeObject::GetFromJavaScript(env).Get(JS_CONTEXT_CONSTRUCTOR_NAME).As<Napi::Function>();
        return func.New({Napi::External<NativeCanvas>::New(env, canvas)});
    }

    Context::Context(const Napi::CallbackInfo& info)
        : Napi::ObjectWrap<Context>{info}
        , m_canvas{info[0].As<Napi::External<NativeCanvas>>().Data()}
        , m_nvg{nvgCreate(1)}
        , m_deviceContext{m_canvas->GetGraphicsContext()}
        , m_update{m_deviceContext.GetUpdate("update")}
        , m_runtimeScheduler{Babylon::JsRuntime::GetFromJavaScript(info.Env())}
        , Polyfills::Canvas::Impl::MonitoredResource{Polyfills::Canvas::Impl::GetFromJavaScript(info.Env())}
    {
        for (auto& font : NativeCanvas::fontsInfos)
        {
            m_fonts[font.first] = nvgCreateFontMem(m_nvg, font.first.c_str(), font.second.data(), font.second.size(), 0);
        }
    }

    Context::~Context()
    {
        Dispose();

        // Wait for async operations to complete.
        m_runtimeScheduler.Rundown();
    }

    void Context::Dispose(const Napi::CallbackInfo&)
    {
        Dispose();
    }

    void Context::FlushGraphicResources()
    {
        Dispose();
    }

    void Context::Dispose()
    {
        m_cancellationSource.cancel();

        if (m_nvg)
        {
            for (auto& image : m_nvgImageIndices)
            {
                nvgDeleteImage(m_nvg, image.second);
            }

            nvgDelete(m_nvg);
            m_nvg = nullptr;
        }

        m_isClipped = false;
    }

    void Context::FillRect(const Napi::CallbackInfo& info)
    {
        auto left = info[0].As<Napi::Number>().FloatValue();
        auto top = info[1].As<Napi::Number>().FloatValue();
        auto width = info[2].As<Napi::Number>().FloatValue();
        auto height = info[3].As<Napi::Number>().FloatValue();

        if (!m_isClipped)
        {
            nvgBeginPath(m_nvg);
        }

        nvgRect(m_nvg, left, top, width, height);

        const auto color = StringToColor(info.Env(), m_fillStyle);
        nvgFillColor(m_nvg, color);
        nvgFill(m_nvg);
        SetDirty(info.This());
    }

    Napi::Value Context::GetFillStyle(const Napi::CallbackInfo&)
    {
        return Napi::Value::From(Env(), m_fillStyle);
    }

    void Context::SetFillStyle(const Napi::CallbackInfo& info, const Napi::Value& value)
    {
        m_fillStyle = value.As<Napi::String>().Utf8Value();
        const auto color = StringToColor(info.Env(), m_fillStyle);
        nvgFillColor(m_nvg, color);
        SetDirty(info.This());
    }

    Napi::Value Context::GetStrokeStyle(const Napi::CallbackInfo&)
    {
        return Napi::Value::From(Env(), m_strokeStyle);
    }

    void Context::SetStrokeStyle(const Napi::CallbackInfo& info, const Napi::Value& value)
    {
        m_strokeStyle = value.As<Napi::String>().Utf8Value();
        auto color = StringToColor(info.Env(), m_strokeStyle);
        nvgStrokeColor(m_nvg, color);
        SetDirty(info.This());
    }

<<<<<<< HEAD
    Napi::Value Context::GetLineWidth(const Napi::CallbackInfo& info)
=======
    Napi::Value Context::GetLineWidth(const Napi::CallbackInfo&)
>>>>>>> 92376706
    {
        return Napi::Value::From(Env(), m_lineWidth);
    }

    void Context::SetLineWidth(const Napi::CallbackInfo& info, const Napi::Value& value)
    {
        m_lineWidth = value.As<Napi::Number>().FloatValue();
        nvgStrokeWidth(m_nvg, m_lineWidth);
        SetDirty(info.This());
    }

    void Context::Fill(const Napi::CallbackInfo& info)
    {
        nvgFill(m_nvg);
        SetDirty(info.This());
    }

    void Context::Save(const Napi::CallbackInfo& info)
    {
        nvgSave(m_nvg);
        SetDirty(info.This());
    }

    void Context::Restore(const Napi::CallbackInfo& info)
    {
        nvgRestore(m_nvg);
<<<<<<< HEAD
        SetDirty(info.This());
=======
        SetDirty();
        m_isClipped = false;
>>>>>>> 92376706
    }

    void Context::ClearRect(const Napi::CallbackInfo& info)
    {
        const float x = info[0].As<Napi::Number>().FloatValue();
        const float y = info[1].As<Napi::Number>().FloatValue();
        const float width = info[2].As<Napi::Number>().FloatValue();
        const float height = info[3].As<Napi::Number>().FloatValue();

        nvgSave(m_nvg);
        nvgGlobalCompositeOperation(m_nvg, NVG_COPY);

        if (!m_isClipped)
        {
            nvgBeginPath(m_nvg);
        }

        nvgRect(m_nvg, x, y, width, height);

        if (!m_isClipped)
        {
            nvgClosePath(m_nvg);
        }

        nvgFillColor(m_nvg, TRANSPARENT_BLACK);
        nvgFill(m_nvg);
        nvgRestore(m_nvg);
        SetDirty(info.This());
    }

    void Context::Translate(const Napi::CallbackInfo& info)
    {
        const auto x = info[0].As<Napi::Number>().FloatValue();
        const auto y = info[1].As<Napi::Number>().FloatValue();
        nvgTranslate(m_nvg, x, y);
        SetDirty(info.This());
    }

    void Context::Rotate(const Napi::CallbackInfo& info)
    {
        const auto angle = info[0].As<Napi::Number>().FloatValue();
        nvgRotate(m_nvg, nvgDegToRad(angle));
        SetDirty(info.This());
    }

    void Context::Scale(const Napi::CallbackInfo& info)
    {
        const auto x = info[0].As<Napi::Number>().FloatValue();
        const auto y = info[1].As<Napi::Number>().FloatValue();
        nvgScale(m_nvg, x, y);
        SetDirty(info.This());
    }

    void Context::BeginPath(const Napi::CallbackInfo& info)
    {
        nvgBeginPath(m_nvg);
        SetDirty(info.This());
    }

    void Context::ClosePath(const Napi::CallbackInfo& info)
    {
        nvgClosePath(m_nvg);
        SetDirty(info.This());
    }

    void Context::Rect(const Napi::CallbackInfo& info)
    {
        const auto left = info[0].As<Napi::Number>().FloatValue();
        const auto top = info[1].As<Napi::Number>().FloatValue();
        const auto width = info[2].As<Napi::Number>().FloatValue();
        const auto height = info[3].As<Napi::Number>().FloatValue();

        nvgRect(m_nvg, left, top, width, height);
        m_rectangleClipping = {left, top, width, height};
        SetDirty(info.This());
    }

    void Context::Clip(const Napi::CallbackInfo& /*info*/)
    {
        m_isClipped = true;

        //By default m_rectangleClipping is not set, in this case we use the default render target width and height.
        auto w = m_rectangleClipping.height != 0 ? m_rectangleClipping.height : m_canvas->GetFrameBuffer().Width();
        auto h = m_rectangleClipping.width != 0 ? m_rectangleClipping.width : m_canvas->GetFrameBuffer().Height();

        // expand clipping 1pix in each direction because nanovg AA gets cut a bit short.
        nvgScissor(m_nvg, m_rectangleClipping.left - 1, m_rectangleClipping.top - 1, w + 1, h + 1);
    }

    void Context::StrokeRect(const Napi::CallbackInfo& info)
    {
        const auto left = info[0].As<Napi::Number>().FloatValue();
        const auto top = info[1].As<Napi::Number>().FloatValue();
        const auto width = info[2].As<Napi::Number>().FloatValue();
        const auto height = info[3].As<Napi::Number>().FloatValue();

        nvgRect(m_nvg, left, top, width, height);
        nvgStroke(m_nvg);
        SetDirty(info.This());
    }

    void Context::Stroke(const Napi::CallbackInfo& info)
    {
        nvgStroke(m_nvg);
        SetDirty(info.This());
    }

    void Context::MoveTo(const Napi::CallbackInfo& info)
    {
        const auto x = info[0].As<Napi::Number>().FloatValue();
        const auto y = info[1].As<Napi::Number>().FloatValue();

        nvgMoveTo(m_nvg, x, y);
        SetDirty(info.This());
    }

    void Context::LineTo(const Napi::CallbackInfo& info)
    {
        const auto x = info[0].As<Napi::Number>().FloatValue();
        const auto y = info[1].As<Napi::Number>().FloatValue();

        nvgLineTo(m_nvg, x, y);
        SetDirty(info.This());
    }

    void Context::QuadraticCurveTo(const Napi::CallbackInfo& info)
    {
        const auto cx = info[0].As<Napi::Number>().FloatValue();
        const auto cy = info[1].As<Napi::Number>().FloatValue();
        const auto x = info[2].As<Napi::Number>().FloatValue();
        const auto y = info[3].As<Napi::Number>().FloatValue();

        nvgBezierTo(m_nvg, cx, cy, cx, cy, x, y);
        SetDirty(info.This());
    }

    Napi::Value Context::MeasureText(const Napi::CallbackInfo& info)
    {
        std::string text{info[0].As<Napi::String>()};
        return MeasureText::CreateInstance(info.Env(), this, text);
    }

    void Context::FillText(const Napi::CallbackInfo& info)
    {
        const std::string text = info[0].As<Napi::String>().Utf8Value();
        auto x = info[1].As<Napi::Number>().FloatValue();
        auto y = info[2].As<Napi::Number>().FloatValue();

        if (!m_fonts.empty())
        {
            if (m_currentFontId >= 0)
            {
                nvgFontFaceId(m_nvg, m_currentFontId);
            }
            else
            {
                nvgFontFaceId(m_nvg, m_fonts.begin()->second);
            }

            nvgText(m_nvg, x, y, text.c_str(), nullptr);
            SetDirty(info.This());
        }
    }

    void Context::SetDirty(Napi::Value thisVal)
    {
        if (!m_dirty)
        {
            m_dirty = true;
            DeferredFlushFrame(std::move(thisVal));
        }
    }

    void Context::DeferredFlushFrame(Napi::Value thisVal)
    {
        // on some systems (Ubuntu), the framebuffer contains garbage.
        // Unlike other systems where it's cleared.
        bool needClear = m_canvas->UpdateRenderTarget();

<<<<<<< HEAD
        arcana::make_task(m_update.Scheduler(), m_cancellationSource, [this, thisRef = Napi::Persistent(thisVal), needClear]() mutable {
            return arcana::make_task(m_runtimeScheduler.Get(), m_cancellationSource, [this, needClear, updateToken = m_update.GetUpdateToken()]() {
=======
        arcana::make_task(m_update.Scheduler(), *m_cancellationSource, [this, needClear, cancellationSource{m_cancellationSource}]() {
            return arcana::make_task(m_runtimeScheduler, *m_cancellationSource, [this, needClear, updateToken{m_update.GetUpdateToken()}, cancellationSource{m_cancellationSource}]() {
>>>>>>> 92376706
                // JS Thread
                Graphics::FrameBuffer& frameBuffer = m_canvas->GetFrameBuffer();
                bgfx::Encoder* encoder = m_update.GetUpdateToken().GetEncoder();
                frameBuffer.Bind(*encoder);
                if (needClear)
                {
                    frameBuffer.Clear(*encoder, BGFX_CLEAR_COLOR | BGFX_CLEAR_DEPTH | BGFX_CLEAR_STENCIL, 0, 1.f, 0);
                }
                frameBuffer.SetViewPort(*encoder, 0.f, 0.f, 1.f, 1.f);
                const auto width = m_canvas->GetWidth();
                const auto height = m_canvas->GetHeight();

                nvgBeginFrame(m_nvg, float(width), float(height), 1.0f);
                nvgSetFrameBufferAndEncoder(m_nvg, frameBuffer, encoder);
                nvgEndFrame(m_nvg);
                frameBuffer.Unbind(*encoder);
                m_dirty = false;
<<<<<<< HEAD
            }).then(arcana::inline_scheduler, m_cancellationSource, [this, thisRef = std::move(thisRef)](const arcana::expected<void, std::exception_ptr>& result) {
                if (result.has_error())
=======
            }).then(arcana::inline_scheduler, *m_cancellationSource, [this, cancellationSource{m_cancellationSource}](const arcana::expected<void, std::exception_ptr>& result) {
                if (!cancellationSource->cancelled() && result.has_error())
>>>>>>> 92376706
                {
                    Napi::Error::New(Env(), result.error()).ThrowAsJavaScriptException();
                }
            });
        });
    }

    void Context::PutImageData(const Napi::CallbackInfo&)
    {
        throw std::runtime_error{"not implemented"};
    }

    void Context::Arc(const Napi::CallbackInfo& info)
    {
        const double x = info[0].As<Napi::Number>().DoubleValue();
        const double y = info[1].As<Napi::Number>().DoubleValue();
        const double radius = info[2].As<Napi::Number>().DoubleValue();
        const double startAngle = info[3].As<Napi::Number>().DoubleValue();
        const double endAngle = info[4].As<Napi::Number>().DoubleValue();
        const NVGwinding winding = (info.Length() == 6 && info[5].As<Napi::Boolean>()) ? NVGwinding::NVG_CCW : NVGwinding::NVG_CW;
        nvgArc(m_nvg, x, y, radius, startAngle, endAngle, winding);
        SetDirty(info.This());
    }

    void Context::DrawImage(const Napi::CallbackInfo& info)
    {
        const NativeCanvasImage* canvasImage = NativeCanvasImage::Unwrap(info[0].As<Napi::Object>());

        int imageIndex{-1};
        const auto nvgImageIter = m_nvgImageIndices.find(canvasImage);
        if (nvgImageIter == m_nvgImageIndices.end())
        {
            imageIndex = canvasImage->CreateNVGImageForContext(m_nvg);
            m_nvgImageIndices.try_emplace(canvasImage, imageIndex);
        }
        else
        {
            imageIndex = nvgImageIter->second;
        }
        assert(imageIndex != -1);

        if (info.Length() == 3)
        {
            const auto dx = info[1].As<Napi::Number>().Int32Value();
            const auto dy = info[2].As<Napi::Number>().Int32Value();
            const auto width = static_cast<float>(canvasImage->GetWidth());
            const auto height = static_cast<float>(canvasImage->GetHeight());

            NVGpaint imagePaint = nvgImagePattern(m_nvg, 0.f, 0.f, width, height, 0.f, imageIndex, 1.f);

            if (!m_isClipped)
            {
                nvgBeginPath(m_nvg);
            }

            nvgRect(m_nvg, dx, dy, width, height);
            nvgFillPaint(m_nvg, imagePaint);
            nvgFill(m_nvg);
<<<<<<< HEAD
            SetDirty(info.This());
        } 
=======
            SetDirty();
        }
>>>>>>> 92376706
        else if (info.Length() == 5)
        {
            const auto dx = info[1].As<Napi::Number>().Int32Value();
            const auto dy = info[2].As<Napi::Number>().Int32Value();
            const auto dWidth = info[3].As<Napi::Number>().Uint32Value();
            const auto dHeight = info[4].As<Napi::Number>().Uint32Value();

            NVGpaint imagePaint = nvgImagePattern(m_nvg, static_cast<float>(dx), static_cast<float>(dy), static_cast<float>(dWidth), static_cast<float>(dHeight), 0.f, imageIndex, 1.f);

            if (!m_isClipped)
            {
                nvgBeginPath(m_nvg);
            }

            nvgRect(m_nvg, dx, dy, dWidth, dHeight);
            nvgFillPaint(m_nvg, imagePaint);
            nvgFill(m_nvg);
            SetDirty(info.This());
        }
        else if (info.Length() == 9)
        {
            const auto sx = info[1].As<Napi::Number>().Int32Value();
            const auto sy = info[2].As<Napi::Number>().Int32Value();
            const auto sWidth = info[3].As<Napi::Number>().Uint32Value();
            const auto sHeight = info[4].As<Napi::Number>().Uint32Value();
            const auto dx = info[5].As<Napi::Number>().Int32Value();
            const auto dy = info[6].As<Napi::Number>().Int32Value();
            const auto dWidth = info[7].As<Napi::Number>().Uint32Value();
            const auto dHeight = info[8].As<Napi::Number>().Uint32Value();
            const auto width = static_cast<float>(canvasImage->GetWidth());
            const auto height = static_cast<float>(canvasImage->GetHeight());

            NVGpaint imagePaint = nvgImagePattern(m_nvg, static_cast<float>(dx), static_cast<float>(dy), static_cast<float>(dWidth), static_cast<float>(dHeight), 0.f, imageIndex, 1.f);

            if (!m_isClipped)
            {
                nvgBeginPath(m_nvg);
            }

            nvgRect(m_nvg, dx, dy, dWidth, dHeight);
            nvgFillPaint(m_nvg, imagePaint);
            nvgFill(m_nvg);
            SetDirty(info.This());
        }
        else
        {
            throw Napi::Error::New(info.Env(), "Invalid number of parameters for DrawImage");
        }
    }

    Napi::Value Context::GetImageData(const Napi::CallbackInfo& info)
    {
        // TODO: support source x and y
        //const auto sx = info[0].As<Napi::Number>().Uint32Value();
        //const auto sy = info[1].As<Napi::Number>().Uint32Value();
        const auto sw = info[2].As<Napi::Number>().Uint32Value();
        const auto sh = info[3].As<Napi::Number>().Uint32Value();

        return ImageData::CreateInstance(info.Env(), this, sw, sh);
    }

    void Context::SetLineDash(const Napi::CallbackInfo& info)
    {
        throw Napi::Error::New(info.Env(), "not implemented");
    }

    void Context::StrokeText(const Napi::CallbackInfo& info)
    {
        throw Napi::Error::New(info.Env(), "not implemented");
    }

    Napi::Value Context::CreateLinearGradient(const Napi::CallbackInfo& info)
    {
        throw Napi::Error::New(info.Env(), "not implemented");
    }

    void Context::SetTransform(const Napi::CallbackInfo& info)
    {
        throw Napi::Error::New(info.Env(), "not implemented");
    }

    Napi::Value Context::GetLineJoin(const Napi::CallbackInfo& info)
    {
        throw Napi::Error::New(info.Env(), "not implemented");
    }

    void Context::SetLineJoin(const Napi::CallbackInfo& info, const Napi::Value& value)
    {
        throw Napi::Error::New(info.Env(), "not implemented");
    }

    Napi::Value Context::GetMiterLimit(const Napi::CallbackInfo& info)
    {
        throw Napi::Error::New(info.Env(), "not implemented");
    }

    void Context::SetMiterLimit(const Napi::CallbackInfo& info, const Napi::Value& value)
    {
        throw Napi::Error::New(info.Env(), "not implemented");
    }

    Napi::Value Context::GetFont(const Napi::CallbackInfo& info)
    {
        return Napi::Value::From(Env(), m_font);
    }

    void Context::SetFont(const Napi::CallbackInfo& info, const Napi::Value& value)
    {
        if (!value.IsString())
        {
            throw Napi::Error::New(info.Env(), "invalid argument");
        }

        const std::string fontOptions = value.ToString();

        // Default font id, and font size values.
        // TODO: Determine better way of signaling to user that font specified is invalid.
        m_currentFontId = -1;
        int fontSize = 16;

        // Regex to parse font styling information. For now we are only capturing font size (capture group 3) and font family name (capture group 4).
        static const std::regex fontStyleRegex("([[a-zA-Z]+\\s+)*((\\d+)px\\s+)?(\\w+)");
        std::smatch fontStyleMatch;

        // Perform the actual regex_match.
        if (std::regex_match(fontOptions, fontStyleMatch, fontStyleRegex))
        {
            // Check if font size was specified.
            if (fontStyleMatch[3].matched)
            {
                fontSize = std::stoi(fontStyleMatch[3]);
            }

            // Check if the specified font family name is valid, and if so assign the current font id.
            if (m_fonts.find(fontStyleMatch[4]) != m_fonts.end())
            {
                m_currentFontId = m_fonts.at(fontStyleMatch[4]);
                m_font = fontOptions;
            }
        }

        // Set font size on the current context.
        nvgFontSize(m_nvg, fontSize);
    }

    void Context::SetGlobalAlpha(const Napi::CallbackInfo& info, const Napi::Value& value)
    {
        const float alpha = value.As<Napi::Number>().FloatValue();
        nvgGlobalAlpha(m_nvg, alpha);
    }

    Napi::Value Context::GetShadowColor(const Napi::CallbackInfo& info)
    {
        throw Napi::Error::New(info.Env(), "not implemented");
    }

    void Context::SetShadowColor(const Napi::CallbackInfo& info, const Napi::Value& value)
    {
        throw Napi::Error::New(info.Env(), "not implemented");
    }

    Napi::Value Context::GetShadowBlur(const Napi::CallbackInfo& info)
    {
        throw Napi::Error::New(info.Env(), "not implemented");
    }

    void Context::SetShadowBlur(const Napi::CallbackInfo& info, const Napi::Value& value)
    {
        throw Napi::Error::New(info.Env(), "not implemented");
    }

    Napi::Value Context::GetShadowOffsetX(const Napi::CallbackInfo& info)
    {
        throw Napi::Error::New(info.Env(), "not implemented");
    }

    void Context::SetShadowOffsetX(const Napi::CallbackInfo& info, const Napi::Value& value)
    {
        throw Napi::Error::New(info.Env(), "not implemented");
    }

    Napi::Value Context::GetShadowOffsetY(const Napi::CallbackInfo& info)
    {
        throw Napi::Error::New(info.Env(), "not implemented");
    }

    void Context::SetShadowOffsetY(const Napi::CallbackInfo& info, const Napi::Value& value)
    {
        throw Napi::Error::New(info.Env(), "not implemented");
    }

    Napi::Value Context::GetCanvas(const Napi::CallbackInfo& info)
    {
        throw Napi::Error::New(info.Env(), "not implemented");
    }
}<|MERGE_RESOLUTION|>--- conflicted
+++ resolved
@@ -183,11 +183,7 @@
         SetDirty(info.This());
     }
 
-<<<<<<< HEAD
-    Napi::Value Context::GetLineWidth(const Napi::CallbackInfo& info)
-=======
     Napi::Value Context::GetLineWidth(const Napi::CallbackInfo&)
->>>>>>> 92376706
     {
         return Napi::Value::From(Env(), m_lineWidth);
     }
@@ -214,12 +210,8 @@
     void Context::Restore(const Napi::CallbackInfo& info)
     {
         nvgRestore(m_nvg);
-<<<<<<< HEAD
-        SetDirty(info.This());
-=======
-        SetDirty();
+        SetDirty(info.This());
         m_isClipped = false;
->>>>>>> 92376706
     }
 
     void Context::ClearRect(const Napi::CallbackInfo& info)
@@ -399,13 +391,8 @@
         // Unlike other systems where it's cleared.
         bool needClear = m_canvas->UpdateRenderTarget();
 
-<<<<<<< HEAD
         arcana::make_task(m_update.Scheduler(), m_cancellationSource, [this, thisRef = Napi::Persistent(thisVal), needClear]() mutable {
             return arcana::make_task(m_runtimeScheduler.Get(), m_cancellationSource, [this, needClear, updateToken = m_update.GetUpdateToken()]() {
-=======
-        arcana::make_task(m_update.Scheduler(), *m_cancellationSource, [this, needClear, cancellationSource{m_cancellationSource}]() {
-            return arcana::make_task(m_runtimeScheduler, *m_cancellationSource, [this, needClear, updateToken{m_update.GetUpdateToken()}, cancellationSource{m_cancellationSource}]() {
->>>>>>> 92376706
                 // JS Thread
                 Graphics::FrameBuffer& frameBuffer = m_canvas->GetFrameBuffer();
                 bgfx::Encoder* encoder = m_update.GetUpdateToken().GetEncoder();
@@ -423,13 +410,8 @@
                 nvgEndFrame(m_nvg);
                 frameBuffer.Unbind(*encoder);
                 m_dirty = false;
-<<<<<<< HEAD
             }).then(arcana::inline_scheduler, m_cancellationSource, [this, thisRef = std::move(thisRef)](const arcana::expected<void, std::exception_ptr>& result) {
                 if (result.has_error())
-=======
-            }).then(arcana::inline_scheduler, *m_cancellationSource, [this, cancellationSource{m_cancellationSource}](const arcana::expected<void, std::exception_ptr>& result) {
-                if (!cancellationSource->cancelled() && result.has_error())
->>>>>>> 92376706
                 {
                     Napi::Error::New(Env(), result.error()).ThrowAsJavaScriptException();
                 }
@@ -488,13 +470,8 @@
             nvgRect(m_nvg, dx, dy, width, height);
             nvgFillPaint(m_nvg, imagePaint);
             nvgFill(m_nvg);
-<<<<<<< HEAD
             SetDirty(info.This());
         } 
-=======
-            SetDirty();
-        }
->>>>>>> 92376706
         else if (info.Length() == 5)
         {
             const auto dx = info[1].As<Napi::Number>().Int32Value();
