#include "Canvas.h"
#include "Image.h"
#include "Path2D.h"
#include "Context.h"
#include <bgfx/bgfx.h>
#include <napi/pointer.h>
#include <cassert>
#include "Colors.h"
#include "Gradient.h"

namespace
{
    constexpr auto JS_CANVAS_NAME = "_CanvasImpl";
}

namespace Babylon::Polyfills::Internal
{
    static constexpr auto JS_CONSTRUCTOR_NAME = "Canvas";

    void NativeCanvas::Initialize(Napi::Env env)
    {
        Napi::HandleScope scope{env};

        Napi::Function func = DefineClass(
            env,
            JS_CONSTRUCTOR_NAME,
            {
                StaticMethod("loadTTFAsync", &NativeCanvas::LoadTTFAsync),
                InstanceAccessor("width", &NativeCanvas::GetWidth, &NativeCanvas::SetWidth),
                InstanceAccessor("height", &NativeCanvas::GetHeight, &NativeCanvas::SetHeight),
                InstanceMethod("getContext", &NativeCanvas::GetContext),
                InstanceMethod("getCanvasTexture", &NativeCanvas::GetCanvasTexture),
                InstanceMethod("dispose", &NativeCanvas::Dispose),
                InstanceMethod("remove", &NativeCanvas::Remove),
                StaticMethod("parseColor", &NativeCanvas::ParseColor)});

        JsRuntime::NativeObject::GetFromJavaScript(env).Set(JS_CONSTRUCTOR_NAME, func);
    }

    NativeCanvas::NativeCanvas(const Napi::CallbackInfo& info)
        : Napi::ObjectWrap<NativeCanvas>{info}
        , m_graphicsContext{Graphics::DeviceContext::GetFromJavaScript(info.Env())}
        , Polyfills::Canvas::Impl::MonitoredResource{Polyfills::Canvas::Impl::GetFromJavaScript(info.Env())}
    {
    }

    NativeCanvas::~NativeCanvas()
    {
        Dispose();
    }

    void NativeCanvas::FlushGraphicResources()
    {
        Dispose();
    }

    void NativeCanvas::Remove(const Napi::CallbackInfo&)
    {
        // called when removed from document which has no meaning for Native
    }

    Napi::Value NativeCanvas::LoadTTFAsync(const Napi::CallbackInfo& info)
    {
        const auto buffer = info[1].As<Napi::ArrayBuffer>();
        std::vector<uint8_t> fontBuffer(buffer.ByteLength());
        memcpy(fontBuffer.data(), (uint8_t*)buffer.Data(), buffer.ByteLength());

        auto& graphicsContext{Graphics::DeviceContext::GetFromJavaScript(info.Env())};
        auto update = graphicsContext.GetUpdate("update");
        std::shared_ptr<JsRuntimeScheduler> runtimeScheduler{std::make_shared<JsRuntimeScheduler>(JsRuntime::GetFromJavaScript(info.Env()))};
        auto deferred{Napi::Promise::Deferred::New(info.Env())};
        arcana::make_task(update.Scheduler(), arcana::cancellation::none(), [fontName{info[0].As<Napi::String>().Utf8Value()}, fontData{std::move(fontBuffer)}]() {
            fontsInfos[fontName] = fontData;
        }).then(*runtimeScheduler, arcana::cancellation::none(), [runtimeScheduler /*Keep reference alive*/, env{info.Env()}, deferred]() {
            deferred.Resolve(env.Undefined());
        });

        return deferred.Promise();
    }

    Napi::Value NativeCanvas::GetContext(const Napi::CallbackInfo& info)
    {
        if (m_contextObject.IsEmpty())
        {
            m_contextObject = Napi::Persistent(Context::CreateInstance(info.Env(), info.This()).As<Napi::Object>());
        }
        return m_contextObject.Value();
    }

    Napi::Value NativeCanvas::GetWidth(const Napi::CallbackInfo&)
    {
        return Napi::Value::From(Env(), m_width);
    }

    void NativeCanvas::SetWidth(const Napi::CallbackInfo&, const Napi::Value& value)
    {
        auto width = static_cast<uint16_t>(value.As<Napi::Number>().Uint32Value());
        if (!width)
        {
            return;
        }

        if (width == m_width)
        {
            m_clear = true;
        }
        else
        {
            m_width = width;
            m_dirty = true;
        }
    }

    Napi::Value NativeCanvas::GetHeight(const Napi::CallbackInfo&)
    {
        return Napi::Value::From(Env(), m_height);
    }

    void NativeCanvas::SetHeight(const Napi::CallbackInfo&, const Napi::Value& value)
    {
        auto height = static_cast<uint16_t>(value.As<Napi::Number>().Uint32Value());
        if (!height)
        {
            return;
        }

        if (height == m_height)
        {
            m_clear = true;
        }
        else
        {
            m_height = height;
            m_dirty = true;
        }
    }

    bool NativeCanvas::UpdateRenderTarget()
    {
<<<<<<< HEAD
        // updates when canvas size changes
        if (m_dirty)
        {
=======
        // in some scenarios (eg. no size change on SetSize/SetHeight) we can re-use framebuffer
        bool needClear = m_clear;
        m_clear = false;

        if (m_dirty)
        {
            // make sure render targets are filled with 0 : https://registry.khronos.org/webgl/specs/latest/1.0/#TEXIMAGE2D
            bgfx::ReleaseFn releaseFn{ [](void*, void* userData) {
                bimg::imageFree(static_cast<bimg::ImageContainer*>(userData));
            }};

            bimg::ImageContainer* image = bimg::imageAlloc(&Babylon::Graphics::DeviceContext::GetDefaultAllocator(), bimg::TextureFormat::RGBA8, m_width, m_height, 1/*depth*/, 1, false/*cubeMap*/, false/*hasMips*/);
            const bgfx::Memory* mem = bgfx::makeRef(image->m_data, image->m_size, releaseFn, image);
            bx::memSet(image->m_data, 0, image->m_size);

            std::array<bgfx::TextureHandle, 2> textures{
                bgfx::createTexture2D(m_width, m_height, false, 1, bgfx::TextureFormat::RGBA8, BGFX_TEXTURE_RT, mem),
                bgfx::createTexture2D(m_width, m_height, false, 1, bgfx::TextureFormat::D24S8, BGFX_TEXTURE_RT)};

            std::array<bgfx::Attachment, textures.size()> attachments{};
            for (size_t idx = 0; idx < attachments.size(); ++idx)
>>>>>>> dfb0a8bf
            {
                std::array<bgfx::TextureHandle, 1> textures{
                   bgfx::createTexture2D(m_width, m_height, false, 1, bgfx::TextureFormat::RGBA8, BGFX_TEXTURE_RT) };

                std::array<bgfx::Attachment, textures.size()> attachments{};
                for (size_t idx = 0; idx < attachments.size(); ++idx)
                {
                    attachments[idx].init(textures[idx]);
                }
                auto handle = bgfx::createFrameBuffer(static_cast<uint8_t>(attachments.size()), attachments.data(), true);
                assert(handle.idx != bgfx::kInvalidHandle);
                m_frameBuffer = std::make_unique<Graphics::FrameBuffer>(m_graphicsContext, handle, m_width, m_height, false, false, false);
                m_dirty = false;

                if (m_texture)
                {
                    m_texture.reset();
                }
            }
            {
                m_frameBufferPool.Clear();
                m_frameBufferPool.SetGraphicsContext(&m_graphicsContext);
            }
            return true;
        }

        return needClear;
    }

    Napi::Value NativeCanvas::GetCanvasTexture(const Napi::CallbackInfo& info)
    {
        if (!m_texture)
        {
            m_texture = std::make_unique<Graphics::Texture>(m_graphicsContext);
        }

        m_texture->Attach(bgfx::getTexture(m_frameBuffer->Handle()), false, m_width, m_height, false, 1, bgfx::TextureFormat::RGBA8, BGFX_TEXTURE_RT);
        return Napi::Pointer<Graphics::Texture>::Create(info.Env(), m_texture.get());
    }

    Napi::Value NativeCanvas::ParseColor(const Napi::CallbackInfo& info)
    {
        const auto colorString = info[0].As<Napi::String>().Utf8Value();
        const auto color = StringToColor(info.Env(), colorString);

        return Napi::Value::From(info.Env(), ((uint32_t(color.a * 255.f) & 0xFF) << 24) + ((uint32_t(color.b * 255.f) & 0xFF) << 16) + ((uint32_t(color.g * 255.f) & 0xFF) << 8) + (uint32_t(color.r * 255.f) & 0xFF));
    }

    void NativeCanvas::Dispose()
    {
        m_frameBuffer.reset();
        m_texture.reset();
        m_frameBufferPool.Clear();
    }

    void NativeCanvas::Dispose(const Napi::CallbackInfo& /*info*/)
    {
        Dispose();
    }
}

namespace Babylon::Polyfills
{
    Canvas::Impl::Impl(Napi::Env env)
        : m_env{env}
    {
        AddToJavaScript(env);
    }

    void Canvas::Impl::AddToJavaScript(Napi::Env env)
    {
        JsRuntime::NativeObject::GetFromJavaScript(env)
            .Set(JS_CANVAS_NAME, Napi::External<Canvas::Impl>::New(env, this));
    }

    Canvas::Impl& Canvas::Impl::GetFromJavaScript(Napi::Env env)
    {
        return *JsRuntime::NativeObject::GetFromJavaScript(env)
                    .Get(JS_CANVAS_NAME)
                    .As<Napi::External<Canvas::Impl>>()
                    .Data();
    }

    void Canvas::Impl::AddMonitoredResource(MonitoredResource* monitoredResource)
    {
        if (std::find(m_monitoredResources.begin(), m_monitoredResources.end(), monitoredResource) == m_monitoredResources.end())
        {
            m_monitoredResources.push_back(monitoredResource);
        }
    }

    void Canvas::Impl::RemoveMonitoredResource(MonitoredResource* monitoredResource)
    {
        if (m_monitoredResources.empty())
        {
            return;
        }
        auto iter = std::find(m_monitoredResources.begin(), m_monitoredResources.end(), monitoredResource);
        if (iter != m_monitoredResources.end())
        {
            m_monitoredResources.erase(iter);
        }
    }

    void Canvas::Impl::FlushGraphicResources()
    {
        for (auto monitoredResource : m_monitoredResources)
        {
            monitoredResource->FlushGraphicResources();
        }
    }

    Canvas::Canvas(std::shared_ptr<Impl> impl)
        : m_impl{std::move(impl)}
    {
    }

    Canvas::~Canvas()
    {
    }

    Canvas BABYLON_API Canvas::Initialize(Napi::Env env)
    {
        auto impl{std::make_shared<Canvas::Impl>(env)};

        Internal::NativeCanvas::Initialize(env);
        Internal::NativeCanvasImage::Initialize(env);
        Internal::NativeCanvasPath2D::Initialize(env);
        Internal::CanvasGradient::Initialize(env);
        Internal::Context::Initialize(env);

        return {impl};
    }

    void Canvas::FlushGraphicResources()
    {
        m_impl->FlushGraphicResources();
    }
}<|MERGE_RESOLUTION|>--- conflicted
+++ resolved
@@ -137,11 +137,6 @@
 
     bool NativeCanvas::UpdateRenderTarget()
     {
-<<<<<<< HEAD
-        // updates when canvas size changes
-        if (m_dirty)
-        {
-=======
         // in some scenarios (eg. no size change on SetSize/SetHeight) we can re-use framebuffer
         bool needClear = m_clear;
         m_clear = false;
@@ -163,7 +158,6 @@
 
             std::array<bgfx::Attachment, textures.size()> attachments{};
             for (size_t idx = 0; idx < attachments.size(); ++idx)
->>>>>>> dfb0a8bf
             {
                 std::array<bgfx::TextureHandle, 1> textures{
                    bgfx::createTexture2D(m_width, m_height, false, 1, bgfx::TextureFormat::RGBA8, BGFX_TEXTURE_RT) };
@@ -183,10 +177,10 @@
                     m_texture.reset();
                 }
             }
-            {
-                m_frameBufferPool.Clear();
-                m_frameBufferPool.SetGraphicsContext(&m_graphicsContext);
-            }
+
+            m_frameBufferPool.Clear();
+            m_frameBufferPool.SetGraphicsContext(&m_graphicsContext);
+
             return true;
         }
 
