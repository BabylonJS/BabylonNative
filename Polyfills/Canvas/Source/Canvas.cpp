--- conflicted
+++ resolved
@@ -176,7 +176,6 @@
             {
                 m_texture.reset();
             }
-<<<<<<< HEAD
 
             m_frameBufferPool.Clear();
             m_frameBufferPool.SetGraphicsContext(&m_graphicsContext);
@@ -185,9 +184,6 @@
         }
 
         return needClear;
-=======
-        }
->>>>>>> 9fbab1a3
     }
 
     Napi::Value NativeCanvas::GetCanvasTexture(const Napi::CallbackInfo& info)
