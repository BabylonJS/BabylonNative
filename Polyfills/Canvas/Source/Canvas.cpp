#include "Canvas.h"
#include "Image.h"
#include "Path2D.h"
#include "Context.h"
#include <bgfx/bgfx.h>
#include <napi/pointer.h>
#include <cassert>
#include "Colors.h"
#include "Gradient.h"

namespace
{
    constexpr auto JS_CANVAS_NAME = "_CanvasImpl";
}

namespace Babylon::Polyfills::Internal
{
    static constexpr auto JS_CONSTRUCTOR_NAME = "Canvas";

    void NativeCanvas::Initialize(Napi::Env env)
    {
        Napi::HandleScope scope{env};

        Napi::Function func = DefineClass(
            env,
            JS_CONSTRUCTOR_NAME,
            {
                StaticMethod("loadTTFAsync", &NativeCanvas::LoadTTFAsync),
                InstanceAccessor("width", &NativeCanvas::GetWidth, &NativeCanvas::SetWidth),
                InstanceAccessor("height", &NativeCanvas::GetHeight, &NativeCanvas::SetHeight),
                InstanceMethod("getContext", &NativeCanvas::GetContext),
                InstanceMethod("getCanvasTexture", &NativeCanvas::GetCanvasTexture),
                InstanceMethod("dispose", &NativeCanvas::Dispose),
                InstanceMethod("remove", &NativeCanvas::Remove),
                StaticMethod("parseColor", &NativeCanvas::ParseColor)});

        JsRuntime::NativeObject::GetFromJavaScript(env).Set(JS_CONSTRUCTOR_NAME, func);
    }

    NativeCanvas::NativeCanvas(const Napi::CallbackInfo& info)
        : Napi::ObjectWrap<NativeCanvas>{info}
        , m_graphicsContext{Graphics::DeviceContext::GetFromJavaScript(info.Env())}
        , Polyfills::Canvas::Impl::MonitoredResource{Polyfills::Canvas::Impl::GetFromJavaScript(info.Env())}
    {
    }

    NativeCanvas::~NativeCanvas()
    {
        Dispose();
    }

    void NativeCanvas::FlushGraphicResources()
    {
        Dispose();
    }

    void NativeCanvas::Remove(const Napi::CallbackInfo&)
    {
        // called when removed from document which has no meaning for Native
    }

    Napi::Value NativeCanvas::LoadTTFAsync(const Napi::CallbackInfo& info)
    {
        const auto buffer = info[1].As<Napi::ArrayBuffer>();
        std::vector<uint8_t> fontBuffer(buffer.ByteLength());
        memcpy(fontBuffer.data(), (uint8_t*)buffer.Data(), buffer.ByteLength());

        auto& graphicsContext{Graphics::DeviceContext::GetFromJavaScript(info.Env())};
        auto update = graphicsContext.GetUpdate("update");
        std::shared_ptr<JsRuntimeScheduler> runtimeScheduler{std::make_shared<JsRuntimeScheduler>(JsRuntime::GetFromJavaScript(info.Env()))};
        auto deferred{Napi::Promise::Deferred::New(info.Env())};
        arcana::make_task(update.Scheduler(), arcana::cancellation::none(), [fontName{info[0].As<Napi::String>().Utf8Value()}, fontData{std::move(fontBuffer)}]() {
            fontsInfos[fontName] = fontData;
        }).then(*runtimeScheduler, arcana::cancellation::none(), [runtimeScheduler /*Keep reference alive*/, env{info.Env()}, deferred]() {
            deferred.Resolve(env.Undefined());
        });

        return deferred.Promise();
    }

    Napi::Value NativeCanvas::GetContext(const Napi::CallbackInfo& info)
    {
        if (m_contextObject.IsEmpty())
        {
            m_contextObject = Napi::Persistent(Context::CreateInstance(info.Env(), info.This()).As<Napi::Object>());
        }
        return m_contextObject.Value();
    }

    Napi::Value NativeCanvas::GetWidth(const Napi::CallbackInfo&)
    {
        return Napi::Value::From(Env(), m_width);
    }

    void NativeCanvas::SetWidth(const Napi::CallbackInfo&, const Napi::Value& value)
    {
        auto width = static_cast<uint16_t>(value.As<Napi::Number>().Uint32Value());
        if (width != m_width && width)
        {
            m_width = width;
            m_dirty = true;
        }
    }

    Napi::Value NativeCanvas::GetHeight(const Napi::CallbackInfo&)
    {
        return Napi::Value::From(Env(), m_height);
    }

    void NativeCanvas::SetHeight(const Napi::CallbackInfo&, const Napi::Value& value)
    {
        auto height = value.As<Napi::Number>().Uint32Value();
        if (height != m_height && height)
        {
            m_height = height;
            m_dirty = true;
        }
    }

    bool NativeCanvas::UpdateRenderTarget()
    {
        if (m_dirty)
        {
            // make sure render targets are filled with 0 : https://registry.khronos.org/webgl/specs/latest/1.0/#TEXIMAGE2D
            bgfx::ReleaseFn releaseFn{ [](void*, void* userData) {
                bimg::imageFree(static_cast<bimg::ImageContainer*>(userData));
            }};

            bimg::ImageContainer* image = bimg::imageAlloc(&Babylon::Graphics::DeviceContext::GetDefaultAllocator(), bimg::TextureFormat::RGBA8, m_width, m_height, 1/*depth*/, 1, false/*cubeMap*/, false/*hasMips*/);
            const bgfx::Memory* mem = bgfx::makeRef(image->m_data, image->m_size, releaseFn, image);
            bx::memSet(image->m_data, 0, image->m_size);

            std::array<bgfx::TextureHandle, 2> textures{
                bgfx::createTexture2D(m_width, m_height, false, 1, bgfx::TextureFormat::RGBA8, BGFX_TEXTURE_RT, mem),
                bgfx::createTexture2D(m_width, m_height, false, 1, bgfx::TextureFormat::D24S8, BGFX_TEXTURE_RT)};

            std::array<bgfx::Attachment, textures.size()> attachments{};
            for (size_t idx = 0; idx < attachments.size(); ++idx)
            {
                attachments[idx].init(textures[idx]);
            }
            auto handle = bgfx::createFrameBuffer(static_cast<uint8_t>(attachments.size()), attachments.data(), true);
            assert(handle.idx != bgfx::kInvalidHandle);
            m_frameBuffer = std::make_unique<Graphics::FrameBuffer>(m_graphicsContext, handle, m_width, m_height, false, false, false);
            m_dirty = false;

            if (m_texture)
            {
                m_texture.reset();
            }

            return true;
        }
        return false;
    }

    Napi::Value NativeCanvas::GetCanvasTexture(const Napi::CallbackInfo& info)
    {
        if (!m_texture)
        {
            m_texture = std::make_unique<Graphics::Texture>(m_graphicsContext);
        }

        m_texture->Attach(bgfx::getTexture(m_frameBuffer->Handle()), false, m_width, m_height, false, 1, bgfx::TextureFormat::RGBA8, BGFX_TEXTURE_RT);
        return Napi::Pointer<Graphics::Texture>::Create(info.Env(), m_texture.get());
    }

    Napi::Value NativeCanvas::ParseColor(const Napi::CallbackInfo& info)
    {
        const auto colorString = info[0].As<Napi::String>().Utf8Value();
        const auto color = StringToColor(info.Env(), colorString);

        return Napi::Value::From(info.Env(), ((uint32_t(color.a * 255.f) & 0xFF) << 24) + ((uint32_t(color.b * 255.f) & 0xFF) << 16) + ((uint32_t(color.g * 255.f) & 0xFF) << 8) + (uint32_t(color.r * 255.f) & 0xFF));
    }

    void NativeCanvas::Dispose()
    {
        m_frameBuffer.reset();
        m_texture.reset();
    }

    void NativeCanvas::Dispose(const Napi::CallbackInfo& /*info*/)
    {
        Dispose();
    }
}

namespace Babylon::Polyfills
{
    Canvas::Impl::Impl(Napi::Env env)
        : m_env{env}
    {
        AddToJavaScript(env);
    }

    void Canvas::Impl::AddToJavaScript(Napi::Env env)
    {
        JsRuntime::NativeObject::GetFromJavaScript(env)
            .Set(JS_CANVAS_NAME, Napi::External<Canvas::Impl>::New(env, this));
    }

    Canvas::Impl& Canvas::Impl::GetFromJavaScript(Napi::Env env)
    {
        return *JsRuntime::NativeObject::GetFromJavaScript(env)
                    .Get(JS_CANVAS_NAME)
                    .As<Napi::External<Canvas::Impl>>()
                    .Data();
    }

    void Canvas::Impl::AddMonitoredResource(MonitoredResource* monitoredResource)
    {
        if (std::find(m_monitoredResources.begin(), m_monitoredResources.end(), monitoredResource) == m_monitoredResources.end())
        {
            m_monitoredResources.push_back(monitoredResource);
        }
    }

    void Canvas::Impl::RemoveMonitoredResource(MonitoredResource* monitoredResource)
    {
        if (m_monitoredResources.empty())
        {
            return;
        }
        auto iter = std::find(m_monitoredResources.begin(), m_monitoredResources.end(), monitoredResource);
        if (iter != m_monitoredResources.end())
        {
            m_monitoredResources.erase(iter);
        }
    }

    void Canvas::Impl::FlushGraphicResources()
    {
        for (auto monitoredResource : m_monitoredResources)
        {
            monitoredResource->FlushGraphicResources();
        }
    }

    Canvas::Canvas(std::shared_ptr<Impl> impl)
        : m_impl{std::move(impl)}
    {
    }

    Canvas::~Canvas()
    {
    }

    Canvas BABYLON_API Canvas::Initialize(Napi::Env env)
    {
        auto impl{std::make_shared<Canvas::Impl>(env)};

<<<<<<< HEAD
        Internal::NativeCanvas::Initialize(env);
        Internal::NativeCanvasImage::Initialize(env);
=======
        Internal::NativeCanvas::CreateInstance(env);
        Internal::NativeCanvasImage::CreateInstance(env);
        Internal::NativeCanvasPath2D::CreateInstance(env);
        Internal::CanvasGradient::Initialize(env);
>>>>>>> 6bf07b33
        Internal::Context::Initialize(env);

        return {impl};
    }

    void Canvas::FlushGraphicResources()
    {
        m_impl->FlushGraphicResources();
    }
}<|MERGE_RESOLUTION|>--- conflicted
+++ resolved
@@ -249,15 +249,10 @@
     {
         auto impl{std::make_shared<Canvas::Impl>(env)};
 
-<<<<<<< HEAD
         Internal::NativeCanvas::Initialize(env);
         Internal::NativeCanvasImage::Initialize(env);
-=======
-        Internal::NativeCanvas::CreateInstance(env);
-        Internal::NativeCanvasImage::CreateInstance(env);
-        Internal::NativeCanvasPath2D::CreateInstance(env);
+        Internal::NativeCanvasPath2D::Initialize(env);
         Internal::CanvasGradient::Initialize(env);
->>>>>>> 6bf07b33
         Internal::Context::Initialize(env);
 
         return {impl};
