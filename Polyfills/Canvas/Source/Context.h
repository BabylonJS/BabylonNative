#pragma once

#include <Babylon/Polyfills/Canvas.h>
#include <Babylon/JsRuntimeScheduler.h>
#include <GraphicsImpl.h>
#include "Image.h"

struct NVGcontext;

namespace Babylon::Polyfills::Internal
{
    class Context final : public Napi::ObjectWrap<Context>, Polyfills::Canvas::Impl::MonitoredResource
    {
    public:
        static Napi::Value CreateInstance(Napi::Env env, NativeCanvas* canvas);

        explicit Context(const Napi::CallbackInfo& info);
        virtual ~Context();

        NVGcontext* GetNVGContext() const { return m_nvg; }

    private:
        void FillRect(const Napi::CallbackInfo&);
        Napi::Value MeasureText(const Napi::CallbackInfo&);
        void FillText(const Napi::CallbackInfo&);
        void Fill(const Napi::CallbackInfo&);
        void Save(const Napi::CallbackInfo&);
        void Restore(const Napi::CallbackInfo&);
        void ClearRect(const Napi::CallbackInfo&);
        void Translate(const Napi::CallbackInfo&);
        void Rotate(const Napi::CallbackInfo&);
        void Scale(const Napi::CallbackInfo&);
        void BeginPath(const Napi::CallbackInfo&);
        void ClosePath(const Napi::CallbackInfo&);
        void Clip(const Napi::CallbackInfo&);
        void Rect(const Napi::CallbackInfo&);
        void StrokeRect(const Napi::CallbackInfo&);
        void Stroke(const Napi::CallbackInfo&);
        void MoveTo(const Napi::CallbackInfo&);
        void LineTo(const Napi::CallbackInfo&);
        void PutImageData(const Napi::CallbackInfo&);
        void Arc(const Napi::CallbackInfo&);
        void DrawImage(const Napi::CallbackInfo&);
        Napi::Value GetImageData(const Napi::CallbackInfo&);
        void SetLineDash(const Napi::CallbackInfo&);
        void StrokeText(const Napi::CallbackInfo&);
        Napi::Value CreateLinearGradient(const Napi::CallbackInfo&);
        void SetTransform(const Napi::CallbackInfo&);
        void QuadraticCurveTo(const Napi::CallbackInfo&);
        Napi::Value GetFillStyle(const Napi::CallbackInfo&);
        void SetFillStyle(const Napi::CallbackInfo&, const Napi::Value& value);
        Napi::Value GetStrokeStyle(const Napi::CallbackInfo&);
        void SetStrokeStyle(const Napi::CallbackInfo&, const Napi::Value& value);
        Napi::Value GetLineWidth(const Napi::CallbackInfo&);
        void SetLineWidth(const Napi::CallbackInfo&, const Napi::Value& value);
        Napi::Value GetLineJoin(const Napi::CallbackInfo&);
        void SetLineJoin(const Napi::CallbackInfo&, const Napi::Value& value);
        Napi::Value GetMiterLimit(const Napi::CallbackInfo&);
        void SetMiterLimit(const Napi::CallbackInfo&, const Napi::Value& value);
        Napi::Value GetFont(const Napi::CallbackInfo&);
        void SetFont(const Napi::CallbackInfo&, const Napi::Value& value);
        Napi::Value GetGlobalAlpha(const Napi::CallbackInfo&);
        void SetGlobalAlpha(const Napi::CallbackInfo&, const Napi::Value& value);
        Napi::Value GetShadowColor(const Napi::CallbackInfo&);
        void SetShadowColor(const Napi::CallbackInfo&, const Napi::Value& value);
        Napi::Value GetShadowBlur(const Napi::CallbackInfo&);
        void SetShadowBlur(const Napi::CallbackInfo&, const Napi::Value& value);
        Napi::Value GetShadowOffsetX(const Napi::CallbackInfo&);
        void SetShadowOffsetX(const Napi::CallbackInfo&, const Napi::Value& value);
        Napi::Value GetShadowOffsetY(const Napi::CallbackInfo&);
        void SetShadowOffsetY(const Napi::CallbackInfo&, const Napi::Value& value);
        Napi::Value GetCanvas(const Napi::CallbackInfo&);
        void Dispose(const Napi::CallbackInfo&);
        void Dispose();
        void SetDirty();
        void DeferredFlushFrame();

        NativeCanvas* m_canvas;
        NVGcontext* m_nvg;

        std::string m_fillStyle{};
        std::string m_strokeStyle{};
        float m_lineWidth{ 0.f };

        std::map<std::string, int> m_fonts;
        int m_currentFontId{ -1 };

        Babylon::GraphicsImpl& m_graphicsImpl;

        bool m_dirty{};
        std::shared_ptr<arcana::cancellation_source> m_cancellationSource{};
        JsRuntimeScheduler m_runtimeScheduler;

<<<<<<< HEAD
        std::map<const NativeCanvasImage*, int> m_nvgImageIndices;
=======
        void FlushGraphicResources() override;

>>>>>>> 148a0ea7
        friend class Canvas;
    };
}<|MERGE_RESOLUTION|>--- conflicted
+++ resolved
@@ -91,12 +91,10 @@
         std::shared_ptr<arcana::cancellation_source> m_cancellationSource{};
         JsRuntimeScheduler m_runtimeScheduler;
 
-<<<<<<< HEAD
         std::map<const NativeCanvasImage*, int> m_nvgImageIndices;
-=======
+
         void FlushGraphicResources() override;
 
->>>>>>> 148a0ea7
         friend class Canvas;
     };
 }