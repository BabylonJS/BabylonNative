#include <bgfx/bgfx.h>
#include <map>
#include "Canvas.h"
#include "Image.h"
#include "Context.h"
#include <functional>
#include <sstream>
#include <assert.h>
#include <bimg/bimg.h>
#include <bimg/decode.h>
#include "nanovg.h"
#include <cassert>
#include <napi/napi_pointer.h>
#include <basen.hpp>

namespace Babylon::Polyfills::Internal
{
    static constexpr auto JS_IMAGE_CONSTRUCTOR_NAME = "Image";

    void NativeCanvasImage::CreateInstance(Napi::Env env)
    {
        Napi::HandleScope scope{env};

        Napi::Function func = DefineClass(
            env,
            JS_IMAGE_CONSTRUCTOR_NAME,
            {
                InstanceAccessor("width", &NativeCanvasImage::GetWidth, nullptr),
                InstanceAccessor("height", &NativeCanvasImage::GetHeight, nullptr),
                InstanceAccessor("naturalWidth", &NativeCanvasImage::GetNaturalWidth, nullptr),
                InstanceAccessor("naturalHeight", &NativeCanvasImage::GetNaturalHeight, nullptr),
                InstanceAccessor("src", &NativeCanvasImage::GetSrc, &NativeCanvasImage::SetSrc),
                InstanceAccessor("onload", nullptr, &NativeCanvasImage::SetOnload),
                InstanceAccessor("onerror", nullptr, &NativeCanvasImage::SetOnerror),
                // TODO: This should be set directly on the JS Object rather than via an instanceAccessor see: https://github.com/BabylonJS/BabylonNative/issues/1030
                InstanceAccessor("_imageContainer", &NativeCanvasImage::GetImageContainer, nullptr),
            });

        JsRuntime::NativeObject::GetFromJavaScript(env).Set(JS_IMAGE_CONSTRUCTOR_NAME, func);
    }

    NativeCanvasImage::NativeCanvasImage(const Napi::CallbackInfo& info)
        : Napi::ObjectWrap<NativeCanvasImage>{info}
        , m_runtimeScheduler{JsRuntime::GetFromJavaScript(info.Env())}
        , m_cancellationSource{std::make_shared<arcana::cancellation_source>()}
    {
    }

    NativeCanvasImage::~NativeCanvasImage()
    {
        Dispose();
    }

    void NativeCanvasImage::Dispose()
    {
        if (m_imageContainer)
        {
            bimg::imageFree(m_imageContainer);
            m_imageContainer = nullptr;
        }
        m_cancellationSource->cancel();
    }

    Napi::Value NativeCanvasImage::GetWidth(const Napi::CallbackInfo&)
    {
        return Napi::Value::From(Env(), m_width);
    }

    Napi::Value NativeCanvasImage::GetHeight(const Napi::CallbackInfo&)
    {
        return Napi::Value::From(Env(), m_height);
    }

    Napi::Value NativeCanvasImage::GetNaturalWidth(const Napi::CallbackInfo&)
    {
        return Napi::Value::From(Env(), m_width);
    }

    Napi::Value NativeCanvasImage::GetNaturalHeight(const Napi::CallbackInfo&)
    {
        return Napi::Value::From(Env(), m_height);
    }

    Napi::Value NativeCanvasImage::GetSrc(const Napi::CallbackInfo&)
    {
        return Napi::Value::From(Env(), m_src);
    }

    Napi::Value NativeCanvasImage::GetImageContainer(const Napi::CallbackInfo&)
    {
        if (m_imageContainer != nullptr)
        {
            return Napi::Pointer<bimg::ImageContainer>::Create(Env(), m_imageContainer);
        }
        else
        {
            return Env().Null();
        }
    }

    bool NativeCanvasImage::SetBuffer(gsl::span<const std::byte> buffer)
    {
        m_imageContainer = bimg::imageParse(&m_allocator, buffer.data(), static_cast<uint32_t>(buffer.size_bytes()), bimg::TextureFormat::RGBA8);

        if (m_imageContainer == nullptr)
        {
            return false;
        }

        m_width = m_imageContainer->m_width;
        m_height = m_imageContainer->m_height;

        if (!m_onloadHandlerRef.IsEmpty())
        {
            m_onloadHandlerRef.Call({});
        }
        return true;
    }

    void NativeCanvasImage::SetSrc(const Napi::CallbackInfo& info, const Napi::Value& value)
    {
        auto text{value.As<Napi::String>().Utf8Value()};
        UrlLib::UrlRequest request{};
        request.Open(UrlLib::UrlMethod::Get, text);
        request.ResponseType(UrlLib::UrlResponseType::Buffer);
        request.SendAsync().then(m_runtimeScheduler, *m_cancellationSource, [env{info.Env()}, this, cancellationSource{m_cancellationSource}, request{std::move(request)}, text](arcana::expected<void, std::exception_ptr> result) {
            if (cancellationSource->cancelled())
            {
                return;
            }
            if (result.has_error())
            {
                HandleLoadImageError(Napi::Error::New(env, result.error()));
                return;
            }

            Dispose();

            auto buffer{request.ResponseBuffer()};
            std::vector<uint8_t> base64Buffer;
            if (buffer.data() == nullptr || buffer.size_bytes() == 0)
            {
                // try with base64
                static const std::string base64{"base64,"};
                const auto pos = text.find(base64);
                if (pos == std::string::npos)
                {
                    HandleLoadImageError(Napi::Error::New(env, "Image with provided source returned empty response or invalid base64."));
                    return;
                }
                bn::decode_b64(text.begin() + pos + base64.length(), text.end(), std::back_inserter(base64Buffer));
                buffer = {reinterpret_cast<std::byte*>(base64Buffer.data()), base64Buffer.size()};
            }
<<<<<<< HEAD
            if (!SetBuffer(buffer))
=======

            m_imageContainer = bimg::imageParse(&Graphics::DeviceContext::GetDefaultAllocator(), buffer.data(), static_cast<uint32_t>(buffer.size_bytes()), bimg::TextureFormat::RGBA8);

            if (m_imageContainer == nullptr)
>>>>>>> 661a5a29
            {
                HandleLoadImageError(Napi::Error::New(env, "Unable to decode image with provided src."));
                return;
            }
        });
    }

    void NativeCanvasImage::SetOnload(const Napi::CallbackInfo&, const Napi::Value& value)
    {
        Napi::Function eventHandler{value.As<Napi::Function>()};
        m_onloadHandlerRef = Napi::Persistent(eventHandler);
    }

    void NativeCanvasImage::SetOnerror(const Napi::CallbackInfo&, const Napi::Value& value)
    {
        Napi::Function eventHandler{value.As<Napi::Function>()};
        m_onerrorHandlerRef = Napi::Persistent(eventHandler);
    }

    int NativeCanvasImage::CreateNVGImageForContext(NVGcontext* nvgContext) const
    {
        return nvgCreateImageRGBA(nvgContext, m_width, m_height, 0, static_cast<const unsigned char*>(m_imageContainer->m_data));
    }

    void NativeCanvasImage::HandleLoadImageError(const Napi::Error& error)
    {
        if (!m_onerrorHandlerRef.IsEmpty())
        {
            m_onerrorHandlerRef.Call({error.Value()});
            return;
        }

        error.ThrowAsJavaScriptException();
    }
}<|MERGE_RESOLUTION|>--- conflicted
+++ resolved
@@ -100,7 +100,7 @@
 
     bool NativeCanvasImage::SetBuffer(gsl::span<const std::byte> buffer)
     {
-        m_imageContainer = bimg::imageParse(&m_allocator, buffer.data(), static_cast<uint32_t>(buffer.size_bytes()), bimg::TextureFormat::RGBA8);
+        m_imageContainer = bimg::imageParse(&Graphics::DeviceContext::GetDefaultAllocator(), buffer.data(), static_cast<uint32_t>(buffer.size_bytes()), bimg::TextureFormat::RGBA8);
 
         if (m_imageContainer == nullptr)
         {
@@ -120,6 +120,26 @@
     void NativeCanvasImage::SetSrc(const Napi::CallbackInfo& info, const Napi::Value& value)
     {
         auto text{value.As<Napi::String>().Utf8Value()};
+
+        // try with base64
+        static const std::string base64{"base64,"};
+        const auto pos = text.find(base64);
+        if (pos != std::string::npos)
+        {
+            arcana::make_task(m_runtimeScheduler, *m_cancellationSource, [env{info.Env()}, this, text{std::move(text)}, pos]() {
+                std::vector<uint8_t> base64Buffer;
+                bn::decode_b64(text.begin() + pos + base64.length(), text.end(), std::back_inserter(base64Buffer));
+                gsl::span<const std::byte> buffer = {reinterpret_cast<std::byte*>(base64Buffer.data()), base64Buffer.size()};
+
+                if (!SetBuffer(buffer))
+                {
+                    HandleLoadImageError(Napi::Error::New(env, "Unable to decode image with provided base64 source."));
+                }
+            });
+            return;
+        }
+
+        // try with URL
         UrlLib::UrlRequest request{};
         request.Open(UrlLib::UrlMethod::Get, text);
         request.ResponseType(UrlLib::UrlResponseType::Buffer);
@@ -137,31 +157,15 @@
             Dispose();
 
             auto buffer{request.ResponseBuffer()};
-            std::vector<uint8_t> base64Buffer;
             if (buffer.data() == nullptr || buffer.size_bytes() == 0)
             {
-                // try with base64
-                static const std::string base64{"base64,"};
-                const auto pos = text.find(base64);
-                if (pos == std::string::npos)
-                {
-                    HandleLoadImageError(Napi::Error::New(env, "Image with provided source returned empty response or invalid base64."));
-                    return;
-                }
-                bn::decode_b64(text.begin() + pos + base64.length(), text.end(), std::back_inserter(base64Buffer));
-                buffer = {reinterpret_cast<std::byte*>(base64Buffer.data()), base64Buffer.size()};
-            }
-<<<<<<< HEAD
+                HandleLoadImageError(Napi::Error::New(env, "Image with provided source returned empty response or invalid base64."));
+                return;
+            }
+
             if (!SetBuffer(buffer))
-=======
-
-            m_imageContainer = bimg::imageParse(&Graphics::DeviceContext::GetDefaultAllocator(), buffer.data(), static_cast<uint32_t>(buffer.size_bytes()), bimg::TextureFormat::RGBA8);
-
-            if (m_imageContainer == nullptr)
->>>>>>> 661a5a29
-            {
-                HandleLoadImageError(Napi::Error::New(env, "Unable to decode image with provided src."));
-                return;
+            {
+                HandleLoadImageError(Napi::Error::New(env, "Unable to decode image with provided source URL."));
             }
         });
     }
