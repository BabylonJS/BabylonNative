#include <bgfx/bgfx.h>
<<<<<<< HEAD
#include <map>
#include <cmath>
=======
>>>>>>> 100af5fc
#include "Canvas.h"
#include "Context.h"
#include "Gradient.h"
#include "Colors.h"

#include <algorithm>
#include <cmath>
#include <map>

#ifdef __GNUC__
#pragma GCC diagnostic push
#pragma GCC diagnostic ignored "-Wpedantic"
#endif

#include "nanovg/nanovg.h"

#ifdef __GNUC__
#pragma GCC diagnostic pop
#endif

namespace Babylon::Polyfills::Internal
{
    static const int GRADIENT_SAMPLES_L = 256;
    static const int GRADIENT_SAMPLES_R = 256;

    typedef struct LVGColorTransform
    {
        float mul[4];
        float add[4];
    } LVGColorTransform;

    struct ColorStop
    {
        float offset;
        NVGcolor color;
    };

    float clampf(float a, float mn, float mx) { return a < mn ? mn : (a > mx ? mx : a); }

    void gradientSpan(uint32_t* dst, NVGcolor color0, NVGcolor color1, float offset0, float offset1)
    {
        float s0o = clampf(offset0, 0.0f, 1.0f);
        float s1o = clampf(offset1, 0.0f, 1.0f);
        unsigned s = static_cast<unsigned>(s0o * static_cast<float>(GRADIENT_SAMPLES_L));
        unsigned e = static_cast<unsigned>(s1o * static_cast<float>(GRADIENT_SAMPLES_L));
        float r = color0.rgba[0];
        float g = color0.rgba[1];
        float b = color0.rgba[2];
        float a = color0.rgba[3];
        float dr = (color1.rgba[0] - r) / (e - s);
        float dg = (color1.rgba[1] - g) / (e - s);
        float db = (color1.rgba[2] - b) / (e - s);
        float da = (color1.rgba[3] - a) / (e - s);
        for (unsigned i = s; i < e; i++)
        {
            unsigned ur = (unsigned)(r * 255); unsigned ug = (unsigned)(g * 255); unsigned ub = (unsigned)(b * 255); unsigned ua = (unsigned)(a * 255);
            dst[i] = (ua << 24) | (ub << 16) | (ug << 8) | ur;
            r += dr; g += dg; b += db; a += da;
        }
    }

    NVGcolor transformColor(NVGcolor color, LVGColorTransform* x)
    {
        if (!x)
            return color;
        color = nvgRGBAf(color.r * x->mul[0], color.g * x->mul[1], color.b * x->mul[2], color.a * x->mul[3]);
        color = nvgRGBAf(color.r + x->add[0], color.g + x->add[1], color.b + x->add[2], color.a + x->add[3]);
<<<<<<< HEAD
        color = nvgRGBAf(std::fmax(0.0f, std::fmin(color.r, 1.0f)), std::fmax(0.0f, std::fmin(color.g, 1.0f)), std::fmax(0.0f, std::fmin(color.b, 1.0f)), std::fmax(0.0f, std::fmin(color.a, 1.0f)));
=======
        color = nvgRGBAf(std::max(0.0f, std::min(color.r, 1.0f)), std::max(0.0f, std::min(color.g, 1.0f)), std::max(0.0f, std::min(color.b, 1.0f)), std::max(0.0f, std::min(color.a, 1.0f)));
>>>>>>> 100af5fc
        return color;
    }

    static constexpr auto JS_CANVAS_GRADIENT_CONSTRUCTOR_NAME = "CanvasGradient";

    void CanvasGradient::Initialize(Napi::Env env)
    {
        Napi::HandleScope scope{ env };

        Napi::Function func = DefineClass(
            env,
            JS_CANVAS_GRADIENT_CONSTRUCTOR_NAME,
            {
                InstanceMethod("addColorStop", &CanvasGradient::AddColorStop),
                
            });
        JsRuntime::NativeObject::GetFromJavaScript(env).Set(JS_CANVAS_GRADIENT_CONSTRUCTOR_NAME, func);
    }

    Napi::Object CanvasGradient::CreateLinear(Napi::Env env, const std::shared_ptr<NVGcontext*>& context, float x0, float y0, float x1, float y1)
    {
        Napi::HandleScope scope{ env };

        auto func = JsRuntime::NativeObject::GetFromJavaScript(env).Get(JS_CANVAS_GRADIENT_CONSTRUCTOR_NAME).As<Napi::Function>();
        auto gradientValue = func.New({ Napi::Value::From(env, x0), Napi::Value::From(env, y0), Napi::Value::From(env, x1), Napi::Value::From(env, y1) });
        CanvasGradient::Unwrap(gradientValue)->context = context;
        return gradientValue;
    }

    Napi::Object CanvasGradient::CreateRadial(Napi::Env env, const std::shared_ptr<NVGcontext*>& context, float x0, float y0, float r0, float x1, float y1, float r1)
    {
        Napi::HandleScope scope{ env };

        auto func = JsRuntime::NativeObject::GetFromJavaScript(env).Get(JS_CANVAS_GRADIENT_CONSTRUCTOR_NAME).As<Napi::Function>();
        auto gradientValue = func.New({ Napi::Value::From(env, x0), Napi::Value::From(env, y0), Napi::Value::From(env, x1), Napi::Value::From(env, y1), Napi::Value::From(env, r0), Napi::Value::From(env, r1) });
        CanvasGradient::Unwrap(gradientValue)->context = context;
        return gradientValue;
    }

    CanvasGradient::CanvasGradient(const Napi::CallbackInfo& info)
        : Napi::ObjectWrap<CanvasGradient>{ info }
        , x0{ info[0].As<Napi::Number>().FloatValue() }
        , y0{ info[1].As<Napi::Number>().FloatValue() }
        , x1{ info[2].As<Napi::Number>().FloatValue() }
        , y1{ info[3].As<Napi::Number>().FloatValue() }
    {
        gradientType = (info.Length() == 4) ? GradientType::Linear : GradientType::Radial;
        if (gradientType == GradientType::Radial)
        {
            r0 = info[4].As<Napi::Number>().FloatValue();
            r1 = info[5].As<Napi::Number>().FloatValue();
        }
    }

    CanvasGradient::~CanvasGradient()
    {
        Dispose();
    }

    void CanvasGradient::Dispose()
    {
        if (cachedImage >= 0)
        {
            if (context.lock())
            {
                nvgDeleteImage(*context.lock(), cachedImage);
            }
            cachedImage = -1;
        }
    }

    void CanvasGradient::AddColorStop(const Napi::CallbackInfo& info)
    {
        const auto offset = info[0].As<Napi::Number>().FloatValue();

        std::string colorString{ info[1].As<Napi::String>() };
        const auto color = StringToColor(info.Env(), colorString);
        colors.insert(std::make_pair(offset, color));
        dirty = true;
    }

    int CanvasGradient::LinearGradientStops(LVGColorTransform* x)
    {
        size_t nstops = colors.size();
        if (!nstops)
        {
            return 0;
        }
        uint32_t data[GRADIENT_SAMPLES_L];
        int stopIndex{};
        std::vector<ColorStop> colorStops(nstops);
        for (auto& stop : colors)
        {
            colorStops[stopIndex++] = { stop.first, stop.second };
        }
        if (colorStops[0].offset > 0.0f)
        {
            NVGcolor s0 = transformColor(colorStops[0].color, x);
            gradientSpan(data, s0, s0, 0.0f, colorStops[0].offset);
        }
        for (unsigned i = 0; i < (nstops - 1); i++)
        {
            gradientSpan(data, transformColor(colorStops[i].color, x),
                transformColor(colorStops[i + 1].color, x),
                colorStops[i].offset,
                colorStops[i + 1].offset);
        }
        if (colorStops[nstops - 1].offset < 1.0f)
        {
            NVGcolor s0 = transformColor(colorStops[nstops - 1].color, x);
            gradientSpan(data, s0, s0, colorStops[nstops - 1].offset, 1.0f);
        }
        return nvgCreateImageRGBA(*context.lock(), GRADIENT_SAMPLES_L, 1, 0, (unsigned char*)data);
    }

    NVGcolor lerpColor(NVGcolor color0, NVGcolor color1, float offset0, float offset1, float g)
    {
        NVGcolor dst;
<<<<<<< HEAD
        float den = std::fmax(0.00001f, offset1 - offset0);
        for (int i = 0; i < 4; i++)
            dst.rgba[i] = color0.rgba[i] + (color1.rgba[i] - color0.rgba[i]) * (g - offset0) / den;
        dst = nvgRGBAf(std::fmax(0.0f, std::fmin(dst.r, 1.0f)), std::fmax(0.0f, std::fmin(dst.g, 1.0f)), std::fmax(0.0f, std::fmin(dst.b, 1.0f)), std::fmax(0.0f, std::fmin(dst.a, 1.0f)));
=======
        float den = std::max(0.00001f, offset1 - offset0);
        for (int i = 0; i < 4; i++)
            dst.rgba[i] = color0.rgba[i] + (color1.rgba[i] - color0.rgba[i]) * (g - offset0) / den;
        dst = nvgRGBAf(std::max(0.0f, std::min(dst.r, 1.0f)), std::max(0.0f, std::min(dst.g, 1.0f)), std::max(0.0f, std::min(dst.b, 1.0f)), std::max(0.0f, std::min(dst.a, 1.0f)));
>>>>>>> 100af5fc
        return dst;
    }

    void calcStops(const std::vector<ColorStop>& gradient, LVGColorTransform* x, NVGcolor* color0, NVGcolor* color1, float* stop0, float* stop1, float g)
    {
        const float* s0{};
        const float* s1{};
        for (size_t i = 0; i < gradient.size() && !s1; i++)
        {
            const float* curr = &gradient[i].offset;
            if (g >= curr[0])
            {
                s0 = curr;
                *color0 = transformColor(gradient[i].color, x);
            }
            else if (s0 && g <= curr[0])
            {
                s1 = curr;
                *color1 = transformColor(gradient[i].color, x);
            }
        }
        if (!s0)
        {
            s0 = &gradient[0].offset;
            *color0 = transformColor(gradient[0].color, x);
        }
        if (!s1)
        {
            s1 = &gradient[gradient.size() - 1].offset;
            *color1 = transformColor(gradient[gradient.size() - 1].color, x);
        }
        *stop0 = s0[0];
        *stop1 = s1[0];
    }

    int CanvasGradient::RadialGradientStops(LVGColorTransform* cxform)
    {
        const int width = GRADIENT_SAMPLES_R, height = GRADIENT_SAMPLES_R;
        uint32_t* image = (unsigned int*)malloc(width * height * sizeof(uint32_t));
        static const int SPREAD_PAD = 0;
        static const int SPREAD_REPEAT = 1;
        static const int SPREAD_REFLECT = 2;

        size_t nstops = colors.size();
        int stopIndex{};
        std::vector<ColorStop> colorStops(nstops);
        for (auto& stop : colors)
        {
            colorStops[stopIndex++] = { stop.first, stop.second };
        }
        int spreadMode = 0;

        float fxn = width / 2;
        float fyn = height / 2;
        float fxp = 0;
        float fyp = 0;
        float rn = width / 2 - 1.0001f;
        float denominator = (rn * rn) - (fxp * fxp + fyp * fyp);

        for (int x = 0; x < width; x++)
        {
            float dx = x - fxn;
            for (int y = 0; y < height; y++)
            {
                float dy = y - fyn;

                float numerator = (dx * fxp + dy * fyp);
                float df = dx * fyp - dy * fxp;
                numerator += std::sqrt((rn * rn) * (dx * dx + dy * dy) - (df * df));
                float g = numerator / denominator;

                // color = c0 + (c1 - c0)(g - x0)/(x1 - x0)
                // where c0 = stop color 0, c1 = stop color 1
                // where x0 = stop offset 0, x1 = stop offset 1
                NVGcolor finalcolor;
                float stop0, stop1;
                NVGcolor color0, color1;

                if (spreadMode == SPREAD_PAD)
                {
                    if (g < 0.0f)
                    {
                        finalcolor = transformColor(colorStops[0].color, cxform);
                    }
                    else if (g > 1.0f)
                    {
                        finalcolor = transformColor(colorStops[nstops - 1].color, cxform);
                    }
                    else
                    {
                        calcStops(colorStops, cxform, &color0, &color1, &stop0, &stop1, g);
                        finalcolor = lerpColor(color0, color1, stop0, stop1, g);
                    }
                }
                else
                {
                    int w = (int)std::fabs(g);
                    if (spreadMode == SPREAD_REPEAT)
                    {
                        if (g < 0)
                        {
                            g = 1 - (std::fabs(g) - w);
                        }
                        else
                        {
                            g = g - w;
                        }
                    }
                    else if (spreadMode == SPREAD_REFLECT)
                    {
                        if (g < 0)
                        {
                            if (w % 2 == 0)
                            {   // even
                                g = (std::fabs(g) - w);
                            }
                            else
                            {   // odd
                                g = (1 - (std::fabs(g) - w));
                            }
                        }
                        else
                        {
                            if (w % 2 == 0)
                            {   // even
                                g = g - w;
                            }
                            else
                            {   // odd
                                g = 1 - (g - w);
                            }
                        }
                    }
                    // clamp
                    if (g > 1)
                        g = 1;
                    if (g < 0)
                        g = 0;
                    calcStops(colorStops, cxform, &color0, &color1, &stop0, &stop1, g);
                    finalcolor = lerpColor(color0, color1, stop0, stop1, g);
                }
                uint32_t color = ((uint32_t)(finalcolor.a * 255) << 24) | ((uint32_t)(finalcolor.b * 255) << 16) |
                    ((uint32_t)(finalcolor.g * 255) << 8) | (uint32_t)(finalcolor.r * 255);
                image[(y * width) + x] = color;
            }
        }
        int img = nvgCreateImageRGBA(*context.lock(), width, height, 0, (unsigned char*)image);
        free(image);
        return img;
    }

    void CanvasGradient::UpdateCache()
    {
        if (!dirty)
        {
            return;
        }
        if (cachedImage >= 0)
        {
            nvgDeleteImage(*context.lock(), cachedImage);
        }
        cachedImage = gradientType == GradientType::Linear ? LinearGradientStops(nullptr) : RadialGradientStops(nullptr);
        dirty = false;
    }
}<|MERGE_RESOLUTION|>--- conflicted
+++ resolved
@@ -1,9 +1,4 @@
 #include <bgfx/bgfx.h>
-<<<<<<< HEAD
-#include <map>
-#include <cmath>
-=======
->>>>>>> 100af5fc
 #include "Canvas.h"
 #include "Context.h"
 #include "Gradient.h"
@@ -71,11 +66,7 @@
             return color;
         color = nvgRGBAf(color.r * x->mul[0], color.g * x->mul[1], color.b * x->mul[2], color.a * x->mul[3]);
         color = nvgRGBAf(color.r + x->add[0], color.g + x->add[1], color.b + x->add[2], color.a + x->add[3]);
-<<<<<<< HEAD
-        color = nvgRGBAf(std::fmax(0.0f, std::fmin(color.r, 1.0f)), std::fmax(0.0f, std::fmin(color.g, 1.0f)), std::fmax(0.0f, std::fmin(color.b, 1.0f)), std::fmax(0.0f, std::fmin(color.a, 1.0f)));
-=======
         color = nvgRGBAf(std::max(0.0f, std::min(color.r, 1.0f)), std::max(0.0f, std::min(color.g, 1.0f)), std::max(0.0f, std::min(color.b, 1.0f)), std::max(0.0f, std::min(color.a, 1.0f)));
->>>>>>> 100af5fc
         return color;
     }
 
@@ -194,17 +185,10 @@
     NVGcolor lerpColor(NVGcolor color0, NVGcolor color1, float offset0, float offset1, float g)
     {
         NVGcolor dst;
-<<<<<<< HEAD
-        float den = std::fmax(0.00001f, offset1 - offset0);
-        for (int i = 0; i < 4; i++)
-            dst.rgba[i] = color0.rgba[i] + (color1.rgba[i] - color0.rgba[i]) * (g - offset0) / den;
-        dst = nvgRGBAf(std::fmax(0.0f, std::fmin(dst.r, 1.0f)), std::fmax(0.0f, std::fmin(dst.g, 1.0f)), std::fmax(0.0f, std::fmin(dst.b, 1.0f)), std::fmax(0.0f, std::fmin(dst.a, 1.0f)));
-=======
         float den = std::max(0.00001f, offset1 - offset0);
         for (int i = 0; i < 4; i++)
             dst.rgba[i] = color0.rgba[i] + (color1.rgba[i] - color0.rgba[i]) * (g - offset0) / den;
         dst = nvgRGBAf(std::max(0.0f, std::min(dst.r, 1.0f)), std::max(0.0f, std::min(dst.g, 1.0f)), std::max(0.0f, std::min(dst.b, 1.0f)), std::max(0.0f, std::min(dst.a, 1.0f)));
->>>>>>> 100af5fc
         return dst;
     }
 
