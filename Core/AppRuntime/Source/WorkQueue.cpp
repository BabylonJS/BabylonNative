--- conflicted
+++ resolved
@@ -48,15 +48,10 @@
             m_dispatcher.blocking_tick(m_cancellationSource);
         }
 
-<<<<<<< HEAD
-        // There should not be any outstanding work during the shutdown sequence
-        // which should be the only way exit the while loop above.
-=======
         // Drain the queue to complete work dispatched after cancellation.
         m_dispatcher.tick(arcana::cancellation::none());
 
         // There should no longer be any outstanding work once the queue is drained.
->>>>>>> ad88d30b
         assert(m_dispatcher.empty());
     }
 }