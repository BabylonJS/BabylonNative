#pragma once

#include <arcana/threading/dispatcher.h>
#include <arcana/threading/task.h>
#include <napi/env.h>

#include <future>
#include <functional>
#include <exception>

namespace Babylon
{
    class WorkQueue
    {
    public:
        WorkQueue(std::function<void()> threadProcedure);
        ~WorkQueue();

        template<typename CallableT>
        void Append(CallableT callable)
        {
            if (m_cancellationSource.cancelled())
            {
                // There is likely a coding error if this exception is thrown.
<<<<<<< HEAD
                throw std::runtime_error{"Cannot append to the work queue after it is canceled"};
=======
                throw std::runtime_error{"Cannot append to the work queue while shutting down"};
>>>>>>> ad88d30b
            }

            // Manual dispatcher queueing requires a copyable CallableT, we use a shared pointer trick to make a
            // copyable callable if necessary.
            if constexpr (std::is_copy_constructible<CallableT>::value)
            {
                m_dispatcher.queue([this, callable = std::move(callable)]() { Invoke(callable); });
            }
            else
            {
                m_dispatcher.queue([this, callablePtr = std::make_shared<CallableT>(std::move(callable))]() { Invoke(*callablePtr); });
            }
        }

        void Suspend();
        void Resume();
        void Run(Napi::Env);

    private:
        template<typename CallableT>
        void Invoke(CallableT& callable)
        {
            callable(m_env.value());
        }

        std::optional<Napi::Env> m_env{};

        std::optional<std::scoped_lock<std::mutex>> m_suspensionLock{};

        arcana::cancellation_source m_cancellationSource{};
        arcana::manual_dispatcher<128> m_dispatcher{};

        std::thread m_thread{};
    };
}<|MERGE_RESOLUTION|>--- conflicted
+++ resolved
@@ -22,11 +22,7 @@
             if (m_cancellationSource.cancelled())
             {
                 // There is likely a coding error if this exception is thrown.
-<<<<<<< HEAD
-                throw std::runtime_error{"Cannot append to the work queue after it is canceled"};
-=======
                 throw std::runtime_error{"Cannot append to the work queue while shutting down"};
->>>>>>> ad88d30b
             }
 
             // Manual dispatcher queueing requires a copyable CallableT, we use a shared pointer trick to make a
