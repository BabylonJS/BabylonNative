--- conflicted
+++ resolved
@@ -22,24 +22,13 @@
 
     void AppRuntime::RunEnvironmentTier(const char*)
     {
-<<<<<<< HEAD
-=======
-        using DispatchFunction = std::function<void(std::function<void()>)>;
-        DispatchFunction dispatchFunction =
-            [this](std::function<void()> action) {
-                Dispatch([action = std::move(action)](Napi::Env) {
-                    action();
-                });
-            };
-
->>>>>>> 60961a66
         JsRuntimeHandle jsRuntime;
         ThrowIfFailed(JsCreateRuntime(JsRuntimeAttributeNone, nullptr, &jsRuntime));
         JsContextRef context;
         ThrowIfFailed(JsCreateContext(jsRuntime, &context));
         ThrowIfFailed(JsSetCurrentContext(context));
-<<<<<<< HEAD
-        ThrowIfFailed(JsSetPromiseContinuationCallback([](JsValueRef task, void* callbackState) {
+        ThrowIfFailed(JsSetPromiseContinuationCallback(
+            [](JsValueRef task, void* callbackState) {
             auto* pThis = reinterpret_cast<AppRuntime*>(callbackState);
             ThrowIfFailed(JsAddRef(task, nullptr));
             pThis->Dispatch([task](auto) {
@@ -49,20 +38,6 @@
                 ThrowIfFailed(JsRelease(task, nullptr));
             });
         }, this));
-=======
-        ThrowIfFailed(JsSetPromiseContinuationCallback(
-            [](JsValueRef task, void* callbackState) {
-                ThrowIfFailed(JsAddRef(task, nullptr));
-                auto* dispatch = reinterpret_cast<DispatchFunction*>(callbackState);
-                dispatch->operator()([task]() {
-                    JsValueRef undefined;
-                    ThrowIfFailed(JsGetUndefinedValue(&undefined));
-                    ThrowIfFailed(JsCallFunction(task, &undefined, 1, nullptr));
-                    ThrowIfFailed(JsRelease(task, nullptr));
-                });
-            },
-            &dispatchFunction));
->>>>>>> 60961a66
         ThrowIfFailed(JsProjectWinRTNamespace(L"Windows"));
 
 #if defined(_DEBUG)
