#pragma once

#include <napi/env.h>

#include <functional>
#include <mutex>
#include <vector>

namespace Babylon
{
    class JsRuntime
    {
    public:
        class NativeObject
        {
            friend class JsRuntime;
            static constexpr auto JS_NATIVE_NAME = "_native";

        public:
            static Napi::Object GetFromJavaScript(Napi::Env env)
            {
                return env.Global().Get(JS_NATIVE_NAME).As<Napi::Object>();
            }
        };

        JsRuntime(const JsRuntime&) = delete;
        JsRuntime& operator=(const JsRuntime&) = delete;

        // Any JavaScript errors that occur will bubble up as a Napi::Error C++ exception.
        // JsRuntime expects the provided dispatch function to handle this exception,
        // such as with a try/catch and logging the exception message.
        using DispatchFunctionT = std::function<void(std::function<void(Napi::Env)>)>;

        // Creates the JsRuntime object owned by the JavaScript environment.
        // Note: It is the contract of JsRuntime that its dispatch function must be usable
        // at the moment of construction. JsRuntime cannot be built with dispatch function
        // that captures a reference to a not-yet-completed object that will be completed
        // later -- an instance of an inheriting type, for example. The dispatch function
        // must be safely callable as soon as it is passed to the JsRuntime constructor.
        static JsRuntime& CreateForJavaScript(Napi::Env, DispatchFunctionT);

        // Gets the JsRuntime from the given N-API environment.
        static JsRuntime& GetFromJavaScript(Napi::Env);

<<<<<<< HEAD
=======
        struct IDisposingCallback
        {
            virtual void Disposing() = 0;
        };

>>>>>>> ad88d30b
        // Notifies the JsRuntime that the JavaScript environment will begin shutting down.
        // Calling this function will signal callbacks registered with RegisterDisposing.
        static void NotifyDisposing(JsRuntime&);

        // Registers a callback for when the JavaScript environment will begin shutting down.
<<<<<<< HEAD
        static void RegisterDisposing(JsRuntime&, std::function<void()>);
=======
        static void RegisterDisposing(JsRuntime&, IDisposingCallback*);

        // Unregisters a callback for when the JavaScript environment will begin shutting down.
        static void UnregisterDisposing(JsRuntime&, IDisposingCallback*);
>>>>>>> ad88d30b

        // Dispatches work onto the JavaScript thread and provides access to the N-API
        // environment.
        void Dispatch(std::function<void(Napi::Env)>);

    private:
        JsRuntime(Napi::Env, DispatchFunctionT);

        std::mutex m_mutex{};
        DispatchFunctionT m_dispatchFunction{};
<<<<<<< HEAD
        std::vector<std::function<void()>> m_disposingCallbacks{};
=======
        std::vector<IDisposingCallback*> m_disposingCallbacks{};
>>>>>>> ad88d30b
    };
}<|MERGE_RESOLUTION|>--- conflicted
+++ resolved
@@ -42,27 +42,20 @@
         // Gets the JsRuntime from the given N-API environment.
         static JsRuntime& GetFromJavaScript(Napi::Env);
 
-<<<<<<< HEAD
-=======
         struct IDisposingCallback
         {
             virtual void Disposing() = 0;
         };
 
->>>>>>> ad88d30b
         // Notifies the JsRuntime that the JavaScript environment will begin shutting down.
         // Calling this function will signal callbacks registered with RegisterDisposing.
         static void NotifyDisposing(JsRuntime&);
 
         // Registers a callback for when the JavaScript environment will begin shutting down.
-<<<<<<< HEAD
-        static void RegisterDisposing(JsRuntime&, std::function<void()>);
-=======
         static void RegisterDisposing(JsRuntime&, IDisposingCallback*);
 
         // Unregisters a callback for when the JavaScript environment will begin shutting down.
         static void UnregisterDisposing(JsRuntime&, IDisposingCallback*);
->>>>>>> ad88d30b
 
         // Dispatches work onto the JavaScript thread and provides access to the N-API
         // environment.
@@ -73,10 +66,6 @@
 
         std::mutex m_mutex{};
         DispatchFunctionT m_dispatchFunction{};
-<<<<<<< HEAD
-        std::vector<std::function<void()>> m_disposingCallbacks{};
-=======
         std::vector<IDisposingCallback*> m_disposingCallbacks{};
->>>>>>> ad88d30b
     };
 }