#pragma once

#include <napi/env.h>

#include <functional>
#include <memory>
#include <string>

namespace Babylon
{
    class ScriptLoader
    {
    public:
        using DispatchFunctionT = std::function<void(std::function<void(Napi::Env)>)>;

        ScriptLoader(DispatchFunctionT dispatchFunction);

        template<typename T>
        ScriptLoader(T& dispatcher)
            : ScriptLoader([&dispatcher](auto func) { dispatcher.Dispatch(std::move(func)); })
        {
        }

        ~ScriptLoader();

        // Move semantics
        ScriptLoader(ScriptLoader&&) noexcept;
        ScriptLoader& operator=(ScriptLoader&&) noexcept;

        void LoadScript(std::string url);
        void Eval(std::string source, std::string url);
<<<<<<< HEAD
        void Dispatch(std::function<void(Napi::Env)> function);
=======
        void Dispatch(std::function<void(Napi::Env)> callback);
>>>>>>> 4bb9035f

    private:
        class Impl;
        std::unique_ptr<Impl> m_impl{};
    };
}<|MERGE_RESOLUTION|>--- conflicted
+++ resolved
@@ -29,11 +29,7 @@
 
         void LoadScript(std::string url);
         void Eval(std::string source, std::string url);
-<<<<<<< HEAD
-        void Dispatch(std::function<void(Napi::Env)> function);
-=======
         void Dispatch(std::function<void(Napi::Env)> callback);
->>>>>>> 4bb9035f
 
     private:
         class Impl;
