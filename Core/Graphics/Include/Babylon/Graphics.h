#pragma once

#include <Babylon/JsRuntime.h>

#include <memory>

namespace Babylon
{
    class Graphics
    {
    public:
        class Impl;

        ~Graphics();

        template<typename... Ts>
        static std::unique_ptr<Graphics> CreateGraphics(Ts...);

        template<typename NativeWindowT>
        void UpdateWindow(NativeWindowT window);
        void UpdateSize(size_t width, size_t height);

        void AddToJavaScript(Napi::Env);

        void StartRenderingCurrentFrame();
        void FinishRenderingCurrentFrame();
        
        void RenderCurrentFrame()
        {
            StartRenderingCurrentFrame();
            FinishRenderingCurrentFrame();
        }

<<<<<<< HEAD
        void UpdateSize(size_t width, size_t height);

        void SetDiagnosticOutput(std::function<void(const char* output)> outputFunction);

=======
>>>>>>> dad7d9d2
    private:
        Graphics();

        Graphics(const Graphics&) = delete;
        Graphics(Graphics&&) = delete;

        std::unique_ptr<Impl> m_impl{};
    };
}<|MERGE_RESOLUTION|>--- conflicted
+++ resolved
@@ -31,13 +31,8 @@
             FinishRenderingCurrentFrame();
         }
 
-<<<<<<< HEAD
-        void UpdateSize(size_t width, size_t height);
-
         void SetDiagnosticOutput(std::function<void(const char* output)> outputFunction);
 
-=======
->>>>>>> dad7d9d2
     private:
         Graphics();
 
