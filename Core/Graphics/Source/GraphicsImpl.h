--- conflicted
+++ resolved
@@ -21,11 +21,8 @@
 {
     class Graphics::Impl
     {
-<<<<<<< HEAD
         static constexpr auto JS_GRAPHICS_IMPL_NAME = "_GraphicsImpl";
 
-=======
->>>>>>> 3cccb1d5
     public:
         class UpdateToken final
         {
@@ -84,19 +81,15 @@
         void RemoveFrameBuffer(const FrameBuffer& frameBuffer);
         FrameBuffer& DefaultFrameBuffer();
 
-<<<<<<< HEAD
         CallbackHandle RegisterOnBeginFrame(std::function<void()> callback);
         void UnregisterOnBeginFrame(CallbackHandle callbackHandle);
 
         CallbackHandle RegisterOnEndFrame(std::function<void()> callback);
         void UnregisterOnEndFrame(CallbackHandle callbackHandle);
 
-        void SetDiagnosticOutput(std::function<void(const char* output)> outputFunction);
-=======
         void SetDiagnosticOutput(std::function<void(const char* output)> diagnosticOutput);
 
         void RequestScreenShot(std::function<void(std::vector<uint8_t>)> callback);
->>>>>>> 3cccb1d5
 
         float GetHardwareScalingLevel();
         void SetHardwareScalingLevel(float level);
@@ -152,17 +145,12 @@
         std::mutex m_captureCallbacksMutex{};
         arcana::ticketed_collection<std::function<void(const BgfxCallback::CaptureData&)>> m_captureCallbacks{};
 
-<<<<<<< HEAD
-        arcana::task<void, std::exception_ptr> RenderCurrentFrameAsync(bool& finished, bool& workDone, std::exception_ptr& error);
-
         std::map<CallbackHandle, std::function<void()>> m_onBeginFrameCallbacks;
         std::map<CallbackHandle, std::function<void()>> m_onEndFrameCallbacks;
 
-=======
         arcana::blocking_concurrent_queue<std::function<void(std::vector<uint8_t>)>> m_screenShotCallbacks{};
 
         std::map<std::thread::id, bgfx::Encoder*> m_threadIdToEncoder{};
         std::mutex m_threadIdToEncoderMutex{};
->>>>>>> 3cccb1d5
     };
 }