#pragma once

#include <Babylon/Graphics.h>
#include "BgfxCallback.h"
#include "FrameBufferManager.h"
#include "SafeTimespanGuarantor.h"

#include <arcana/containers/ticketed_collection.h>
#include <arcana/threading/blocking_concurrent_queue.h>
#include <arcana/threading/dispatcher.h>
#include <arcana/threading/task.h>
#include <arcana/threading/affinity.h>

#include <bgfx/bgfx.h>
#include <bgfx/platform.h>

<<<<<<< HEAD
#include <Babylon/GraphicsPlatform.h>
#include <Babylon/GraphicsPlatformImpl.h>
=======
#include <memory>
#include <map>
>>>>>>> 97c3a2ee

namespace Babylon
{
    class Graphics::Impl
    {
    public:
        class UpdateToken final
        {
        public:
            UpdateToken(const UpdateToken& other) = delete;
            UpdateToken(UpdateToken&&) = default;

            bgfx::Encoder* GetEncoder();

        private:
            friend class Graphics::Impl;

            UpdateToken(Graphics::Impl&);

            Impl& m_graphicsImpl;
            SafeTimespanGuarantor::SafetyGuarantee m_guarantee;
        };

        class RenderScheduler final
        {
        public:
            template<typename CallableT>
            void operator()(CallableT&& callable)
            {
                m_dispatcher(callable);
            }

        private:
            friend Impl;

            arcana::manual_dispatcher<128> m_dispatcher;
        };

        Impl();
        ~Impl();

        WindowType GetNativeWindow();
        void SetNativeWindow(GraphicsConfiguration config);
        void Resize(size_t width, size_t height);

        void AddToJavaScript(Napi::Env);
        static Impl& GetFromJavaScript(Napi::Env);

        RenderScheduler& BeforeRenderScheduler();
        RenderScheduler& AfterRenderScheduler();

        void EnableRendering();
        void DisableRendering();

        void StartRenderingCurrentFrame();
        void FinishRenderingCurrentFrame();

        UpdateToken GetUpdateToken();

        FrameBuffer& AddFrameBuffer(bgfx::FrameBufferHandle handle, uint16_t width, uint16_t height, bool backBuffer);
        void RemoveFrameBuffer(const FrameBuffer& frameBuffer);
        FrameBuffer& DefaultFrameBuffer();

        void SetDiagnosticOutput(std::function<void(const char* output)> diagnosticOutput);

        void RequestScreenShot(std::function<void(std::vector<uint8_t>)> callback);

        float GetHardwareScalingLevel();
        void SetHardwareScalingLevel(float level);

        float UpdateDevicePixelRatio();
        float GetDevicePixelRatio();
        
        using CaptureCallbackTicketT = arcana::ticketed_collection<std::function<void(const BgfxCallback::CaptureData&)>>::ticket;
        CaptureCallbackTicketT AddCaptureCallback(std::function<void(const BgfxCallback::CaptureData&)> callback);

    private:
        friend class UpdateToken;

        void UpdateBgfxState();
        void UpdateBgfxResolution();
<<<<<<< HEAD
        void SetNativeWindowInternal(GraphicsConfiguration config);
=======
        void DiscardIfDirty();
        void RequestScreenShots();
        void Frame();
        bgfx::Encoder* GetEncoderForThread();
        void EndEncoders();
        void CaptureCallback(const BgfxCallback::CaptureData&);
>>>>>>> 97c3a2ee

        arcana::affinity m_renderThreadAffinity{};
        bool m_rendering{};

        std::unique_ptr<arcana::cancellation_source> m_cancellationSource{};

        struct
        {
            std::recursive_mutex Mutex{};

            struct
            {
                bgfx::Init InitState{};
                bool Initialized{};
                bool Dirty{};
            } Bgfx{};

            struct
            {
                size_t Width{};
                size_t Height{};
                float HardwareScalingLevel{1.0f};
                float DevicePixelRatio{1.0f};
            } Resolution{};
        } m_state;

        BgfxCallback m_bgfxCallback;

        SafeTimespanGuarantor m_safeTimespanGuarantor{};

        RenderScheduler m_beforeRenderScheduler;
        RenderScheduler m_afterRenderScheduler;

        std::unique_ptr<FrameBufferManager> m_frameBufferManager{};

        std::mutex m_captureCallbacksMutex{};
        arcana::ticketed_collection<std::function<void(const BgfxCallback::CaptureData&)>> m_captureCallbacks{};

        arcana::blocking_concurrent_queue<std::function<void(std::vector<uint8_t>)>> m_screenShotCallbacks{};

        std::map<std::thread::id, bgfx::Encoder*> m_threadIdToEncoder{};
        std::mutex m_threadIdToEncoderMutex{};
    };
}<|MERGE_RESOLUTION|>--- conflicted
+++ resolved
@@ -14,13 +14,8 @@
 #include <bgfx/bgfx.h>
 #include <bgfx/platform.h>
 
-<<<<<<< HEAD
-#include <Babylon/GraphicsPlatform.h>
-#include <Babylon/GraphicsPlatformImpl.h>
-=======
 #include <memory>
 #include <map>
->>>>>>> 97c3a2ee
 
 namespace Babylon
 {
@@ -62,8 +57,8 @@
         Impl();
         ~Impl();
 
-        WindowType GetNativeWindow();
-        void SetNativeWindow(GraphicsConfiguration config);
+        void* GetNativeWindow();
+        void SetNativeWindow(void* nativeWindowPtr, void* windowTypePtr);
         void Resize(size_t width, size_t height);
 
         void AddToJavaScript(Napi::Env);
@@ -91,7 +86,6 @@
         float GetHardwareScalingLevel();
         void SetHardwareScalingLevel(float level);
 
-        float UpdateDevicePixelRatio();
         float GetDevicePixelRatio();
         
         using CaptureCallbackTicketT = arcana::ticketed_collection<std::function<void(const BgfxCallback::CaptureData&)>>::ticket;
@@ -102,16 +96,13 @@
 
         void UpdateBgfxState();
         void UpdateBgfxResolution();
-<<<<<<< HEAD
-        void SetNativeWindowInternal(GraphicsConfiguration config);
-=======
+        float UpdateDevicePixelRatio();
         void DiscardIfDirty();
         void RequestScreenShots();
         void Frame();
         bgfx::Encoder* GetEncoderForThread();
         void EndEncoders();
         void CaptureCallback(const BgfxCallback::CaptureData&);
->>>>>>> 97c3a2ee
 
         arcana::affinity m_renderThreadAffinity{};
         bool m_rendering{};
