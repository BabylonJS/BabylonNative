#pragma once

#include <Babylon/Graphics.h>
#include <Babylon/JsRuntime.h>
#include "BgfxCallback.h"
#include "FrameBufferManager.h"
#include "SafeTimespanGuarantor.h"

#include <arcana/containers/ticketed_collection.h>
#include <arcana/threading/blocking_concurrent_queue.h>
#include <arcana/threading/dispatcher.h>
#include <arcana/threading/task.h>
#include <arcana/threading/affinity.h>

#include <bgfx/bgfx.h>
#include <bgfx/platform.h>

#include <memory>
#include <map>
#include <unordered_map>

namespace Babylon
{
    struct Graphics::Configuration;

    class GraphicsImpl
    {
    public:
        class UpdateToken final
        {
        public:
            UpdateToken(const UpdateToken& other) = delete;
            UpdateToken(UpdateToken&&) = default;

            bgfx::Encoder* GetEncoder();

        private:
            friend class GraphicsImpl;

            UpdateToken(GraphicsImpl&);

            GraphicsImpl& m_graphicsImpl;
            SafeTimespanGuarantor::SafetyGuarantee m_guarantee;
        };

        class RenderScheduler final
        {
        public:
            template<typename CallableT>
            void operator()(CallableT&& callable)
            {
                m_dispatcher(callable);
            }

        private:
            friend GraphicsImpl;

            arcana::manual_dispatcher<128> m_dispatcher;
        };

<<<<<<< HEAD
        GraphicsImpl();
        virtual ~GraphicsImpl();
        template<typename WindowT>
        WindowT GetNativeWindow();
        void SetNativeWindow(const Graphics::Configuration& config);
=======
        struct TextureInfo final
        {
        public:
            uint16_t Width{};
            uint16_t Height{};
            bool HasMips{};
            uint16_t NumLayers{};
            bgfx::TextureFormat::Enum Format{};
        };

        Impl();
        ~Impl();

        void* GetNativeWindow();
        void SetNativeWindow(void* nativeWindowPtr, void* windowTypePtr);
>>>>>>> 4ea4accb
        void Resize(size_t width, size_t height);

        void AddToJavaScript(Napi::Env);
        static GraphicsImpl& GetFromJavaScript(Napi::Env);

        RenderScheduler& BeforeRenderScheduler();
        RenderScheduler& AfterRenderScheduler();

        void EnableRendering();
        void DisableRendering();

        void StartRenderingCurrentFrame();
        void FinishRenderingCurrentFrame();

        UpdateToken GetUpdateToken();

        FrameBuffer& AddFrameBuffer(bgfx::FrameBufferHandle handle, uint16_t width, uint16_t height, bool backBuffer);
        void RemoveFrameBuffer(const FrameBuffer& frameBuffer);
        FrameBuffer& DefaultFrameBuffer();

        void AddTexture(bgfx::TextureHandle handle, uint16_t width, uint16_t height, bool hasMips, uint16_t numLayers, bgfx::TextureFormat::Enum format);
        void RemoveTexture(bgfx::TextureHandle handle);
        TextureInfo GetTextureInfo(bgfx::TextureHandle handle);

        void SetDiagnosticOutput(std::function<void(const char* output)> diagnosticOutput);

        void RequestScreenShot(std::function<void(std::vector<uint8_t>)> callback);

        arcana::task<void, std::exception_ptr> ReadTextureAsync(bgfx::TextureHandle handle, gsl::span<uint8_t> data);

        float GetHardwareScalingLevel();
        void SetHardwareScalingLevel(float level);

        float GetDevicePixelRatio();

        using CaptureCallbackTicketT = arcana::ticketed_collection<std::function<void(const BgfxCallback::CaptureData&)>>::ticket;
        CaptureCallbackTicketT AddCaptureCallback(std::function<void(const BgfxCallback::CaptureData&)> callback);

    private:
        friend class UpdateToken;

        void ConfigureBgfxPlatformData(const Graphics::Configuration& config, bgfx::PlatformData& platformData);
        void UpdateBgfxState();
        void UpdateBgfxResolution();
        float UpdateDevicePixelRatio();
        void DiscardIfDirty();
        void RequestScreenShots();
        void Frame();
        bgfx::Encoder* GetEncoderForThread();
        void EndEncoders();
        void CaptureCallback(const BgfxCallback::CaptureData&);

        arcana::affinity m_renderThreadAffinity{};
        bool m_rendering{};

        std::unique_ptr<arcana::cancellation_source> m_cancellationSource{};

        struct
        {
            std::recursive_mutex Mutex{};

            struct
            {
                bgfx::Init InitState{};
                bool Initialized{};
                bool Dirty{};
            } Bgfx{};

            struct
            {
                size_t Width{};
                size_t Height{};
                float HardwareScalingLevel{1.0f};
                float DevicePixelRatio{1.0f};
            } Resolution{};
        } m_state;

        BgfxCallback m_bgfxCallback;

        SafeTimespanGuarantor m_safeTimespanGuarantor{};

        RenderScheduler m_beforeRenderScheduler;
        RenderScheduler m_afterRenderScheduler;

        std::unique_ptr<FrameBufferManager> m_frameBufferManager{};

        std::mutex m_captureCallbacksMutex{};
        arcana::ticketed_collection<std::function<void(const BgfxCallback::CaptureData&)>> m_captureCallbacks{};

        arcana::blocking_concurrent_queue<std::function<void(std::vector<uint8_t>)>> m_screenShotCallbacks{};

        std::map<std::thread::id, bgfx::Encoder*> m_threadIdToEncoder{};
        std::mutex m_threadIdToEncoderMutex{};

        std::queue<std::pair<uint32_t, arcana::task_completion_source<void, std::exception_ptr>>> m_readTextureRequests{};

        std::unordered_map<uint16_t, TextureInfo> m_textureHandleToInfo{};
        std::mutex m_textureHandleToInfoMutex{};
    };
}<|MERGE_RESOLUTION|>--- conflicted
+++ resolved
@@ -1,7 +1,6 @@
 #pragma once
 
 #include <Babylon/Graphics.h>
-#include <Babylon/JsRuntime.h>
 #include "BgfxCallback.h"
 #include "FrameBufferManager.h"
 #include "SafeTimespanGuarantor.h"
@@ -58,13 +57,6 @@
             arcana::manual_dispatcher<128> m_dispatcher;
         };
 
-<<<<<<< HEAD
-        GraphicsImpl();
-        virtual ~GraphicsImpl();
-        template<typename WindowT>
-        WindowT GetNativeWindow();
-        void SetNativeWindow(const Graphics::Configuration& config);
-=======
         struct TextureInfo final
         {
         public:
@@ -75,12 +67,11 @@
             bgfx::TextureFormat::Enum Format{};
         };
 
-        Impl();
-        ~Impl();
-
-        void* GetNativeWindow();
-        void SetNativeWindow(void* nativeWindowPtr, void* windowTypePtr);
->>>>>>> 4ea4accb
+        GraphicsImpl();
+        virtual ~GraphicsImpl();
+        template<typename WindowT>
+        WindowT GetNativeWindow();
+        void SetNativeWindow(const Graphics::Configuration& config);
         void Resize(size_t width, size_t height);
 
         void AddToJavaScript(Napi::Env);
