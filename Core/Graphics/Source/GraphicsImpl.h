#pragma once

#include <Babylon/Graphics.h>
#include "BgfxCallback.h"

#include <arcana/threading/dispatcher.h>
#include <arcana/threading/task.h>
#include <arcana/threading/affinity.h>

#include <bgfx/bgfx.h>
#include <bgfx/platform.h>

#include <GraphicsPlatform.h>

namespace Babylon
{
    class Graphics::Impl
    {
        static constexpr auto JS_GRAPHICS_NAME = "_Graphics";

    public:
        Impl();
        ~Impl();

        WindowType GetNativeWindow();
        void SetNativeWindow(WindowType nativeWindowPtr, void* windowTypePtr);
        void Resize(size_t width, size_t height);

        void AddToJavaScript(Napi::Env);
        static Impl& GetFromJavaScript(Napi::Env);

        void AddRenderWorkTask(arcana::task<void, std::exception_ptr> renderWorkTask);
        arcana::task<void, std::exception_ptr> GetBeforeRenderTask();
        arcana::task<void, std::exception_ptr> GetAfterRenderTask();

        void EnableRendering();
        void DisableRendering();

        void StartRenderingCurrentFrame();
        void FinishRenderingCurrentFrame();

        void RenderCurrentFrame()
        {
            StartRenderingCurrentFrame();
            FinishRenderingCurrentFrame();
        }

        void SetDiagnosticOutput(std::function<void(const char* output)> outputFunction);

        float GetHardwareScalingLevel();
        void SetHardwareScalingLevel(float level);

<<<<<<< HEAD
        float GetDevicePixelRatio();

        BgfxCallback Callback{};
=======
        using CaptureCallbackTicketT = arcana::ticketed_collection<std::function<void(const BgfxCallback::CaptureData&)>>::ticket;
        CaptureCallbackTicketT AddCaptureCallback(std::function<void(const BgfxCallback::CaptureData&)> callback);

        BgfxCallback Callback;
>>>>>>> 9e11e727

    private:
        arcana::affinity m_renderThreadAffinity{};
        void UpdateBgfxResolution();

        bool m_rendering{false};

        struct
        {
            std::recursive_mutex Mutex{};

            struct
            {
                bgfx::Init InitState{};
                bool Initialized{};
                bool Dirty{};
            } Bgfx{};

            struct
            {
                size_t Width{};
                size_t Height{};
                float HardwareScalingLevel{1.0f};
            } Resolution{};
        } m_state{};

        arcana::task_completion_source<void, std::exception_ptr> m_enableRenderTaskCompletionSource{};
        arcana::task_completion_source<void, std::exception_ptr> m_beforeRenderTaskCompletionSource{};
        arcana::task_completion_source<void, std::exception_ptr> m_afterRenderTaskCompletionSource{};

        arcana::manual_dispatcher<128> m_renderWorkDispatcher{};
        std::vector<arcana::task<void, std::exception_ptr>> m_renderWorkTasks{};
        std::mutex m_renderWorkTasksMutex{};

        void CaptureCallback(const BgfxCallback::CaptureData&);
        std::mutex m_captureCallbacksMutex{};
        arcana::ticketed_collection<std::function<void(const BgfxCallback::CaptureData&)>> m_captureCallbacks{};

        arcana::task<void, std::exception_ptr> RenderCurrentFrameAsync(bool& finished, bool& workDone, std::exception_ptr& error);
    };
}<|MERGE_RESOLUTION|>--- conflicted
+++ resolved
@@ -22,8 +22,8 @@
         Impl();
         ~Impl();
 
-        WindowType GetNativeWindow();
-        void SetNativeWindow(WindowType nativeWindowPtr, void* windowTypePtr);
+        void* GetNativeWindow();
+        void SetNativeWindow(void* nativeWindowPtr, void* windowTypePtr);
         void Resize(size_t width, size_t height);
 
         void AddToJavaScript(Napi::Env);
@@ -50,16 +50,12 @@
         float GetHardwareScalingLevel();
         void SetHardwareScalingLevel(float level);
 
-<<<<<<< HEAD
         float GetDevicePixelRatio();
-
-        BgfxCallback Callback{};
-=======
+        
         using CaptureCallbackTicketT = arcana::ticketed_collection<std::function<void(const BgfxCallback::CaptureData&)>>::ticket;
         CaptureCallbackTicketT AddCaptureCallback(std::function<void(const BgfxCallback::CaptureData&)> callback);
 
         BgfxCallback Callback;
->>>>>>> 9e11e727
 
     private:
         arcana::affinity m_renderThreadAffinity{};
