--- conflicted
+++ resolved
@@ -109,22 +109,8 @@
             bgfx::TextureFormat::Enum Format{};
         };
 
-<<<<<<< HEAD
         continuation_scheduler<>& BeforeRenderScheduler();
         continuation_scheduler<>& AfterRenderScheduler();
-=======
-        GraphicsImpl();
-        virtual ~GraphicsImpl();
-
-        void UpdateWindow(const WindowConfiguration& config);
-        void UpdateContext(const ContextConfiguration& config);
-        void Resize(size_t width, size_t height);
-        size_t GetWidth() const;
-        size_t GetHeight() const;
-
-        void AddToJavaScript(Napi::Env);
-        static GraphicsImpl& GetFromJavaScript(Napi::Env);
->>>>>>> 47cb3e81
 
         Update GetUpdate(const char* updateName);
 
@@ -140,6 +126,8 @@
         float GetHardwareScalingLevel();
         void SetHardwareScalingLevel(float level);
 
+        size_t GetWidth() const;
+        size_t GetHeight() const;
         float GetDevicePixelRatio();
 
         using CaptureCallbackTicketT = arcana::ticketed_collection<std::function<void(const BgfxCallback::CaptureData&)>>::ticket;
