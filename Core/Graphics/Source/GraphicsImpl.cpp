--- conflicted
+++ resolved
@@ -1,9 +1,5 @@
 #include "GraphicsImpl.h"
-<<<<<<< HEAD
-
-=======
 #include <GraphicsPlatform.h>
->>>>>>> 97c3a2ee
 #include <JsRuntimeInternalState.h>
 
 namespace
@@ -156,29 +152,9 @@
 
         // Ensure rendering is enabled.
         EnableRendering();
-<<<<<<< HEAD
-        {
-            std::scoped_lock lock{m_state.Mutex};
-            if (m_state.Bgfx.Dirty)
-            {
-                bgfx::setPlatformData(m_state.Bgfx.InitState.platformData);
-                auto& res = m_state.Bgfx.InitState.resolution;
-
-                // Ensure bgfx rebinds all texture information.
-                bgfx::discard(BGFX_DISCARD_ALL);
-                bgfx::reset(res.width, res.height, res.reset);
-                bgfx::setViewRect(0, 0, 0, static_cast<uint16_t>(res.width), static_cast<uint16_t>(res.height));
-
-#if __APPLE__
-                bgfx::frame();
-#else
-                bgfx::touch(0);
-#endif
-=======
 
         // Update bgfx state if necessary.
         UpdateBgfxState();
->>>>>>> 97c3a2ee
 
         m_safeTimespanGuarantor.BeginSafeTimespan();
 
@@ -395,8 +371,9 @@
             callback(data);
         }
     }
-
-    float Graphics::Impl::GetDevicePixelRatio() {
+    
+    float Graphics::Impl::GetDevicePixelRatio()
+    {
         std::scoped_lock lock{m_state.Mutex};
         return m_state.Resolution.DevicePixelRatio;
     }
