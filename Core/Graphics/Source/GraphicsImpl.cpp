#include "GraphicsImpl.h"
#include <Babylon/GraphicsPlatform.h>
#include <Babylon/GraphicsPlatformImpl.h>
#include <JsRuntimeInternalState.h>
#include <arcana/tracing/trace_region.h>

namespace
{
    constexpr auto JS_GRAPHICS_NAME = "_Graphics";
}

namespace Babylon
{
    GraphicsImpl::UpdateToken::UpdateToken(GraphicsImpl& graphicsImpl, SafeTimespanGuarantor& guarantor)
        : m_graphicsImpl(graphicsImpl)
        , m_guarantee{guarantor.GetSafetyGuarantee()}
    {
    }

    bgfx::Encoder* GraphicsImpl::UpdateToken::GetEncoder()
    {
        return m_graphicsImpl.GetEncoderForThread();
    }

    GraphicsImpl::GraphicsImpl()
        : m_bgfxCallback{[this](const auto& data) { CaptureCallback(data); }}
    {
        std::scoped_lock lock{m_state.Mutex};
        m_state.Bgfx.Initialized = false;

        auto& init = m_state.Bgfx.InitState;
        init.type = BgfxDefaultRendererType;
        init.resolution.reset = BGFX_RESET_FLAGS;
        init.callback = &m_bgfxCallback;
    }

    GraphicsImpl::~GraphicsImpl()
    {
        DisableRendering();
    }

    template<>
    WindowType GraphicsImpl::GetNativeWindow<WindowType>()
    {
        std::scoped_lock lock{m_state.Mutex};
        return static_cast<WindowType>(m_state.Bgfx.InitState.platformData.nwh);
    }

    void GraphicsImpl::UpdateWindow(const WindowConfiguration& config)
    {
        std::scoped_lock lock{m_state.Mutex};
        m_state.Bgfx.Dirty = true;
        ConfigureBgfxPlatformData(config, m_state.Bgfx.InitState.platformData);
        UpdateDevicePixelRatio();
    }

    void GraphicsImpl::UpdateContext(const ContextConfiguration& config)
    {
        std::scoped_lock lock{m_state.Mutex};
        m_state.Bgfx.Dirty = true;
        m_state.Resolution.DevicePixelRatio = config.DevicePixelRatio;
        ConfigureBgfxPlatformData(config, m_state.Bgfx.InitState.platformData);
    }

    void GraphicsImpl::Resize(size_t width, size_t height)
    {
        std::scoped_lock lock{m_state.Mutex};
        m_state.Resolution.Width = width;
        m_state.Resolution.Height = height;
        UpdateBgfxResolution();
    }

    size_t GraphicsImpl::GetWidth() const
    {
        return m_state.Resolution.Width;
    }

    size_t GraphicsImpl::GetHeight() const
    {
        return m_state.Resolution.Height;
    }

    void GraphicsImpl::AddToJavaScript(Napi::Env env)
    {
        JsRuntime::NativeObject::GetFromJavaScript(env)
            .Set(JS_GRAPHICS_NAME, Napi::External<GraphicsImpl>::New(env, this));
    }

    GraphicsImpl& GraphicsImpl::GetFromJavaScript(Napi::Env env)
    {
        return *JsRuntime::NativeObject::GetFromJavaScript(env)
                    .Get(JS_GRAPHICS_NAME)
                    .As<Napi::External<GraphicsImpl>>()
                    .Data();
    }

    continuation_scheduler<>& GraphicsImpl::BeforeRenderScheduler()
    {
        return m_beforeRenderDispatcher.scheduler();
    }

    continuation_scheduler<>& GraphicsImpl::AfterRenderScheduler()
    {
        return m_afterRenderDispatcher.scheduler();
    }

    void GraphicsImpl::EnableRendering()
    {
        std::scoped_lock lock{m_state.Mutex};

        if (!m_state.Bgfx.Initialized)
        {
            // Set the thread affinity (all other rendering operations must happen on this thread).
            m_renderThreadAffinity = std::this_thread::get_id();

            // This tells bgfx to not create its own render thread.
            bgfx::renderFrame();

            // Initialize bgfx.
            auto& init{m_state.Bgfx.InitState};
            bgfx::setPlatformData(init.platformData);
            bgfx::init(init);

            m_state.Bgfx.Initialized = true;
            m_state.Bgfx.Dirty = false;

            m_cancellationSource.emplace();
        }
    }

    void GraphicsImpl::DisableRendering()
    {
        assert(m_renderThreadAffinity.check());

        std::scoped_lock lock{m_state.Mutex};

        if (m_state.Bgfx.Initialized)
        {
            // HACK: Render one more frame to drain the before/after render work queues.
            StartRenderingCurrentFrame();
            FinishRenderingCurrentFrame();

            m_cancellationSource->cancel();

            bgfx::shutdown();
            m_state.Bgfx.Initialized = false;

            m_renderThreadAffinity = {};
        }
    }

    void GraphicsImpl::StartRenderingCurrentFrame()
    {
        arcana::trace_region startRenderingRegion{"GraphicsImpl::StartRenderingCurrentFrame"};

        assert(m_renderThreadAffinity.check());

        if (m_rendering)
        {
            throw std::runtime_error{"Current frame cannot be started before prior frame has been finished."};
        }

        m_rendering = true;

        // Ensure rendering is enabled.
        EnableRendering();

        // Update bgfx state if necessary.
        UpdateBgfxState();

        // Unlock the update safe timespans.
        {
            std::scoped_lock lock{m_updateSafeTimespansMutex};
            for (auto& [key, value] : m_updateSafeTimespans)
            {
                value.Unlock();
            }
        }
    }

    void GraphicsImpl::FinishRenderingCurrentFrame()
    {
<<<<<<< HEAD
        // Lock the update safe timespans.
        {
            std::scoped_lock lock{m_updateSafeTimespansMutex};
            for (auto& [key, value] : m_updateSafeTimespans)
            {
                value.Lock();
            }
        }
=======
        arcana::trace_region finishRenderingRegion{"GraphicsImpl::FinishRenderingCurrentFrame"};
>>>>>>> bdf4837a

        assert(m_renderThreadAffinity.check());

        if (!m_rendering)
        {
            throw std::runtime_error{"Current frame cannot be finished prior to having been started."};
        }

        m_beforeRenderDispatcher.tick(*m_cancellationSource);

        Frame();

        m_afterRenderDispatcher.tick(*m_cancellationSource);

        m_rendering = false;
    }

    GraphicsImpl::Update GraphicsImpl::GetUpdate(const char* updateName)
    {
        return {GetSafeTimespanGuarantor(updateName), *this};
    }

    SafeTimespanGuarantor& GraphicsImpl::GetSafeTimespanGuarantor(const char* updateName)
    {
        std::scoped_lock lock{m_updateSafeTimespansMutex};
        std::string updateNameStr{updateName};
        auto found = m_updateSafeTimespans.find(updateNameStr);
        if (found == m_updateSafeTimespans.end())
        {
            m_updateSafeTimespans.emplace(std::piecewise_construct, std::forward_as_tuple(updateNameStr), std::forward_as_tuple(m_cancellationSource));
            found = m_updateSafeTimespans.find(updateNameStr);
        }
        return found->second;
    }

    void GraphicsImpl::AddTexture(bgfx::TextureHandle handle, uint16_t width, uint16_t height, bool hasMips, uint16_t numLayers, bgfx::TextureFormat::Enum format)
    {
        auto lock{std::unique_lock(m_textureHandleToInfoMutex)};
        TextureInfo textureInfo{width, height, hasMips, numLayers, format};
        m_textureHandleToInfo.emplace(handle.idx, textureInfo);
    }

    void GraphicsImpl::RemoveTexture(bgfx::TextureHandle handle)
    {
        auto lock{std::unique_lock(m_textureHandleToInfoMutex)};
        m_textureHandleToInfo.erase(handle.idx);
    }

    GraphicsImpl::TextureInfo GraphicsImpl::GetTextureInfo(bgfx::TextureHandle handle)
    {
        auto lock{std::unique_lock(m_textureHandleToInfoMutex)};
        return m_textureHandleToInfo[handle.idx];
    }

    void GraphicsImpl::SetDiagnosticOutput(std::function<void(const char* output)> diagnosticOutput)
    {
        assert(m_renderThreadAffinity.check());
        m_bgfxCallback.SetDiagnosticOutput(std::move(diagnosticOutput));
    }

    void GraphicsImpl::RequestScreenShot(std::function<void(std::vector<uint8_t>)> callback)
    {
        m_screenShotCallbacks.push(std::move(callback));
    }

    arcana::task<void, std::exception_ptr> GraphicsImpl::ReadTextureAsync(bgfx::TextureHandle handle, gsl::span<uint8_t> data)
    {
        arcana::task_completion_source<void, std::exception_ptr> completionSource{};
        m_readTextureRequests.emplace(bgfx::readTexture(handle, data.data()), completionSource);
        return completionSource.as_task();
    }

    float GraphicsImpl::GetHardwareScalingLevel()
    {
        std::scoped_lock lock{m_state.Mutex};
        return m_state.Resolution.HardwareScalingLevel;
    }

    void GraphicsImpl::SetHardwareScalingLevel(float level)
    {
        if (level <= std::numeric_limits<float>::epsilon())
        {
            throw std::runtime_error{"HardwareScalingValue cannot be less than or equal to 0."};
        }
        {
            std::scoped_lock lock{m_state.Mutex};
            m_state.Resolution.HardwareScalingLevel = level;
        }

        UpdateBgfxResolution();
    }

    GraphicsImpl::CaptureCallbackTicketT GraphicsImpl::AddCaptureCallback(std::function<void(const BgfxCallback::CaptureData&)> callback)
    {
        // If we're not already capturing, start.
        {
            std::scoped_lock lock{m_state.Mutex};
            if ((m_state.Bgfx.InitState.resolution.reset & BGFX_RESET_CAPTURE) == 0)
            {
                m_state.Bgfx.Dirty = true;
                m_state.Bgfx.InitState.resolution.reset |= BGFX_RESET_CAPTURE;
            }
        }

        return m_captureCallbacks.insert(std::move(callback), m_captureCallbacksMutex);
    }

    bgfx::ViewId GraphicsImpl::AcquireNewViewId(bgfx::Encoder&)
    {
        return m_nextViewId.fetch_add(1);
    }

    void GraphicsImpl::UpdateBgfxState()
    {
        std::scoped_lock lock{m_state.Mutex};
        if (m_state.Bgfx.Dirty)
        {
            bgfx::setPlatformData(m_state.Bgfx.InitState.platformData);

            // Ensure bgfx rebinds all texture information.
            bgfx::discard(BGFX_DISCARD_ALL);

            auto& res = m_state.Bgfx.InitState.resolution;
            bgfx::reset(res.width, res.height, res.reset);
            bgfx::setViewRect(0, 0, 0, static_cast<uint16_t>(res.width), static_cast<uint16_t>(res.height));

            m_state.Bgfx.Dirty = false;
        }
    }

    void GraphicsImpl::UpdateBgfxResolution()
    {
        std::scoped_lock lock{m_state.Mutex};
        m_state.Bgfx.Dirty = true;
        auto& res = m_state.Bgfx.InitState.resolution;
        auto level = m_state.Resolution.HardwareScalingLevel;
        res.width = static_cast<uint32_t>(m_state.Resolution.Width / level);
        res.height = static_cast<uint32_t>(m_state.Resolution.Height / level);
    }

    void GraphicsImpl::DiscardIfDirty()
    {
        std::scoped_lock lock{m_state.Mutex};
        if (m_state.Bgfx.Dirty)
        {
            bgfx::discard();
        }
    }

    void GraphicsImpl::RequestScreenShots()
    {
        std::function<void(std::vector<uint8_t>)> callback;
        while (m_screenShotCallbacks.try_pop(callback, *m_cancellationSource))
        {
            m_bgfxCallback.AddScreenShotCallback(std::move(callback));
            bgfx::requestScreenShot(BGFX_INVALID_HANDLE, "GraphicsImpl::RequestScreenShot");
        }
    }

    void GraphicsImpl::Frame()
    {
        arcana::trace_region frameRegion{"GraphicsImpl::Frame"};

        // Automatically end bgfx encoders.
        EndEncoders();

        // Discard everything if the bgfx state is dirty.
        DiscardIfDirty();

        // Request screen shots before bgfx::frame.
        RequestScreenShots();

        // Advance frame and render!
        uint32_t frameNumber{bgfx::frame()};

        // Process read texture requests.
        assert(m_readTextureRequests.empty() || m_readTextureRequests.front().first >= frameNumber);
        while (!m_readTextureRequests.empty() && m_readTextureRequests.front().first == frameNumber)
        {
            m_readTextureRequests.front().second.complete();
            m_readTextureRequests.pop();
        }

        m_nextViewId.store(0);
    }

    bgfx::Encoder* GraphicsImpl::GetEncoderForThread()
    {
        assert(!m_renderThreadAffinity.check());
        std::scoped_lock lock{m_threadIdToEncoderMutex};

        const auto threadId{std::this_thread::get_id()};
        auto it{m_threadIdToEncoder.find(threadId)};
        if (it == m_threadIdToEncoder.end())
        {
            bgfx::Encoder* encoder{bgfx::begin(true)};
            it = m_threadIdToEncoder.emplace(threadId, encoder).first;
        }

        return it->second;
    }

    void GraphicsImpl::EndEncoders()
    {
        std::scoped_lock lock{m_threadIdToEncoderMutex};

        for (auto [threadId, encoder] : m_threadIdToEncoder)
        {
            bgfx::end(encoder);
        }

        m_threadIdToEncoder.clear();
    }

    void GraphicsImpl::CaptureCallback(const BgfxCallback::CaptureData& data)
    {
        std::scoped_lock callbackLock{m_captureCallbacksMutex};

        // If no one is listening anymore, stop capturing.
        if (m_captureCallbacks.empty())
        {
            std::scoped_lock stateLock{m_state.Mutex};
            m_state.Bgfx.Dirty = true;
            m_state.Bgfx.InitState.resolution.reset &= ~BGFX_RESET_CAPTURE;
            return;
        }

        for (const auto& callback : m_captureCallbacks)
        {
            callback(data);
        }
    }

    float GraphicsImpl::GetDevicePixelRatio()
    {
        std::scoped_lock lock{m_state.Mutex};
        return m_state.Resolution.DevicePixelRatio;
    }
}<|MERGE_RESOLUTION|>--- conflicted
+++ resolved
@@ -180,7 +180,6 @@
 
     void GraphicsImpl::FinishRenderingCurrentFrame()
     {
-<<<<<<< HEAD
         // Lock the update safe timespans.
         {
             std::scoped_lock lock{m_updateSafeTimespansMutex};
@@ -189,9 +188,8 @@
                 value.Lock();
             }
         }
-=======
+        
         arcana::trace_region finishRenderingRegion{"GraphicsImpl::FinishRenderingCurrentFrame"};
->>>>>>> bdf4837a
 
         assert(m_renderThreadAffinity.check());
 
