--- conflicted
+++ resolved
@@ -1,32 +1,16 @@
 #pragma once
 
-<<<<<<< HEAD
-#include <bgfx/bgfx.h>
-#include <bgfx/platform.h>
+#include <arcana/containers/ticketed_collection.h>
 #include <arcana/threading/blocking_concurrent_queue.h>
-=======
-#include <napi/napi.h>
-
-#include <arcana/containers/ticketed_collection.h>
 
 #include <bgfx/bgfx.h>
 #include <bgfx/platform.h>
-
-#include <mutex>
-#include <queue>
-#include <vector>
->>>>>>> 9717a2ef
 
 namespace Babylon
 {
     class BgfxCallback : public bgfx::CallbackI
     {
-<<<<<<< HEAD
     public:
-        BgfxCallback() = default;
-        BgfxCallback(const BgfxCallback&) = delete;
-        BgfxCallback(BgfxCallback&&) = delete;
-=======
         struct CaptureData
         {
             uint32_t Width{};
@@ -39,7 +23,6 @@
         };
 
         BgfxCallback(std::function<void(const CaptureData&)>);
->>>>>>> 9717a2ef
         virtual ~BgfxCallback() = default;
 
         void AddScreenShotCallback(std::function<void(std::vector<uint8_t>)> callback);
@@ -60,17 +43,12 @@
         void captureFrame(const void* _data, uint32_t _size) override;
         void trace(const char* _filePath, uint16_t _line, const char* _format, ...);
 
-<<<<<<< HEAD
+    private:
+        std::function<void(const char* output)> m_outputFunction;
+
         arcana::blocking_concurrent_queue<std::function<void(std::vector<uint8_t>)>> m_screenShotCallbacks;
-        std::function<void(const char* output)> m_outputFunction;
-=======
-        std::function<void(const char* output)> m_outputFunction;
-        
-        std::mutex m_ssCallbackAccess;
-        std::queue<Napi::FunctionReference> m_screenshotCallbacks;
-        
+
         CaptureData m_captureData{};
         const std::function<void(const CaptureData&)> m_captureCallback{};
->>>>>>> 9717a2ef
     };
 }