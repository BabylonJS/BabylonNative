--- conflicted
+++ resolved
@@ -78,13 +78,7 @@
         continuation_scheduler<>& BeforeRenderScheduler();
         continuation_scheduler<>& AfterRenderScheduler();
 
-<<<<<<< HEAD
-        void RequestScreenShot(std::function<void(std::vector<uint8_t>)> callback);
-=======
-        Update GetUpdate(const char* updateName);
-
         arcana::task<std::vector<uint8_t>, std::exception_ptr> RequestScreenShotAsync();
->>>>>>> b4a3c732
 
         arcana::task<void, std::exception_ptr> ReadTextureAsync(bgfx::TextureHandle handle, gsl::span<uint8_t> data, uint8_t mipLevel);
 
