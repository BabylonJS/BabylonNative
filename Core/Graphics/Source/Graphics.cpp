--- conflicted
+++ resolved
@@ -16,12 +16,8 @@
 {
     namespace
     {
-<<<<<<< HEAD
-        constexpr auto JS_SENTINEL_NAME = "graphicsInitializationPromise";
-        static constexpr auto JS_GRAPHICS_NAME = "_Graphics";
-=======
+        constexpr auto JS_GRAPHICS_NAME = "_Graphics";
         constexpr auto JS_GRAPHICS_READY_NAME = "whenGraphicsReady";
->>>>>>> d6bd6a34
     }
 
     // Forward declares of important specializations.
@@ -373,14 +369,14 @@
         m_impl->AddToJavaScript(env);
     }
 
-<<<<<<< HEAD
     Graphics& Graphics::GetFromJavaScript(Napi::Env env)
     {
         return *JsRuntime::NativeObject::GetFromJavaScript(env)
             .Get(JS_GRAPHICS_NAME)
             .As<Napi::External<Graphics>>()
             .Data();
-=======
+    }
+
     void Graphics::EnableRendering()
     {
         m_impl->EnableRendering();
@@ -389,7 +385,6 @@
     void Graphics::DisableRendering()
     {
         m_impl->DisableRendering();
->>>>>>> d6bd6a34
     }
 
     void Graphics::StartRenderingCurrentFrame()
@@ -402,7 +397,6 @@
         m_impl->FinishRenderingCurrentFrame();
     }
 
-<<<<<<< HEAD
     Graphics::CallbackHandle Graphics::RegisterOnBeginFrame(std::function<void()> callback)
     {
         return m_impl->RegisterOnBeginFrame(callback);
@@ -421,10 +415,10 @@
     void Graphics::UnregisterOnEndFrame(Graphics::CallbackHandle callbackHandle)
     {
         m_impl->UnregisterOnEndFrame(callbackHandle);
-=======
+    }
+
     void Graphics::SetDiagnosticOutput(std::function<void(const char* output)> outputFunction)
     {
         m_impl->SetDiagnosticOutput(std::move(outputFunction));
->>>>>>> d6bd6a34
     }
 }