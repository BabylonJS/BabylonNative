--- conflicted
+++ resolved
@@ -1,5 +1,6 @@
 set(SOURCES
-    "Include/Shared/Babylon/Graphics.h"
+    "Include/Babylon/Graphics.h"
+    "Source/${BABYLON_NATIVE_PLATFORM}/GraphicsPlatform.h"
     "Source/BgfxCallback.cpp"
     "Source/BgfxCallback.h"
     "Source/FrameBuffer.cpp"
@@ -9,7 +10,8 @@
     "Source/Graphics.cpp"
     "Source/GraphicsImpl.cpp"
     "Source/GraphicsImpl.h"
-<<<<<<< HEAD
+    "Source/SafeTimespanGuarantor.cpp"
+    "Source/SafeTimespanGuarantor.h")
     "Source/${BABYLON_NATIVE_PLATFORM}/Babylon/GraphicsPlatformImpl.h")
 
 if (WINDOWS_STORE)
@@ -42,10 +44,6 @@
         "Include/${BABYLON_NATIVE_PLATFORM}/Babylon/GraphicsPlatform.h"
         "Source/${BABYLON_NATIVE_PLATFORM}/GraphicsPlatform.cpp")
 endif()
-=======
-    "Source/SafeTimespanGuarantor.cpp"
-    "Source/SafeTimespanGuarantor.h")
->>>>>>> 97c3a2ee
 
 add_library(Graphics ${SOURCES})
 warnings_as_errors(Graphics)
@@ -102,12 +100,4 @@
     INTERFACE arcana
     INTERFACE bgfx
     INTERFACE bimg
-    INTERFACE bx)
-
-if(WINDOWS_STORE)
-    target_compile_options(Graphics PRIVATE /await)
-    target_compile_options(GraphicsInternal INTERFACE /await)
-endif()
-
-target_compile_definitions(GraphicsInternal
-    INTERFACE NOMINMAX)+    INTERFACE bx)