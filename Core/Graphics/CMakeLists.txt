--- conflicted
+++ resolved
@@ -9,13 +9,9 @@
     "Source/FrameBufferManager.h"
     "Source/Graphics.cpp"
     "Source/GraphicsImpl.cpp"
-<<<<<<< HEAD
     "Source/GraphicsImpl.h"
     "Source/SafeTimespanGuarantor.cpp"
     "Source/SafeTimespanGuarantor.h")
-=======
-    "Source/GraphicsImpl.h")
->>>>>>> 9e11e727
 
 add_library(Graphics ${SOURCES})
 warnings_as_errors(Graphics)
