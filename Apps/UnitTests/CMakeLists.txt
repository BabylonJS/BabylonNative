# Build only on Win32, not on UWP
if(NOT((WIN32 AND NOT WINDOWS_STORE) OR (APPLE AND NOT IOS) OR (UNIX AND NOT ANDROID)))
    message(FATAL_ERROR "Unsupported platform: ${CMAKE_SYSTEM_NAME}")
endif()

set(LOCAL_SCRIPTS
    "Scripts/tests.js")

set(NPM_SCRIPTS
    "../node_modules/babylonjs-loaders/babylonjs.loaders.js"
    "../node_modules/babylonjs-loaders/babylonjs.loaders.js.map"
    "../node_modules/babylonjs/babylon.max.js"
    "../node_modules/babylonjs/babylon.max.js.map"
    "../node_modules/babylonjs-materials/babylonjs.materials.js"
    "../node_modules/babylonjs-materials/babylonjs.materials.js.map"
    "../node_modules/chai/chai.js"
    "../node_modules/mocha/mocha.js")

set(ADDITIONAL_LIBRARIES "")

if(APPLE)
    find_library(JSCORE_LIBRARY JavaScriptCore)
    set(ADDITIONAL_LIBRARIES ${JSCORE_LIBRARY})
    set(TEST_APP "Apple/App.mm")
elseif(UNIX AND NOT ANDROID)
    set(TEST_APP "X11/App.cpp")
elseif(WIN32)
    set(TEST_APP "Win32/App.cpp")
endif()

add_executable(UnitTests ${LOCAL_SCRIPTS} ${NPM_SCRIPTS} ${TEST_APP})

target_link_to_dependencies(UnitTests
    UrlLib
    AppRuntime
    XMLHttpRequest
    NativeEngine
    ScriptLoader
    Console
    Window
    NativeCapture
    NativeOptimizations
<<<<<<< HEAD
    Canvas
=======
>>>>>>> e35329c7
    ${ADDITIONAL_LIBRARIES})

add_test(NAME UnitTests COMMAND UnitTests)

foreach(SCRIPT ${LOCAL_SCRIPTS} ${NPM_SCRIPTS})
    get_filename_component(SCRIPT_NAME "${SCRIPT}" NAME)
    add_custom_command(
        OUTPUT "${CMAKE_CFG_INTDIR}/Scripts/${SCRIPT_NAME}"
        COMMAND "${CMAKE_COMMAND}" -E copy "${CMAKE_CURRENT_SOURCE_DIR}/${SCRIPT}" "${CMAKE_CURRENT_BINARY_DIR}/${CMAKE_CFG_INTDIR}/Scripts/${SCRIPT_NAME}"
        COMMENT "Copying ${SCRIPT_NAME}"
        MAIN_DEPENDENCY "${CMAKE_CURRENT_SOURCE_DIR}/${SCRIPT}")
endforeach()

set_property(TARGET UnitTests PROPERTY FOLDER Apps)
source_group(TREE ${CMAKE_CURRENT_SOURCE_DIR} FILES ${LOCAL_SCRIPTS})
source_group(TREE ${CMAKE_CURRENT_SOURCE_DIR}/../node_modules PREFIX Scripts FILES ${NPM_SCRIPTS})<|MERGE_RESOLUTION|>--- conflicted
+++ resolved
@@ -7,8 +7,6 @@
     "Scripts/tests.js")
 
 set(NPM_SCRIPTS
-    "../node_modules/babylonjs-loaders/babylonjs.loaders.js"
-    "../node_modules/babylonjs-loaders/babylonjs.loaders.js.map"
     "../node_modules/babylonjs/babylon.max.js"
     "../node_modules/babylonjs/babylon.max.js.map"
     "../node_modules/babylonjs-materials/babylonjs.materials.js"
@@ -40,10 +38,7 @@
     Window
     NativeCapture
     NativeOptimizations
-<<<<<<< HEAD
     Canvas
-=======
->>>>>>> e35329c7
     ${ADDITIONAL_LIBRARIES})
 
 add_test(NAME UnitTests COMMAND UnitTests)
