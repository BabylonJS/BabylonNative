--- conflicted
+++ resolved
@@ -55,11 +55,7 @@
     loader.Eval("window.clearTimeout = () => {};", ""); // TODO: implement clear timeout, required for Mocha timeouts to work correctly
     loader.Eval("location = {href: ''};", "");          // Required for Mocha.js as we do not have a location in Babylon Native
     loader.LoadScript("app:///Scripts/babylon.max.js");
-<<<<<<< HEAD
-    loader.LoadScript("app:///Scripts/babylonjs.loaders.js");
-=======
     loader.LoadScript("app:///Scripts/babylonjs.materials.js");
->>>>>>> bdf4837a
     loader.LoadScript("app:///Scripts/chai.js");
     loader.LoadScript("app:///Scripts/mocha.js");
     loader.LoadScript("app:///Scripts/tests.js");
