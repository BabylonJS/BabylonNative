const path = require('path');
const webpack = require('webpack');

module.exports = {
  target: 'web',
  mode: 'development', // or 'production'
  devtool: false,
  entry: {
    tests: './Scripts/tests.ts',
<<<<<<< HEAD
    unittests_performance_shadercache: './Scripts/unittests_performance_shadercache.ts',
  },
=======
  unittests_performance_shadercache: './Scripts/unittests_performance_shadercache.ts'
},
>>>>>>> d5cf1ee4
  output: {
    filename: '[name].js',
    path: path.resolve(__dirname, 'dist'),
    chunkFormat: false,
  },
  plugins: [
    new webpack.ProvidePlugin({
      process: 'process/browser',
      Buffer: ['buffer', 'Buffer'],
    }),
    new webpack.optimize.LimitChunkCountPlugin({
      maxChunks: 1, // ensures all code is in a single chunk
    }),
    new webpack.NormalModuleReplacementPlugin(
      /^node:(.+)$/,
      (resource) => {
        resource.request = resource.request.replace(/^node:/, '');
      }
    ),
  ],
  resolve: {
    extensions: ['.ts', '.js'],
    fallback: {
        'fs': false,
        'path': false,
        'util': false,
        'process': false,
        'buffer': false,
        stream: require.resolve('stream-browserify'),
        'events': false,
        'assert': false,
        'crypto': false,
        'url': false,
        'querystring': false,
        'http': false,
        'https': false,
        'zlib': false,
        'tty': false,
        'os': false,
        'child_process': false,
        'net': false,
        'dgram': false,
        'dns': false,
        'readline': false,
        'repl': false,
        'cluster': false,
        'vm': false,
        'domain': false,
        'constants': false,
        'module': false,
        'timers': false
    }
  },
  module: {
    rules: [
        {
          test: /\.(js|ts)$/,
          exclude: (modulePath) => {
            return (
              /node_modules/.test(modulePath) &&
              !/node_modules[\\/](?:@babylonjs|mocha|chai)/.test(modulePath)
            );
          },
          use: {
          loader: 'babel-loader',
          options: {
            compact: false,
            presets: [
              ['@babel/preset-env', {
                targets: {
                  ie: '11'
                }
              }]
            ],
            plugins: [
              path.resolve(__dirname, './babel-plugin-replace-bigint')
            ]
          }
        },
      }
      ],
  },
  watch: false, // enables file watcher
};<|MERGE_RESOLUTION|>--- conflicted
+++ resolved
@@ -7,13 +7,8 @@
   devtool: false,
   entry: {
     tests: './Scripts/tests.ts',
-<<<<<<< HEAD
-    unittests_performance_shadercache: './Scripts/unittests_performance_shadercache.ts',
+    unittests_performance_shadercache: './Scripts/unittests_performance_shadercache.ts'
   },
-=======
-  unittests_performance_shadercache: './Scripts/unittests_performance_shadercache.ts'
-},
->>>>>>> d5cf1ee4
   output: {
     filename: '[name].js',
     path: path.resolve(__dirname, 'dist'),
