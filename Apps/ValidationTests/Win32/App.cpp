// App.cpp : Defines the entry point for the application.
//

#include "App.h"
// NOMINMAX to prevent compilation errors with bgfx
#define NOMINMAX
#include <Windows.h>
#undef NOMINMAX
#include <Windowsx.h>
#include <Shlwapi.h>
#include <filesystem>

#include <Shared/TestUtils.h>

#include <Babylon/AppRuntime.h>
#include <Babylon/ScriptLoader.h>
#include <Babylon/Plugins/NativeEngine.h>
#include <Babylon/Plugins/NativeWindow.h>
#include <Babylon/Polyfills/Console.h>
#include <Babylon/Polyfills/Window.h>
#include <Babylon/Polyfills/XMLHttpRequest.h>

#define MAX_LOADSTRING 100

// Global Variables:
HINSTANCE hInst;                                // current instance
WCHAR szTitle[MAX_LOADSTRING];                  // The title bar text
WCHAR szWindowClass[MAX_LOADSTRING];            // the main window class name
std::unique_ptr<Babylon::AppRuntime> runtime{};

// Forward declarations of functions included in this code module:
ATOM                MyRegisterClass(HINSTANCE hInstance);
BOOL                InitInstance(HINSTANCE, int);
LRESULT CALLBACK    WndProc(HWND, UINT, WPARAM, LPARAM);

namespace
{
    std::filesystem::path GetModulePath()
    {
        char buffer[1024];
        ::GetModuleFileNameA(nullptr, buffer, ARRAYSIZE(buffer));
        return std::filesystem::path{ buffer };
    }

    std::string GetUrlFromPath(const std::filesystem::path& path)
    {
        char url[1024];
        DWORD length = ARRAYSIZE(url);
        HRESULT hr = UrlCreateFromPathA(path.u8string().data(), url, &length, 0);
        if (FAILED(hr))
        {
            throw std::exception("Failed to create url from path", hr);
        }

        return { url };
    }

    void Uninitialize()
    {
        if (runtime)
        {
            runtime.reset();
            Babylon::Plugins::NativeEngine::DeinitializeGraphics();
        }
    }

    void RefreshBabylon(HWND hWnd)
    {
        Uninitialize();

        runtime = std::make_unique<Babylon::AppRuntime>();

        RECT rect;
        if (!GetWindowRect(hWnd, &rect))
        {
            return;
        }

<<<<<<< HEAD
=======
        runtime.reset();
        runtime = std::make_unique<Babylon::AppRuntime>(GetUrlFromPath(GetModulePath().parent_path().parent_path()));

>>>>>>> 8e64bba6
        // Initialize console plugin.
        runtime->Dispatch([rect, hWnd](Napi::Env env)
        {
            Babylon::Polyfills::Console::Initialize(env, [](const char* message, auto)
            {
                OutputDebugStringA(message);
            });

<<<<<<< HEAD
            Babylon::Polyfills::Window::Initialize(env);
            Babylon::Polyfills::XMLHttpRequest::Initialize(env);
=======
>>>>>>> 8e64bba6

            Babylon::Polyfills::Window::Initialize(env);
            // Initialize NativeWindow plugin to the test size.
            // TODO: TestUtils::UpdateSize should do it properly but the client size
            // is not forwarded correctly to the rendering. Find why.
            auto width = 600;//static_cast<float>(rect.right - rect.left);
            auto height = 400;//static_cast<float>(rect.bottom - rect.top);
            Babylon::Plugins::NativeWindow::Initialize(env, hWnd, width, height);

            // Initialize NativeEngine plugin.
            Babylon::Plugins::NativeEngine::InitializeGraphics(hWnd, width, height);
            Babylon::Plugins::NativeEngine::Initialize(env);

            Babylon::TestUtils::CreateInstance(env, hWnd);
        });

        // Scripts are copied to the parent of the executable due to CMake issues.
        // See the CMakeLists.txt comments for more details.
        std::string scriptsRootUrl = GetUrlFromPath(GetModulePath().parent_path().parent_path() / "Scripts");

        Babylon::ScriptLoader loader{*runtime};
        loader.LoadScript(scriptsRootUrl + "/babylon.max.js");
        loader.LoadScript(scriptsRootUrl + "/babylon.glTF2FileLoader.js");
        loader.LoadScript(scriptsRootUrl + "/babylonjs.materials.js");
        loader.LoadScript(scriptsRootUrl + "/validation_native.js");
    }
}

int APIENTRY wWinMain(_In_ HINSTANCE hInstance,
                     _In_opt_ HINSTANCE hPrevInstance,
                     _In_ LPWSTR    lpCmdLine,
                     _In_ int       nCmdShow)
{
    UNREFERENCED_PARAMETER(hPrevInstance);
    UNREFERENCED_PARAMETER(lpCmdLine);

    // TODO: Place code here.

    // Initialize global strings
    LoadStringW(hInstance, IDS_APP_TITLE, szTitle, MAX_LOADSTRING);
    LoadStringW(hInstance, IDC_VALIDATIONTESTSWIN32, szWindowClass, MAX_LOADSTRING);
    MyRegisterClass(hInstance);

    // Perform application initialization:
    if (!InitInstance (hInstance, nCmdShow))
    {
        return FALSE;
    }

    HACCEL hAccelTable = LoadAccelerators(hInstance, MAKEINTRESOURCE(IDC_VALIDATIONTESTSWIN32));

    MSG msg;

    // Main message loop:
    while (GetMessage(&msg, nullptr, 0, 0))
    {
        if (!TranslateAccelerator(msg.hwnd, hAccelTable, &msg))
        {
            TranslateMessage(&msg);
            DispatchMessage(&msg);
        }
    }

    return (int) msg.wParam;
}

//
//  FUNCTION: MyRegisterClass()
//
//  PURPOSE: Registers the window class.
//
ATOM MyRegisterClass(HINSTANCE hInstance)
{
    WNDCLASSEXW wcex;

    wcex.cbSize = sizeof(WNDCLASSEX);

    wcex.style          = CS_HREDRAW | CS_VREDRAW;
    wcex.lpfnWndProc    = WndProc;
    wcex.cbClsExtra     = 0;
    wcex.cbWndExtra     = 0;
    wcex.hInstance      = hInstance;
    wcex.hIcon          = LoadIcon(hInstance, MAKEINTRESOURCE(IDI_VALIDATIONTESTSWIN32));
    wcex.hCursor        = LoadCursor(nullptr, IDC_ARROW);
    wcex.hbrBackground  = (HBRUSH)(COLOR_WINDOW+1);
    wcex.lpszMenuName   = 0;
    wcex.lpszClassName  = szWindowClass;
    wcex.hIconSm        = LoadIcon(wcex.hInstance, MAKEINTRESOURCE(IDI_SMALL));

    return RegisterClassExW(&wcex);
}

//
//   FUNCTION: InitInstance(HINSTANCE, int)
//
//   PURPOSE: Saves instance handle and creates main window
//
//   COMMENTS:
//
//        In this function, we save the instance handle in a global variable and
//        create and display the main program window.
//
BOOL InitInstance(HINSTANCE hInstance, int nCmdShow)
{
   hInst = hInstance; // Store instance handle in our global variable

   HWND hWnd = CreateWindowW(szWindowClass, szTitle, WS_OVERLAPPEDWINDOW,
      CW_USEDEFAULT, 0, CW_USEDEFAULT, 0, nullptr, nullptr, hInstance, nullptr);

   if (!hWnd)
   {
      return FALSE;
   }

   ShowWindow(hWnd, nCmdShow);
   UpdateWindow(hWnd);

   RefreshBabylon(hWnd);

   return TRUE;
}

//
//  FUNCTION: WndProc(HWND, UINT, WPARAM, LPARAM)
//
//  PURPOSE: Processes messages for the main window.
//
//  WM_COMMAND  - process the application menu
//  WM_PAINT    - Paint the main window
//  WM_DESTROY  - post a quit message and return
//
//
LRESULT CALLBACK WndProc(HWND hWnd, UINT message, WPARAM wParam, LPARAM lParam)
{
    switch (message)
    {
        case WM_SYSCOMMAND:
        {
            if ((wParam & 0xFFF0) == SC_MINIMIZE) 
            {
                runtime->Suspend();
            }
            else if ((wParam & 0xFFF0) == SC_RESTORE)
            {
                runtime->Resume();
            }
            DefWindowProc(hWnd, message, wParam, lParam);
            break;
        }
        case WM_PAINT:
        {
            PAINTSTRUCT ps;
            BeginPaint(hWnd, &ps);
            EndPaint(hWnd, &ps);
            break;
        }
        case WM_SIZE:
        {
            if (runtime != nullptr) {
                size_t width = static_cast<size_t>(LOWORD(lParam));
                size_t height = static_cast<size_t>(HIWORD(lParam));
                runtime->Dispatch([width, height](Napi::Env env)
                {
                    Babylon::Plugins::NativeWindow::UpdateSize(env, width, height);
                });
            }
            break;
        }
        case WM_DESTROY:
        {
<<<<<<< HEAD
            Uninitialize();
            PostQuitMessage(0);
=======
            short exitCode = LOWORD(wParam);
            runtime.reset();
            PostQuitMessage(exitCode);
>>>>>>> 8e64bba6
            break;
        }
        case WM_KEYDOWN:
        {
            if (wParam == 'R')
            {
                RefreshBabylon(hWnd);
            }
            break;
        }
        default:
        {
            return DefWindowProc(hWnd, message, wParam, lParam);
        }
    }
    return 0;
}<|MERGE_RESOLUTION|>--- conflicted
+++ resolved
@@ -76,12 +76,6 @@
             return;
         }
 
-<<<<<<< HEAD
-=======
-        runtime.reset();
-        runtime = std::make_unique<Babylon::AppRuntime>(GetUrlFromPath(GetModulePath().parent_path().parent_path()));
-
->>>>>>> 8e64bba6
         // Initialize console plugin.
         runtime->Dispatch([rect, hWnd](Napi::Env env)
         {
@@ -90,11 +84,8 @@
                 OutputDebugStringA(message);
             });
 
-<<<<<<< HEAD
             Babylon::Polyfills::Window::Initialize(env);
             Babylon::Polyfills::XMLHttpRequest::Initialize(env);
-=======
->>>>>>> 8e64bba6
 
             Babylon::Polyfills::Window::Initialize(env);
             // Initialize NativeWindow plugin to the test size.
@@ -265,14 +256,9 @@
         }
         case WM_DESTROY:
         {
-<<<<<<< HEAD
+            short exitCode = LOWORD(wParam);
             Uninitialize();
-            PostQuitMessage(0);
-=======
-            short exitCode = LOWORD(wParam);
-            runtime.reset();
             PostQuitMessage(exitCode);
->>>>>>> 8e64bba6
             break;
         }
         case WM_KEYDOWN:
