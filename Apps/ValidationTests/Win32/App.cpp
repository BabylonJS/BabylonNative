// App.cpp : Defines the entry point for the application.
//

#include "App.h"
// NOMINMAX to prevent compilation errors with bgfx
#define NOMINMAX
#include <Windows.h>
#undef NOMINMAX
#include <Windowsx.h>
#include <Shlwapi.h>
#include <filesystem>
#include <algorithm>

#include <Shared/TestUtils.h>

#include <Babylon/AppRuntime.h>
#include <Babylon/Graphics.h>
#include <Babylon/ScriptLoader.h>
#include <Babylon/Plugins/NativeEngine.h>
#include <Babylon/Polyfills/Console.h>
#include <Babylon/Polyfills/Window.h>
#include <Babylon/Polyfills/XMLHttpRequest.h>
#include <Babylon/Polyfills/Canvas.h>
#include <iostream>

#define MAX_LOADSTRING 100

// Global Variables:
HINSTANCE hInst;                                // current instance
WCHAR szTitle[MAX_LOADSTRING];                  // The title bar text
WCHAR szWindowClass[MAX_LOADSTRING];            // the main window class name
std::unique_ptr<Babylon::Graphics> graphics{};
std::unique_ptr<Babylon::AppRuntime> runtime{};

// 600, 400 mandatory size for CI tests
static const int TEST_WIDTH = 600;
static const int TEST_HEIGHT = 400;

// Forward declarations of functions included in this code module:
ATOM                MyRegisterClass(HINSTANCE hInstance);
BOOL                InitInstance(HINSTANCE, int);
LRESULT CALLBACK    WndProc(HWND, UINT, WPARAM, LPARAM);

namespace
{
    std::filesystem::path GetModulePath()
    {
        char buffer[1024];
        ::GetModuleFileNameA(nullptr, buffer, ARRAYSIZE(buffer));
        return std::filesystem::path{ buffer };
    }

    std::string GetUrlFromPath(const std::filesystem::path& path)
    {
        char url[1024];
        DWORD length = ARRAYSIZE(url);
        HRESULT hr = UrlCreateFromPathA(path.u8string().data(), url, &length, 0);
        if (FAILED(hr))
        {
            throw std::exception("Failed to create url from path", hr);
        }

        return { url };
    }

    std::vector<std::string> GetCommandLineArguments()
    {
        int argc;
        auto argv = CommandLineToArgvW(GetCommandLineW(), &argc);

        std::vector<std::string> arguments{};
        arguments.reserve(argc);

        for (int idx = 1; idx < argc; idx++)
        {
            std::wstring hstr{ argv[idx] };
            int bytesRequired = ::WideCharToMultiByte(CP_UTF8, 0, &hstr[0], static_cast<int>(hstr.size()), nullptr, 0, nullptr, nullptr);
            arguments.push_back(std::string(bytesRequired, 0));
            ::WideCharToMultiByte(CP_UTF8, 0, hstr.data(), static_cast<int>(hstr.size()), arguments.back().data(), bytesRequired, nullptr, nullptr);
        }

        LocalFree(argv);

        return arguments;
    }

    void Uninitialize()
    {
        if (graphics)
        {
            graphics->FinishRenderingCurrentFrame();
        }

        runtime.reset();
        graphics.reset();
    }

    void Initialize(HWND hWnd)
    {
        graphics = Babylon::Graphics::CreateGraphics<void*>(hWnd, static_cast<size_t>(TEST_WIDTH), static_cast<size_t>(TEST_HEIGHT));
        graphics->SetDiagnosticOutput([](const char* outputString) { printf("%s", outputString); fflush(stdout); });
        graphics->StartRenderingCurrentFrame();

        runtime = std::make_unique<Babylon::AppRuntime>();

        // Initialize console plugin.
        runtime->Dispatch([hWnd](Napi::Env env) {
            graphics->AddToJavaScript(env);

            Babylon::Polyfills::Console::Initialize(env, [](const char* message, auto) {
                OutputDebugStringA(message);

                printf("%s", message);
                fflush(stdout);
            });

<<<<<<< HEAD
                Babylon::Polyfills::Window::Initialize(env);
                Babylon::Polyfills::XMLHttpRequest::Initialize(env);
                Babylon::Polyfills::Canvas::Initialize(env);
=======
            Babylon::Polyfills::Window::Initialize(env);

            Babylon::Polyfills::XMLHttpRequest::Initialize(env);
>>>>>>> 3cccb1d5

            Babylon::Plugins::NativeEngine::Initialize(env);

            Babylon::TestUtils::CreateInstance(env, hWnd);
        });

        // Scripts are copied to the parent of the executable due to CMake issues.
        // See the CMakeLists.txt comments for more details.
        std::string scriptsRootUrl = GetUrlFromPath(GetModulePath().parent_path().parent_path() / "Scripts");

        Babylon::ScriptLoader loader{ *runtime };
        loader.LoadScript(scriptsRootUrl + "/babylon.max.js");
        loader.LoadScript(scriptsRootUrl + "/babylon.glTF2FileLoader.js");
        loader.LoadScript(scriptsRootUrl + "/babylonjs.materials.js");
        loader.LoadScript(scriptsRootUrl + "/babylon.gui.js");
        loader.LoadScript(scriptsRootUrl + "/validation_native.js");

    }
}

int APIENTRY wWinMain(_In_ HINSTANCE hInstance,
    _In_opt_ HINSTANCE hPrevInstance,
    _In_ LPWSTR    lpCmdLine,
    _In_ int       nCmdShow)
{
    UNREFERENCED_PARAMETER(hPrevInstance);
    UNREFERENCED_PARAMETER(lpCmdLine);

    // Initialize global strings
    LoadStringW(hInstance, IDS_APP_TITLE, szTitle, MAX_LOADSTRING);
    LoadStringW(hInstance, IDC_VALIDATIONTESTSWIN32, szWindowClass, MAX_LOADSTRING);
    MyRegisterClass(hInstance);

    // Perform application initialization:
    if (!InitInstance(hInstance, nCmdShow))
    {
        return FALSE;
    }

    HACCEL hAccelTable = LoadAccelerators(hInstance, MAKEINTRESOURCE(IDC_VALIDATIONTESTSWIN32));

    MSG msg{};

    // Main message loop:
    while (msg.message != WM_QUIT)
    {
        if (graphics)
        {
            graphics->FinishRenderingCurrentFrame();
            graphics->StartRenderingCurrentFrame();
        }

        if (PeekMessage(&msg, nullptr, 0, 0, PM_REMOVE) && msg.message != WM_QUIT)
        {
            if (!TranslateAccelerator(msg.hwnd, hAccelTable, &msg))
            {
                TranslateMessage(&msg);
                DispatchMessage(&msg);
            }
        }
    }

    return (int)msg.wParam;
}

//
//  FUNCTION: MyRegisterClass()
//
//  PURPOSE: Registers the window class.
//
ATOM MyRegisterClass(HINSTANCE hInstance)
{
    WNDCLASSEXW wcex;

    wcex.cbSize = sizeof(WNDCLASSEX);

    wcex.style = CS_HREDRAW | CS_VREDRAW;
    wcex.lpfnWndProc = WndProc;
    wcex.cbClsExtra = 0;
    wcex.cbWndExtra = 0;
    wcex.hInstance = hInstance;
    wcex.hIcon = LoadIcon(hInstance, MAKEINTRESOURCE(IDI_VALIDATIONTESTSWIN32));
    wcex.hCursor = LoadCursor(nullptr, IDC_ARROW);
    wcex.hbrBackground = (HBRUSH)(COLOR_WINDOW + 1);
    wcex.lpszMenuName = 0;
    wcex.lpszClassName = szWindowClass;
    wcex.hIconSm = LoadIcon(wcex.hInstance, MAKEINTRESOURCE(IDI_SMALL));

    return RegisterClassExW(&wcex);
}

//
//   FUNCTION: InitInstance(HINSTANCE, int)
//
//   PURPOSE: Saves instance handle and creates main window
//
//   COMMENTS:
//
//        In this function, we save the instance handle in a global variable and
//        create and display the main program window.
//
BOOL InitInstance(HINSTANCE hInstance, int nCmdShow)
{
    hInst = hInstance; // Store instance handle in our global variable
    HWND hWnd = CreateWindowW(szWindowClass, szTitle, WS_OVERLAPPED | WS_CAPTION | WS_SYSMENU,
        CW_USEDEFAULT, CW_USEDEFAULT, TEST_WIDTH, TEST_HEIGHT, nullptr, nullptr, hInstance, nullptr);

    if (!hWnd)
    {
        return FALSE;
    }

    ShowWindow(hWnd, nCmdShow);
    UpdateWindow(hWnd);
    Initialize(hWnd);

    return TRUE;
}

//
//  FUNCTION: WndProc(HWND, UINT, WPARAM, LPARAM)
//
//  PURPOSE: Processes messages for the main window.
//
//  WM_COMMAND  - process the application menu
//  WM_PAINT    - Paint the main window
//  WM_DESTROY  - post a quit message and return
//
//
LRESULT CALLBACK WndProc(HWND hWnd, UINT message, WPARAM wParam, LPARAM lParam)
{
    switch (message)
    {
        case WM_SIZE:
        {
            if (graphics)
            {
                size_t width = static_cast<size_t>(LOWORD(lParam));
                size_t height = static_cast<size_t>(HIWORD(lParam));
                graphics->UpdateSize(width, height);
            }
            break;
        }
        case WM_DESTROY:
        {
            Uninitialize();
            PostQuitMessage(errorCode);
            break;
        }
        default:
        {
            return DefWindowProc(hWnd, message, wParam, lParam);
        }
    }
    return 0;
}<|MERGE_RESOLUTION|>--- conflicted
+++ resolved
@@ -114,15 +114,9 @@
                 fflush(stdout);
             });
 
-<<<<<<< HEAD
-                Babylon::Polyfills::Window::Initialize(env);
-                Babylon::Polyfills::XMLHttpRequest::Initialize(env);
-                Babylon::Polyfills::Canvas::Initialize(env);
-=======
             Babylon::Polyfills::Window::Initialize(env);
-
             Babylon::Polyfills::XMLHttpRequest::Initialize(env);
->>>>>>> 3cccb1d5
+            Babylon::Polyfills::Canvas::Initialize(env);
 
             Babylon::Plugins::NativeEngine::Initialize(env);
 
