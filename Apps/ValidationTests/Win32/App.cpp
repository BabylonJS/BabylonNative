--- conflicted
+++ resolved
@@ -91,20 +91,11 @@
         });
 
         Babylon::ScriptLoader loader{ *runtime };
-<<<<<<< HEAD
-        loader.LoadScript(scriptsRootUrl + "/babylon.max.js");
-        loader.LoadScript(scriptsRootUrl + "/babylonjs.loaders.js");
-        loader.LoadScript(scriptsRootUrl + "/babylonjs.materials.js");
-        loader.LoadScript(scriptsRootUrl + "/babylon.gui.js");
-        loader.LoadScript(scriptsRootUrl + "/validation_native.js");
-
-=======
         loader.LoadScript("app:///Scripts/babylon.max.js");
         loader.LoadScript("app:///Scripts/babylonjs.loaders.js");
         loader.LoadScript("app:///Scripts/babylonjs.materials.js");
         loader.LoadScript("app:///Scripts/babylon.gui.js");
         loader.LoadScript("app:///Scripts/validation_native.js");
->>>>>>> 96057986
     }
 }
 
