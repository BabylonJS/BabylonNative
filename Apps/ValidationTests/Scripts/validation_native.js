var engine;
var canvas;
var currentScene;
var config;
var justOnce;
var saveResult = true;
var testWidth = 600;
var testHeight = 400;
var generateReferences = false;
// Random replacement
var seed = 1;
Math.random = function () {
    var x = Math.sin(seed++) * 10000;
    return x - Math.floor(x);
}

function compare(test, renderData, referenceImage, threshold, errorRatio) {
    var size = renderData.length;
    var referenceData = TestUtils.getImageData(referenceImage);
    var differencesCount = 0;

    for (var index = 0; index < size; index += 4) {
        if (Math.abs(renderData[index] - referenceData[index]) < threshold &&
            Math.abs(renderData[index + 1] - referenceData[index + 1]) < threshold &&
            Math.abs(renderData[index + 2] - referenceData[index + 2]) < threshold) {
            continue;
        }

        if (differencesCount === 0) {
            console.log(`First pixel off at ${index}: Value: (${renderData[index]}, ${renderData[index + 1]}, ${renderData[index] + 2}) - Expected: (${referenceData[index]}, ${referenceData[index + 1]}, ${referenceData[index + 2]}) `);
        }

        referenceData[index] = 255;
        referenceData[index + 1] *= 0.5;
        referenceData[index + 2] *= 0.5;
        differencesCount++;
    }

    if (differencesCount) {
        console.log("Pixel difference: " + differencesCount + " pixels.");
    }

    let error = (differencesCount * 100) / (size / 4) > errorRatio;

    if (error) {
        TestUtils.writePNG(referenceData, testWidth, testHeight, TestUtils.getOutputDirectory() + "/Errors/" + test.referenceImage);
    }
    if (saveResult || error) {
        TestUtils.writePNG(renderData, testWidth, testHeight, TestUtils.getOutputDirectory() + "/Results/" + test.referenceImage);
    }
    return error;
}

function saveRenderedResult(test, renderData) {
    TestUtils.writePNG(renderData, testWidth, testHeight, TestUtils.getOutputDirectory() + "/Results/" + test.referenceImage);
    return false; // no error
}

function evaluate(test, resultCanvas, result, referenceImage, index, waitRing, done, compareFunction) {
    /*var canvasImageData =*/ engine._native.getFrameBufferData(function (screenshot) { 
        var testRes = true;
        // Visual check
        if (!test.onlyVisual) {

            var defaultErrorRatio = 2.5

            if (compareFunction(test, screenshot, referenceImage, test.threshold || 25, test.errorRatio || defaultErrorRatio)) {
                testRes = false;
                console.log('failed');
            } else {
                testRes = true;
                console.log('validated');
            }
        }

        currentScene.dispose();
        currentScene = null;
        engine.setHardwareScalingLevel(1);

        done(testRes);
    });
}

function processCurrentScene(test, resultCanvas, result, renderImage, index, waitRing, done, compareFunction) {
    currentScene.useConstantAnimationDeltaTime = true;
    var renderCount = test.renderCount || 1;

    currentScene.executeWhenReady(function() {
        if (currentScene.activeCamera && currentScene.activeCamera.useAutoRotationBehavior) {
            currentScene.activeCamera.useAutoRotationBehavior = false;
        }
        engine.runRenderLoop(function() {
            try {
                currentScene.render();
                renderCount--;

                if (renderCount === 0) {
                    engine.stopRenderLoop();
                    evaluate(test, resultCanvas, result, renderImage, index, waitRing, done, compareFunction);
                }
            }
            catch (e) {
                console.error(e);
                done(false);
            }
        });
    });
}

function loadPlayground(test, done, index, referenceImage, compareFunction) {
    if (test.sceneFolder) {
        BABYLON.SceneLoader.Load(config.root + test.sceneFolder, test.sceneFilename, engine, function (newScene) {
            currentScene = newScene;
            processCurrentScene(test, resultCanvas, result, referenceImage, index, waitRing, done, compareFunction);
        },
            null,
            function (loadedScene, msg) {
                console.error(msg);
                done(false);
            });
    }
    else if (test.playgroundId) {
        if (test.playgroundId[0] !== "#" || test.playgroundId.indexOf("#", 1) === -1) {
            console.error("Invalid playground id");
            done(false);
            return;
        }

        var snippetUrl = "https://snippet.babylonjs.com";
        var pgRoot = "https://playground.babylonjs.com";

        var retryTime = 500;
        var maxRetry = 5;
        var retry = 0;

        var onError = function () {
            retry++;
            if (retry < maxRetry) {
                setTimeout(function () {
                    loadPG();
                }, retryTime);
            }
            else {
                // Skip the test as we can not fetch the source.
                done(true);
            }
        }

        var loadPG = function () {
            var xmlHttp = new XMLHttpRequest();
            xmlHttp.addEventListener("readystatechange", function () {
                if (xmlHttp.readyState === 4) {
                    try {
                        xmlHttp.onreadystatechange = null;
                        var snippet = JSON.parse(xmlHttp.responseText);
                        var code = JSON.parse(snippet.jsonPayload).code.toString();
                        code = code.replace(/\/textures\//g, pgRoot + "/textures/");
                        code = code.replace(/"textures\//g, "\"" + pgRoot + "/textures/");
                        code = code.replace(/\/scenes\//g, pgRoot + "/scenes/");
                        code = code.replace(/"scenes\//g, "\"" + pgRoot + "/scenes/");
                        if (test.replace) {
                            var split = test.replace.split(",");
                            for (var i = 0; i < split.length; i += 2) {
                                var source = split[i].trim();
                                var destination = split[i + 1].trim();
                                code = code.replace(source, destination);
                            }
                        }
                        currentScene = eval(code + "\r\ncreateScene(engine)");
                        var resultCanvas = 0;
                        var result;
                        var waitRing;

                        if (currentScene.then) {
                            // Handle if createScene returns a promise
                            currentScene.then(function (scene) {
                                currentScene = scene;
                                processCurrentScene(test, resultCanvas, result, referenceImage, index, waitRing, done, compareFunction);
                            }).catch(function (e) {
                                console.error(e);
                                onError();
                            })
                        } else {
                            // Handle if createScene returns a scene
                            processCurrentScene(test, resultCanvas, result, referenceImage, index, waitRing, done, compareFunction);
                        }

                    }
                    catch (e) {
                        console.error(e);
                        onError();
                    }
                }
            }, false);
            xmlHttp.onerror = function () {
                console.error("Network error during test load.");
                onError();
            }
            xmlHttp.open("GET", snippetUrl + test.playgroundId.replace(/#/g, "/"));
            xmlHttp.send();
        }
        loadPG();
    } else {
        // Fix references
        if (test.specificRoot) {
            BABYLON.Tools.BaseUrl = config.root + test.specificRoot;
        }

        var request = new XMLHttpRequest();
        request.open('GET', config.root + test.scriptToRun, true);

        request.onreadystatechange = function () {
            if (request.readyState === 4) {
                try {
                    request.onreadystatechange = null;

                    var scriptToRun = request.responseText.replace(/..\/..\/assets\//g, config.root + "/Assets/");
                    scriptToRun = scriptToRun.replace(/..\/..\/Assets\//g, config.root + "/Assets/");
                    scriptToRun = scriptToRun.replace(/\/assets\//g, config.root + "/Assets/");

                    if (test.replace) {
                        var split = test.replace.split(",");
                        for (var i = 0; i < split.length; i += 2) {
                            var source = split[i].trim();
                            var destination = split[i + 1].trim();
                            scriptToRun = scriptToRun.replace(source, destination);
                        }
                    }

                    if (test.replaceUrl) {
                        var split = test.replaceUrl.split(",");
                        for (var i = 0; i < split.length; i++) {
                            var source = split[i].trim();
                            var regex = new RegExp(source, "g");
                            scriptToRun = scriptToRun.replace(regex, config.root + test.rootPath + source);
                        }
                    }

                    currentScene = eval(scriptToRun + test.functionToCall + "(engine)");
                    processCurrentScene(test, resultCanvas, result, renderImage, index, waitRing, done, compareFunction);
                }
                catch (e) {
                    console.error(e);
                    done(false);
                }
            }
        };
        request.onerror = function () {
            console.error("Network error during test load.");
            done(false);
        }

        request.send(null);
    }
}
function runTest(index, done) {
    if (index >= config.tests.length) {
        done(false);
    }

    var test = config.tests[index];
    if (test.onlyVisual || test.excludeFromAutomaticTesting) {
        done(true);
    }
    let testInfo = "Running " + test.title;
    console.log(testInfo);
    TestUtils.setTitle(testInfo);

    seed = 100000;

    let onLoadFileError = function(request, exception) {
        console.error("Failed to retrieve " + url + ".", exception);
        done(false);
    };
    var onload = function(data, responseURL) {
        if (typeof (data) === "string") {
            throw new Error("Decode Image from string data not yet implemented.");
        }

        var referenceImage = TestUtils.decodeImage(data);
        loadPlayground(test, done, index, referenceImage, compare);
        
    };

<<<<<<< HEAD
    const url = TestUtils.getResourceDirectory("/ReferenceImages/") + test.referenceImage;
    BABYLON.Tools.LoadFile(url, onload, undefined, undefined, /*useArrayBuffer*/true, onLoadFileError);
=======
    if (generateReferences) {
        loadPlayground(test, done, index, undefined, saveRenderedResult);
    } else {
        // run test and image comparison
        const url = "app:///ReferenceImages/" + test.referenceImage;
        BABYLON.Tools.LoadFile(url, onload, undefined, undefined, /*useArrayBuffer*/true, onLoadFileError);
    }
>>>>>>> e4a1e4b5
}

engine = new BABYLON.NativeEngine();
canvas = window;

engine.getRenderingCanvas = function () {
    return window;
}

engine.getInputElement = function () {
    return 0;
}

OffscreenCanvas = function(width, height) {
    return {
        width: width
        , height: height
        , getContext: function(type) {
            return {
                fillRect: function(x, y, w, h) { }
                , measureText: function(text) { return 8; }
                , fillText: function(text, x, y) { }
            };
        }
    };
}

document = {
    createElement: function (type) {
        if (type === "canvas") {
            return new OffscreenCanvas(64, 64);
        }
        return {};
    },
    removeEventListener: function () { }
}

var xhr = new XMLHttpRequest();
<<<<<<< HEAD
xhr.open("GET", TestUtils.getResourceDirectory("/Scripts/") + "config.json", true);
=======
xhr.open("GET", "app:///Scripts/config.json", true);
>>>>>>> e4a1e4b5

xhr.addEventListener("readystatechange", function() {
    if (xhr.status === 200) {
        config = JSON.parse(xhr.responseText);

        // Run tests
        var index = 0;
        var recursiveRunTest = function(i) {
            runTest(i, function(status) {
                if (!status) {
                    TestUtils.exit(-1);
                    return;
                }
                i++;
                if (justOnce || i >= config.tests.length) {
                    engine.dispose();
                    TestUtils.exit(0);
                    return;
                }
                recursiveRunTest(i);
            });
        }

        recursiveRunTest(index);
    }
}, false);

_native.RootUrl = "https://playground.babylonjs.com";
console.log("Starting");
TestUtils.setTitle("Starting Native Validation Tests");
TestUtils.updateSize(testWidth, testHeight);
xhr.send();<|MERGE_RESOLUTION|>--- conflicted
+++ resolved
@@ -282,10 +282,6 @@
         
     };
 
-<<<<<<< HEAD
-    const url = TestUtils.getResourceDirectory("/ReferenceImages/") + test.referenceImage;
-    BABYLON.Tools.LoadFile(url, onload, undefined, undefined, /*useArrayBuffer*/true, onLoadFileError);
-=======
     if (generateReferences) {
         loadPlayground(test, done, index, undefined, saveRenderedResult);
     } else {
@@ -293,7 +289,6 @@
         const url = "app:///ReferenceImages/" + test.referenceImage;
         BABYLON.Tools.LoadFile(url, onload, undefined, undefined, /*useArrayBuffer*/true, onLoadFileError);
     }
->>>>>>> e4a1e4b5
 }
 
 engine = new BABYLON.NativeEngine();
@@ -332,11 +327,7 @@
 }
 
 var xhr = new XMLHttpRequest();
-<<<<<<< HEAD
-xhr.open("GET", TestUtils.getResourceDirectory("/Scripts/") + "config.json", true);
-=======
 xhr.open("GET", "app:///Scripts/config.json", true);
->>>>>>> e4a1e4b5
 
 xhr.addEventListener("readystatechange", function() {
     if (xhr.status === 200) {
