var engine;
var canvas;
var currentScene;
var config;
var justOnce;
var saveResult = true;
var testWidth = 600;
var testHeight = 400;
var generateReferences = false;
// Random replacement
var seed = 1;
Math.random = function () {
    var x = Math.sin(seed++) * 10000;
    return x - Math.floor(x);
}

function compare(test, renderData, referenceImage, threshold, errorRatio) {
    var size = renderData.length;
    var referenceData = TestUtils.getImageData(referenceImage);
    var differencesCount = 0;

    for (var index = 0; index < size; index += 4) {
        if (Math.abs(renderData[index] - referenceData[index]) < threshold &&
            Math.abs(renderData[index + 1] - referenceData[index + 1]) < threshold &&
            Math.abs(renderData[index + 2] - referenceData[index + 2]) < threshold) {
            continue;
        }

        if (differencesCount === 0) {
            console.log(`First pixel off at ${index}: Value: (${renderData[index]}, ${renderData[index + 1]}, ${renderData[index] + 2}) - Expected: (${referenceData[index]}, ${referenceData[index + 1]}, ${referenceData[index + 2]}) `);
        }

        referenceData[index] = 255;
        referenceData[index + 1] *= 0.5;
        referenceData[index + 2] *= 0.5;
        differencesCount++;
    }

    if (differencesCount) {
        console.log("Pixel difference: " + differencesCount + " pixels.");
    }

    let error = (differencesCount * 100) / (size / 4) > errorRatio;

    if (error) {
        TestUtils.writePNG(referenceData, testWidth, testHeight, TestUtils.getOutputDirectory() + "/Errors/" + test.referenceImage);
    }
    if (saveResult || error) {
        TestUtils.writePNG(renderData, testWidth, testHeight, TestUtils.getOutputDirectory() + "/Results/" + test.referenceImage);
    }
    return error;
}

function saveRenderedResult(test, renderData) {
    TestUtils.writePNG(renderData, testWidth, testHeight, TestUtils.getOutputDirectory() + "/Results/" + test.referenceImage);
    return false; // no error
}

function evaluate(test, resultCanvas, result, referenceImage, index, waitRing, done, compareFunction) {
    /*var canvasImageData =*/ engine._native.getFrameBufferData(function (screenshot) { 
        var testRes = true;
        // Visual check
        if (!test.onlyVisual) {

            var defaultErrorRatio = 2.5

            if (compareFunction(test, screenshot, referenceImage, test.threshold || 25, test.errorRatio || defaultErrorRatio)) {
                testRes = false;
                console.log('failed');
            } else {
                testRes = true;
                console.log('validated');
            }
        }

        currentScene.dispose();
        currentScene = null;
        engine.setHardwareScalingLevel(1);

        done(testRes);
    });
}

function processCurrentScene(test, resultCanvas, result, renderImage, index, waitRing, done, compareFunction) {
    currentScene.useConstantAnimationDeltaTime = true;
    var renderCount = test.renderCount || 1;

    currentScene.executeWhenReady(function() {
        if (currentScene.activeCamera && currentScene.activeCamera.useAutoRotationBehavior) {
            currentScene.activeCamera.useAutoRotationBehavior = false;
        }
        engine.runRenderLoop(function() {
            try {
                currentScene.render();
                renderCount--;

                if (renderCount === 0) {
                    engine.stopRenderLoop();
                    evaluate(test, resultCanvas, result, renderImage, index, waitRing, done, compareFunction);
                }
            }
            catch (e) {
                console.error(e);
                done(false);
            }
        });
    });
}

function loadPlayground(test, done, index, referenceImage, compareFunction) {
    if (test.sceneFolder) {
        BABYLON.SceneLoader.Load(config.root + test.sceneFolder, test.sceneFilename, engine, function (newScene) {
            currentScene = newScene;
            processCurrentScene(test, resultCanvas, result, referenceImage, index, waitRing, done, compareFunction);
        },
            null,
            function (loadedScene, msg) {
                console.error(msg);
                done(false);
            });
    }
    else if (test.playgroundId) {
        if (test.playgroundId[0] !== "#" || test.playgroundId.indexOf("#", 1) === -1) {
            console.error("Invalid playground id");
            done(false);
            return;
        }

        var snippetUrl = "https://snippet.babylonjs.com";
        var pgRoot = "https://playground.babylonjs.com";

        var retryTime = 500;
        var maxRetry = 5;
        var retry = 0;

        var onError = function () {
            retry++;
            if (retry < maxRetry) {
                setTimeout(function () {
                    loadPG();
                }, retryTime);
            }
            else {
                // Skip the test as we can not fetch the source.
                done(true);
            }
        }

        var loadPG = function () {
            var xmlHttp = new XMLHttpRequest();
            xmlHttp.addEventListener("readystatechange", function () {
                if (xmlHttp.readyState === 4) {
                    try {
                        xmlHttp.onreadystatechange = null;
                        var snippet = JSON.parse(xmlHttp.responseText);
                        var code = JSON.parse(snippet.jsonPayload).code.toString();
                        code = code.replace(/\/textures\//g, pgRoot + "/textures/");
                        code = code.replace(/"textures\//g, "\"" + pgRoot + "/textures/");
                        code = code.replace(/\/scenes\//g, pgRoot + "/scenes/");
                        code = code.replace(/"scenes\//g, "\"" + pgRoot + "/scenes/");
                        if (test.replace) {
                            var split = test.replace.split(",");
                            for (var i = 0; i < split.length; i += 2) {
                                var source = split[i].trim();
                                var destination = split[i + 1].trim();
                                code = code.replace(source, destination);
                            }
                        }
                        currentScene = eval(code + "\r\ncreateScene(engine)");
                        var resultCanvas = 0;
                        var result;
                        var waitRing;

                        if (currentScene.then) {
                            // Handle if createScene returns a promise
                            currentScene.then(function (scene) {
                                currentScene = scene;
                                processCurrentScene(test, resultCanvas, result, referenceImage, index, waitRing, done, compareFunction);
                            }).catch(function (e) {
                                console.error(e);
                                onError();
                            })
                        } else {
                            // Handle if createScene returns a scene
                            processCurrentScene(test, resultCanvas, result, referenceImage, index, waitRing, done, compareFunction);
                        }

                    }
                    catch (e) {
                        console.error(e);
                        onError();
                    }
                }
            }, false);
            xmlHttp.onerror = function () {
                console.error("Network error during test load.");
                onError();
            }
            xmlHttp.open("GET", snippetUrl + test.playgroundId.replace(/#/g, "/"));
            xmlHttp.send();
        }
        loadPG();
    } else {
        // Fix references
        if (test.specificRoot) {
            BABYLON.Tools.BaseUrl = config.root + test.specificRoot;
        }

        var request = new XMLHttpRequest();
        request.open('GET', config.root + test.scriptToRun, true);

        request.onreadystatechange = function () {
            if (request.readyState === 4) {
                try {
                    request.onreadystatechange = null;

                    var scriptToRun = request.responseText.replace(/..\/..\/assets\//g, config.root + "/Assets/");
                    scriptToRun = scriptToRun.replace(/..\/..\/Assets\//g, config.root + "/Assets/");
                    scriptToRun = scriptToRun.replace(/\/assets\//g, config.root + "/Assets/");

                    if (test.replace) {
                        var split = test.replace.split(",");
                        for (var i = 0; i < split.length; i += 2) {
                            var source = split[i].trim();
                            var destination = split[i + 1].trim();
                            scriptToRun = scriptToRun.replace(source, destination);
                        }
                    }

                    if (test.replaceUrl) {
                        var split = test.replaceUrl.split(",");
                        for (var i = 0; i < split.length; i++) {
                            var source = split[i].trim();
                            var regex = new RegExp(source, "g");
                            scriptToRun = scriptToRun.replace(regex, config.root + test.rootPath + source);
                        }
                    }

                    currentScene = eval(scriptToRun + test.functionToCall + "(engine)");
                    processCurrentScene(test, resultCanvas, result, renderImage, index, waitRing, done, compareFunction);
                }
                catch (e) {
                    console.error(e);
                    done(false);
                }
            }
        };
        request.onerror = function () {
            console.error("Network error during test load.");
            done(false);
        }

        request.send(null);
    }
}
function runTest(index, done) {
    if (index >= config.tests.length) {
        done(false);
    }

    var test = config.tests[index];
    if (test.onlyVisual || test.excludeFromAutomaticTesting) {
        done(true);
    }
    let testInfo = "Running " + test.title;
    console.log(testInfo);
    TestUtils.setTitle(testInfo);

    seed = 100000;

    let onLoadFileError = function(request, exception) {
        console.error("Failed to retrieve " + url + ".", exception);
        done(false);
    };
    var onload = function(data, responseURL) {
        if (typeof (data) === "string") {
            throw new Error("Decode Image from string data not yet implemented.");
        }

        var referenceImage = TestUtils.decodeImage(data);
        loadPlayground(test, done, index, referenceImage, compare);
        
    };

<<<<<<< HEAD
    if (generateReferences) {
        loadPlayground(test, done, index, undefined, saveRenderedResult);
    } else {
        // run test and image comparison
        const url = TestUtils.getResourceDirectory() + "/ReferenceImages/" + test.referenceImage;
        BABYLON.Tools.LoadFile(url, onload, undefined, undefined, /*useArrayBuffer*/true, onLoadFileError);
    }
=======
    const url = "app:///ReferenceImages/" + test.referenceImage;
    BABYLON.Tools.LoadFile(url, onload, undefined, undefined, /*useArrayBuffer*/true, onLoadFileError);
>>>>>>> 9c2b6cab
}

engine = new BABYLON.NativeEngine();
canvas = window;

engine.getRenderingCanvas = function () {
    return window;
}

engine.getInputElement = function () {
    return 0;
}

OffscreenCanvas = function(width, height) {
    return {
        width: width
        , height: height
        , getContext: function(type) {
            return {
                fillRect: function(x, y, w, h) { }
                , measureText: function(text) { return 8; }
                , fillText: function(text, x, y) { }
            };
        }
    };
}

document = {
    createElement: function (type) {
        if (type === "canvas") {
            return new OffscreenCanvas(64, 64);
        }
        return {};
    },
    removeEventListener: function () { }
}

var xhr = new XMLHttpRequest();
xhr.open("GET", "app:///Scripts/config.json", true);

xhr.addEventListener("readystatechange", function() {
    if (xhr.status === 200) {
        config = JSON.parse(xhr.responseText);

        // Run tests
        var index = 0;
        var recursiveRunTest = function(i) {
            runTest(i, function(status) {
                if (!status) {
                    TestUtils.exit(-1);
                    return;
                }
                i++;
                if (justOnce || i >= config.tests.length) {
                    engine.dispose();
                    TestUtils.exit(0);
                    return;
                }
                recursiveRunTest(i);
            });
        }

        recursiveRunTest(index);
    }
}, false);

_native.RootUrl = "https://playground.babylonjs.com";
console.log("Starting");
TestUtils.setTitle("Starting Native Validation Tests");
TestUtils.updateSize(testWidth, testHeight);
xhr.send();<|MERGE_RESOLUTION|>--- conflicted
+++ resolved
@@ -282,18 +282,13 @@
         
     };
 
-<<<<<<< HEAD
     if (generateReferences) {
         loadPlayground(test, done, index, undefined, saveRenderedResult);
     } else {
         // run test and image comparison
-        const url = TestUtils.getResourceDirectory() + "/ReferenceImages/" + test.referenceImage;
+        const url = "app:///ReferenceImages/" + test.referenceImage;
         BABYLON.Tools.LoadFile(url, onload, undefined, undefined, /*useArrayBuffer*/true, onLoadFileError);
     }
-=======
-    const url = "app:///ReferenceImages/" + test.referenceImage;
-    BABYLON.Tools.LoadFile(url, onload, undefined, undefined, /*useArrayBuffer*/true, onLoadFileError);
->>>>>>> 9c2b6cab
 }
 
 engine = new BABYLON.NativeEngine();
