--- conflicted
+++ resolved
@@ -301,17 +301,6 @@
     };
 }
 
-<<<<<<< HEAD
-    document = {
-        createElement: function (type) {
-            if (type === "canvas") {
-                return new OffscreenCanvas();
-            }
-            return {};
-        },
-        removeEventListener: function () { }
-    }
-=======
 document = {
     createElement: function (type) {
         if (type === "canvas") {
@@ -324,7 +313,6 @@
 
 var xhr = new XMLHttpRequest();
 xhr.open("GET", TestUtils.getResourceDirectory() + "config.json", true);
->>>>>>> 3cccb1d5
 
 xhr.addEventListener("readystatechange", function() {
     if (xhr.status === 200) {
