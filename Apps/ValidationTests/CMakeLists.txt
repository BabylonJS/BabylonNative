--- conflicted
+++ resolved
@@ -55,13 +55,6 @@
             "Shared/TestUtils.h")
      endif()
      set(ADDITIONAL_LIBRARIES ${ADDITIONAL_LIBRARIES} PRIVATE ${JSCORE_LIBRARY})
-<<<<<<< HEAD
-     set(JSSCRIPT "${CMAKE_CURRENT_LIST_DIR}/Scripts/config.json"
-        "${CMAKE_CURRENT_LIST_DIR}/Scripts/validation_native.js")
-     set(RESOURCE_FILES ${STORYBOARD} ${JSSCRIPT} ${BABYLON_SCRIPTS} ${REFERENCE_IMAGES})
-=======
-     set(RESOURCE_FILES ${STORYBOARD} ${SCRIPTS} ${BABYLON_SCRIPTS})
->>>>>>> 554bb8e0
      add_executable(ValidationTests ${SOURCES} ${RESOURCE_FILES})
 elseif(UNIX)
     set(SOURCES
