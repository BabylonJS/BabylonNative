--- conflicted
+++ resolved
@@ -78,15 +78,8 @@
 
             Babylon::Polyfills::Window::Initialize(env);
             Babylon::Polyfills::XMLHttpRequest::Initialize(env);
-<<<<<<< HEAD
             Babylon::Polyfills::Canvas::Initialize(env);
 
-            // Initialize NativeWindow plugin.
-            Babylon::Plugins::NativeWindow::Initialize(env, (void*)(uintptr_t)window, width, height);
-
-=======
-            
->>>>>>> 5070aa94
             // Initialize NativeEngine plugin.
             graphics->AddToJavaScript(env);
             Babylon::Plugins::NativeEngine::Initialize(env);
