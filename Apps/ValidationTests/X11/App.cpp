#define XK_MISCELLANY
#define XK_LATIN1
#include <X11/keysymdef.h>
#include <X11/Xlib.h> // will include X11 which #defines None... Don't mess with order of includes.
#include <X11/Xutil.h>
#include <unistd.h> // syscall
#undef None
#include <filesystem>

#include <Shared/TestUtils.h>

#include <Babylon/AppRuntime.h>
#include <Babylon/Graphics.h>
#include <Babylon/ScriptLoader.h>
#include <Babylon/Plugins/NativeEngine.h>
#include <Babylon/Polyfills/Console.h>
#include <Babylon/Polyfills/Window.h>
#include <Babylon/Polyfills/XMLHttpRequest.h>
#include <Babylon/Polyfills/Canvas.h>

static const char* s_applicationName  = "BabylonNative Validation Tests";
static const char* s_applicationClass = "Validation Tests";

std::unique_ptr<Babylon::Graphics> graphics{};
std::unique_ptr<Babylon::AppRuntime> runtime{};

static const int width = 600;
static const int height = 400;

namespace
{
    std::filesystem::path GetModulePath()
    {
        char exe[1024];

        int ret = readlink("/proc/self/exe", exe, sizeof(exe)-1);
        if(ret == -1)
        {
            exit(1);
        }
        exe[ret] = 0;
        return std::filesystem::path{exe};
    }

    std::string GetUrlFromPath(const std::filesystem::path path)
    {
        return std::string("file://") + path.generic_string();
    }

    void Uninitialize()
    {
        if (graphics)
        {
            graphics->FinishRenderingCurrentFrame();
        }
        runtime.reset();
        graphics.reset();
    }

    void InitBabylon(Window window)
    {
        std::string moduleRootUrl = GetUrlFromPath(GetModulePath().parent_path());

        Uninitialize();

        Babylon::GraphicsConfiguration graphicsConfig{};
        graphicsConfig.WindowPtr = (void*)(uintptr_t)window;
        graphicsConfig.Width = static_cast<size_t>(width);
        graphicsConfig.Height = static_cast<size_t>(height);

        graphics = Babylon::Graphics::CreateGraphics(graphicsConfig);
        graphics->SetDiagnosticOutput([](const char* outputString) { printf("%s", outputString); fflush(stdout); });
        graphics->StartRenderingCurrentFrame();

        runtime = std::make_unique<Babylon::AppRuntime>();

        // Initialize console plugin.
        runtime->Dispatch([window](Napi::Env env) {
            Babylon::Polyfills::Console::Initialize(env, [](const char* message, auto) {
                printf("%s", message);
                fflush(stdout);
            });

            Babylon::TestUtils::CreateInstance(env, (void*)(uintptr_t)window);

            Babylon::Polyfills::Window::Initialize(env);
            Babylon::Polyfills::XMLHttpRequest::Initialize(env);
<<<<<<< HEAD
            Babylon::Polyfills::Canvas::Initialize(env);
=======
>>>>>>> 7545751c

            // Initialize NativeEngine plugin.
            graphics->AddToJavaScript(env);
            Babylon::Plugins::NativeEngine::Initialize(env);
        });

        Babylon::ScriptLoader loader{*runtime};
        loader.Eval("document = {}", "");
        loader.LoadScript(moduleRootUrl + "/Scripts/babylon.max.js");
        loader.LoadScript(moduleRootUrl + "/Scripts/babylon.glTF2FileLoader.js");
        loader.LoadScript(moduleRootUrl + "/Scripts/babylonjs.materials.js");
        loader.LoadScript(moduleRootUrl + "/Scripts/babylon.gui.js");
        loader.LoadScript(moduleRootUrl + "/Scripts/validation_native.js");
    }

    void UpdateWindowSize(float width, float height)
    {
        if (graphics != nullptr)
        {
            graphics->UpdateSize(static_cast<size_t>(width), static_cast<size_t>(height));
        }
    }
}

int main(int /*_argc*/, const char* const* /*_argv*/)
{
    XInitThreads();
    Display* display = XOpenDisplay(NULL);

    int32_t screen = DefaultScreen(display);
    int32_t depth  = DefaultDepth(display, screen);
    Visual* visual = DefaultVisual(display, screen);
    Window root   = RootWindow(display, screen);

    XSetWindowAttributes windowAttrs;
    windowAttrs.background_pixel = 0;
    windowAttrs.background_pixmap = 0;
    windowAttrs.border_pixel = 0;
    windowAttrs.event_mask = 0
            | ButtonPressMask
            | ButtonReleaseMask
            | ExposureMask
            | KeyPressMask
            | KeyReleaseMask
            | PointerMotionMask
            | StructureNotifyMask
            ;

    Window window = XCreateWindow(display
                            , root
                            , 0, 0
                            , width, height, 0
                            , depth
                            , InputOutput
                            , visual
                            , CWBorderPixel|CWEventMask
                            , &windowAttrs
                            );

    // Clear window to black.
    XSetWindowAttributes attr;
    memset(&attr, 0, sizeof(attr) );
    XChangeWindowAttributes(display, window, CWBackPixel, &attr);

    const char* wmDeleteWindowName = "WM_DELETE_WINDOW";
    Atom wmDeleteWindow;
    XInternAtoms(display, (char **)&wmDeleteWindowName, 1, False, &wmDeleteWindow);
    XSetWMProtocols(display, window, &wmDeleteWindow, 1);

    XMapWindow(display, window);
    XStoreName(display, window, s_applicationName);

    XClassHint* hint = XAllocClassHint();
    hint->res_name  = const_cast<char*>(s_applicationName);
    hint->res_class = const_cast<char*>(s_applicationClass);
    XSetClassHint(display, window, hint);
    XFree(hint);

    XIM im = XOpenIM(display, NULL, NULL, NULL);

    XIC ic = XCreateIC(im
            , XNInputStyle
            , 0
            | XIMPreeditNothing
            | XIMStatusNothing
            , XNClientWindow
            , window
            , NULL
            );

    InitBabylon(window);
    UpdateWindowSize(width, height);

    while (!doExit)
    {
        if (!XPending(display) && graphics)
        {
            graphics->FinishRenderingCurrentFrame();
            graphics->StartRenderingCurrentFrame();
        }
        else
        {
            XEvent event;
            XNextEvent(display, &event);
            switch (event.type)
            {
                case Expose:
                    break;
                case ClientMessage:
                    if ( (Atom)event.xclient.data.l[0] == wmDeleteWindow)
                    {
                        Uninitialize();
                        doExit = true;
                    }
                    break;
                case ConfigureNotify:
                    {
                        const XConfigureEvent& xev = event.xconfigure;
                        UpdateWindowSize(xev.width, xev.height);
                    }
                    break;
            }
        }
    }
    XDestroyIC(ic);
    XCloseIM(im);

    XUnmapWindow(display, window);
    XDestroyWindow(display, window);
    return errorCode;
}<|MERGE_RESOLUTION|>--- conflicted
+++ resolved
@@ -85,10 +85,7 @@
 
             Babylon::Polyfills::Window::Initialize(env);
             Babylon::Polyfills::XMLHttpRequest::Initialize(env);
-<<<<<<< HEAD
             Babylon::Polyfills::Canvas::Initialize(env);
-=======
->>>>>>> 7545751c
 
             // Initialize NativeEngine plugin.
             graphics->AddToJavaScript(env);
