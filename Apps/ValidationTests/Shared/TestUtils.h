#pragma once

#include <napi/env.h>

#include <bgfx/bgfx.h>
#include <bgfx/platform.h>

#include <bimg/bimg.h>
#include <bimg/decode.h>
#include <bimg/encode.h>

#if _MSC_VER
#pragma warning( disable : 4324 ) // 'bx::DirectoryReader': structure was padded due to alignment specifier
#endif

#include <bx/file.h>

#include <functional>
#include <sstream>
#include <Babylon/JsRuntime.h>
#include <Babylon/Graphics.h>
#include <atomic>

namespace
{
<<<<<<< HEAD
#if !defined(__APPLE__) && !defined(ANDROID) && !defined(__cplusplus_winrt)
    std::filesystem::path GetModulePath();
#endif
    std::atomic<bool> doExit{};
    int errorCode{};

#if defined(__cplusplus_winrt)
    std::string WStringToString(const wchar_t* w, size_t size)
    {
        auto length{ ::WideCharToMultiByte(CP_UTF8, 0, w,static_cast<int>(size), nullptr, 0, nullptr, nullptr) };

        std::string ret{};
        if (length)
        {
            ret.resize(length);
            ::WideCharToMultiByte(CP_UTF8, 0, w, static_cast<int>(size), &ret[0], length, nullptr, nullptr);
        }
        return ret;
=======
    std::atomic<bool> doExit{};
    int errorCode{};

#ifdef WIN32
    std::filesystem::path GetModulePath()
    {
        char buffer[1024];
        ::GetModuleFileNameA(nullptr, buffer, ARRAYSIZE(buffer));
        return std::filesystem::path{ buffer }.parent_path();
>>>>>>> 96057986
    }
#endif
}

// can't externalize variable with ObjC++. Using a function instead.
int GetExitCode()
{
    return errorCode;
}

namespace Babylon
{
    class TestUtils final : public Napi::ObjectWrap<TestUtils>
    {
    public:
        static inline constexpr const char* JS_INSTANCE_NAME{ "TestUtils" };

        using ParentT = Napi::ObjectWrap<TestUtils>;

        static void CreateInstance(Napi::Env env, WindowType nativeWindowPtr)
        {
            _nativeWindowPtr = nativeWindowPtr;
            Napi::HandleScope scope{ env };

            Napi::Function func = ParentT::DefineClass(
                env,
                "TestUtilsClass",
                {
                    ParentT::InstanceMethod("exit", &TestUtils::Exit),
                    ParentT::InstanceMethod("updateSize", &TestUtils::UpdateSize),
                    ParentT::InstanceMethod("setTitle", &TestUtils::SetTitle),
                    ParentT::InstanceMethod("writePNG", &TestUtils::WritePNG),
                    ParentT::InstanceMethod("decodeImage", &TestUtils::DecodeImage),
                    ParentT::InstanceMethod("getImageData", &TestUtils::GetImageData),
                    ParentT::InstanceMethod("getOutputDirectory", &TestUtils::GetOutputDirectory),
                });
            env.Global().Set(JS_INSTANCE_NAME, func.New({}));
        }

        explicit TestUtils(const Napi::CallbackInfo& info)
            : ParentT{ info }
        {
        }

    private:
        static inline Napi::FunctionReference constructor{};

        void Exit(const Napi::CallbackInfo& info)
        {
            const int32_t exitCode = info[0].As<Napi::Number>().Int32Value();
            doExit = true;
            errorCode = exitCode;
#if defined(__cplusplus_winrt)
            // ceguille: I didn't find a better way to do it for UWP
            exit(errorCode);
#elif ANDROID
#else
#ifdef WIN32
            PostMessageW(_nativeWindowPtr, WM_DESTROY, 0, 0);
#elif __linux__
            Display* display = XOpenDisplay(NULL);
            XClientMessageEvent dummyEvent;
            memset(&dummyEvent, 0, sizeof(XClientMessageEvent));
            dummyEvent.type = ClientMessage;
            dummyEvent.window = (Window)_nativeWindowPtr;
            dummyEvent.format = 32;
            XSendEvent(display, (Window)_nativeWindowPtr, 0, 0, (XEvent*)&dummyEvent);
            XFlush(display);
#elif __APPLE__
#if TARGET_OS_IPHONE || TARGET_IPHONE_SIMULATOR
            dispatch_async(dispatch_get_main_queue(), ^{
                if (graphics)
                {
                    graphics->FinishRenderingCurrentFrame();
                }
                runtime.reset();
                graphics.reset();
                UIAlertController* alert = [UIAlertController alertControllerWithTitle:@"Validation Tests"
                                               message:(errorCode == 0)?@"Success!":@"Errors: Check logs!"
                                               preferredStyle:UIAlertControllerStyleAlert];

                UIAlertAction* defaultAction = [UIAlertAction actionWithTitle:@"OK" style:UIAlertActionStyleDefault
                   handler:^(UIAlertAction * ) {}];

                [alert addAction:defaultAction];
                UIViewController *rootController = [[[[UIApplication sharedApplication]delegate] window] rootViewController];
                [rootController presentViewController:alert animated:YES completion:nil];
            });
#else
            dispatch_async(dispatch_get_main_queue(), ^{
                [[_nativeWindowPtr window]close];
            });
#endif
#else
            // TODO: handle exit for other platforms
#endif
#endif
        }

        void UpdateSize(const Napi::CallbackInfo& info)
        {
#if defined(__cplusplus_winrt)
            (void)info;
#elif WIN32
            const int32_t width = info[0].As<Napi::Number>().Int32Value();
            const int32_t height = info[1].As<Napi::Number>().Int32Value();

            HWND hwnd = _nativeWindowPtr;
            RECT rc{ 0, 0, width, height };
            AdjustWindowRectEx(&rc, GetWindowStyle(hwnd), GetMenu(hwnd) != NULL, GetWindowExStyle(hwnd));
            SetWindowPos(hwnd, NULL, 0, 0, rc.right - rc.left, rc.bottom - rc.top, SWP_NOMOVE | SWP_NOZORDER);
#else
            // TODO: handle resize for other platforms
            (void)info;
#endif
        }

        void SetTitle(const Napi::CallbackInfo& info)
        {
            const auto title = info[0].As<Napi::String>().Utf8Value();
#if defined(__cplusplus_winrt)
#elif WIN32
            SetWindowTextA(_nativeWindowPtr, title.c_str());
#elif ANDROID
            (void)info;
#elif __linux__
            Display* display = XOpenDisplay(NULL);
            XStoreName(display, (Window)_nativeWindowPtr, title.c_str());
#else
            // TODO: handle title for other platforms
#endif
        }

        void WritePNG(const Napi::CallbackInfo& info)
        {
            const auto buffer = info[0].As<Napi::Uint8Array>();
            const auto width = info[1].As<Napi::Number>().Uint32Value();
            const auto height = info[2].As<Napi::Number>().Uint32Value();
            const auto filename = info[3].As<Napi::String>().Utf8Value();

            if (buffer.ByteLength() < (width * height * 4))
            {
                return;
            }

            bx::MemoryBlock mb(&allocator);
            bx::FileWriter writer;
            bx::FilePath filepath(filename.c_str());
            bx::Error err;
            if (writer.open(filepath, false, &err))
            {
                bimg::imageWritePng(&writer, width, height, width * 4, buffer.Data(), bimg::TextureFormat::RGBA8, false);
                writer.close();
            }
        }

        struct Image
        {
            Image() = default;
            ~Image()
            {
                if (m_Image)
                {
                    bimg::imageFree(m_Image);
                    m_Image = nullptr;
                }
            }
            bimg::ImageContainer* m_Image{};
        };

        Napi::Value DecodeImage(const Napi::CallbackInfo& info)
        {
            Image* image = new Image;
            const auto buffer = info[0].As<Napi::ArrayBuffer>();

            image->m_Image = bimg::imageParse(&allocator, buffer.Data(), static_cast<uint32_t>(buffer.ByteLength()));

            auto finalizer = [](Napi::Env, Image* image) { delete image;};
            return Napi::External<Image>::New(info.Env(), image, std::move(finalizer));
        }

        Napi::Value GetImageData(const Napi::CallbackInfo& info)
        {
            const auto imageData = info[0].As<Napi::External<Image>>().Data();

            if (!imageData || !imageData->m_Image || !imageData->m_Image->m_size)
            {
                return info.Env().Undefined();
            }

            auto data = Napi::Uint8Array::New(info.Env(), imageData->m_Image->m_size);
            const auto ptr = static_cast<uint8_t*>(imageData->m_Image->m_data);
            memcpy(data.Data(), ptr, imageData->m_Image->m_size);

            return Napi::Value::From(info.Env(), data);
        }

        Napi::Value GetOutputDirectory(const Napi::CallbackInfo& info)
        {
#if defined(__cplusplus_winrt)
            using namespace Windows::Storage;
            StorageFolder^ localFolder = ApplicationData::Current->LocalFolder;
            std::wstring wpath = localFolder->Path->Data();
            std::string path{WStringToString(wpath.data(), wpath.size())};
#elif ANDROID
            auto path = "/data/data/com.android.babylonnative.validationtests/cache";
#elif __APPLE__
            std::string path = getenv("HOME");
#elif __linux__
            char exe[1024];
            int ret = readlink("/proc/self/exe", exe, sizeof(exe)-1);
            if(ret == -1)
            {
                throw Napi::Error::New(info.Env(), "Unable to get executable location");
            }
            exe[ret] = 0;

            auto path = std::string("file://") + std::filesystem::path{exe}.parent_path().generic_string();
#elif WIN32
            auto path = GetModulePath().parent_path().generic_string();
#endif
            return Napi::Value::From(info.Env(), path);
        }

        inline static WindowType _nativeWindowPtr{};
        inline static bx::DefaultAllocator allocator{};
    };
}<|MERGE_RESOLUTION|>--- conflicted
+++ resolved
@@ -23,10 +23,6 @@
 
 namespace
 {
-<<<<<<< HEAD
-#if !defined(__APPLE__) && !defined(ANDROID) && !defined(__cplusplus_winrt)
-    std::filesystem::path GetModulePath();
-#endif
     std::atomic<bool> doExit{};
     int errorCode{};
 
@@ -42,9 +38,7 @@
             ::WideCharToMultiByte(CP_UTF8, 0, w, static_cast<int>(size), &ret[0], length, nullptr, nullptr);
         }
         return ret;
-=======
-    std::atomic<bool> doExit{};
-    int errorCode{};
+#endif
 
 #ifdef WIN32
     std::filesystem::path GetModulePath()
@@ -52,7 +46,6 @@
         char buffer[1024];
         ::GetModuleFileNameA(nullptr, buffer, ARRAYSIZE(buffer));
         return std::filesystem::path{ buffer }.parent_path();
->>>>>>> 96057986
     }
 #endif
 }
