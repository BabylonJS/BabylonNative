--- conflicted
+++ resolved
@@ -223,34 +223,11 @@
             return Napi::Value::From(info.Env(), data);
         }
 
-<<<<<<< HEAD
-        Napi::Value GetResourceDirectory(const Napi::CallbackInfo& info)
-        {
-            const auto subFolder = info[0].As<Napi::String>().Utf8Value();
-#if defined(ANDROID)
-            auto path = "app://";
-#elif defined(__APPLE__)
-            std::string path = "app:///";
-#elif __linux__
-            auto path = std::string("file://") + GetModulePath().parent_path().generic_string() + subFolder;
-#else
-            auto path = std::string("file://") + GetModulePath().parent_path().parent_path().generic_string() + subFolder;
-#endif
-            return Napi::Value::From(info.Env(), path);
-        }
-
-
-=======
->>>>>>> e4a1e4b5
         Napi::Value GetOutputDirectory(const Napi::CallbackInfo& info)
         {
 #ifdef ANDROID
             auto path = "/data/data/com.android.babylonnative.validationtests/cache";
-<<<<<<< HEAD
-#elif defined(__APPLE__)
-=======
 #elif __APPLE__
->>>>>>> e4a1e4b5
             std::string path = getenv("HOME");
 #elif __linux__
             char exe[1024];
@@ -265,12 +242,6 @@
 #elif WIN32
             auto path = GetModulePath().parent_path().generic_string();
 #endif
-<<<<<<< HEAD
-#ifdef WIN32
-            path += "/..";
-#endif
-=======
->>>>>>> e4a1e4b5
             return Napi::Value::From(info.Env(), path);
         }
 
