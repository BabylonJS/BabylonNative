--- conflicted
+++ resolved
@@ -66,13 +66,8 @@
             int32_t width  = 600;//ANativeWindow_getWidth(window);
             int32_t height = 400;//ANativeWindow_getHeight(window);
 
-<<<<<<< HEAD
             Babylon::Graphics::WindowConfiguration graphicsConfig{};
-            graphicsConfig.WindowPtr = window;
-=======
-            Babylon::WindowConfiguration graphicsConfig{};
             graphicsConfig.Window = window;
->>>>>>> debef231
             graphicsConfig.Width = static_cast<size_t>(width);
             graphicsConfig.Height = static_cast<size_t>(height);
 
@@ -134,13 +129,8 @@
         {
             ANativeWindow *window = ANativeWindow_fromSurface(env, surface);
 
-<<<<<<< HEAD
             Babylon::Graphics::WindowConfiguration graphicsConfig{};
-            graphicsConfig.WindowPtr = window;
-=======
-            Babylon::WindowConfiguration graphicsConfig{};
             graphicsConfig.Window = window;
->>>>>>> debef231
             graphicsConfig.Width = static_cast<size_t>(width);
             graphicsConfig.Height = static_cast<size_t>(height);
             g_device->UpdateWindow(graphicsConfig);
