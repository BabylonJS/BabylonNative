--- conflicted
+++ resolved
@@ -9,20 +9,12 @@
     "getNightly": "node scripts/getNightly.js"
   },
   "dependencies": {
-<<<<<<< HEAD
-    "babylonjs": "^8.34.0",
-    "babylonjs-gltf2interface": "^8.34.0",
-    "babylonjs-gui": "^8.34.0",
-    "babylonjs-loaders": "^8.34.0",
-    "babylonjs-materials": "^8.34.0",
-=======
     "babylonjs": "^8.36.1",
     "babylonjs-gltf2interface": "^8.36.1",
     "babylonjs-gui": "^8.36.1",
     "babylonjs-loaders": "^8.36.1",
     "babylonjs-materials": "^8.36.1",
     "babylonjs-serializers": "^8.36.1",
->>>>>>> b36caadb
     "jsc-android": "^241213.1.0",
     "v8-android": "^7.8.2"
   }
