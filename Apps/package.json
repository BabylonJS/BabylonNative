--- conflicted
+++ resolved
@@ -6,18 +6,11 @@
     "getNightly": "node scripts/getNightly.js"
   },
   "dependencies": {
-<<<<<<< HEAD
-    "babylonjs": "^6.11.2",
-    "babylonjs-gui": "^6.11.2",
-    "babylonjs-loaders": "^6.11.2",
-    "babylonjs-materials": "^6.11.2",
-=======
     "babylonjs": "^6.12.0",
     "babylonjs-gltf2interface": "^6.12.0",
     "babylonjs-gui": "^6.12.0",
     "babylonjs-loaders": "^6.12.0",
     "babylonjs-materials": "^6.12.0",
->>>>>>> 88d09c88
     "chai": "^4.3.4",
     "jsc-android": "^241213.1.0",
     "mocha": "^9.2.2",
