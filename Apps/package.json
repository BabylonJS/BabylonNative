--- conflicted
+++ resolved
@@ -6,17 +6,10 @@
     "getNightly": "node scripts/getNightly.js"
   },
   "dependencies": {
-<<<<<<< HEAD
-    "babylonjs": "^5.26.0",
-    "babylonjs-gui": "^5.26.0",
-    "babylonjs-loaders": "^5.26.0",
-    "babylonjs-materials": "^5.26.0",
-=======
     "babylonjs": "^5.27.0",
     "babylonjs-gui": "^5.27.0",
     "babylonjs-loaders": "^5.27.0",
     "babylonjs-materials": "^5.27.0",
->>>>>>> f1d92a1f
     "chai": "^4.3.4",
     "jsc-android": "^241213.1.0",
     "mocha": "^9.2.2",
