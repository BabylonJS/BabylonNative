--- conflicted
+++ resolved
@@ -3,17 +3,10 @@
   "version": "0.0.1",
   "private": true,
   "dependencies": {
-<<<<<<< HEAD
-    "babylonjs": "5.0.0-rc.2",
-    "babylonjs-gui": "5.0.0-rc.2",
-    "babylonjs-loaders": "5.0.0-rc.2",
-    "babylonjs-materials": "5.0.0-rc.2",
-=======
     "babylonjs": "5.0.0-rc.4",
     "babylonjs-gui": "5.0.0-rc.4",
     "babylonjs-loaders": "5.0.0-rc.4",
     "babylonjs-materials": "5.0.0-rc.4",
->>>>>>> 1f6fa715
     "chai": "^4.3.4",
     "jsc-android": "^241213.1.0",
     "mocha": "^9.1.1",
