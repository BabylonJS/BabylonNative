if(NOT ANDROID)
    add_subdirectory(Playground)
endif()

if((WIN32 AND NOT WINDOWS_STORE) OR (APPLE AND NOT IOS) OR (UNIX AND NOT ANDROID))
    add_subdirectory(UnitTests)
endif()

<<<<<<< HEAD
# NPM install
=======
>>>>>>> da9bfc04
npm(install ${CMAKE_CURRENT_SOURCE_DIR} "Apps" "--silent")<|MERGE_RESOLUTION|>--- conflicted
+++ resolved
@@ -6,8 +6,4 @@
     add_subdirectory(UnitTests)
 endif()
 
-<<<<<<< HEAD
-# NPM install
-=======
->>>>>>> da9bfc04
 npm(install ${CMAKE_CURRENT_SOURCE_DIR} "Apps" "--silent")