--- conflicted
+++ resolved
@@ -62,11 +62,7 @@
 
     externalNativeBuild {
         cmake {
-<<<<<<< HEAD
             version '3.19.0+'
-=======
-            version '3.19+'
->>>>>>> 2bd91f42
             path 'CMakeLists.txt'
         }
     }
