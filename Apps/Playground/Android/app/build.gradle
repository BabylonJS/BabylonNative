--- conflicted
+++ resolved
@@ -43,10 +43,7 @@
                     "-DARCORE_LIBPATH=${arcore_libpath}/jni",
                     "-DNAPI_JAVASCRIPT_ENGINE=${jsEngine}",
                     "-DJSRUNTIMEHOST_CORE_APPRUNTIME_V8_INSPECTOR=ON",
-<<<<<<< HEAD
-=======
                     "-DBABYLON_NATIVE_BUILD_APPS=ON",
->>>>>>> 9ff55d4f
                     "-DCMAKE_UNITY_BUILD=${unity_build}"
             }
         }
