--- conflicted
+++ resolved
@@ -31,12 +31,8 @@
 
 add_library(BabylonNativeJNI SHARED
             src/main/cpp/BabylonNativeJNI.cpp
-<<<<<<< HEAD
             src/main/cpp/BabylonNativeNetwork.cpp
-            ${BABYLON_NATIVE_TESTAPP_DIR}/Shared/InputManager.cpp)
-=======
             ${BABYLON_NATIVE_PLAYGROUND_DIR}/Shared/InputManager.cpp)
->>>>>>> 2e20e412
 
 target_include_directories(BabylonNativeJNI
         PRIVATE
