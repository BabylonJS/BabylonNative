#include <jni.h>
#include <stdlib.h>
#include <string.h>
#include <signal.h>
#include <time.h>
#include <memory>
#include <android/log.h>
#include <android/asset_manager.h>
#include <android/asset_manager_jni.h>

#include <arcana/threading/task.h>
#include <arcana/threading/task_schedulers.h>

#include <Babylon/AppRuntime.h>
#include <iostream>
#include "BabylonNativeLooper.h"

jclass networkClass{};
jmethodID loadURLStringMethod{};
jmethodID loadURLBufferMethod{};
JavaVM* g_jvm{};

extern AAssetManager* g_assetMgrNative;

<<<<<<< HEAD
std::unique_ptr<arcana::looper_scheduler> g_looper_scheduler;

extern "C" jint JNI_OnLoad(JavaVM* jvm, void *reserved)
{
    g_looper_scheduler = std::make_unique<arcana::looper_scheduler>(arcana::looper_scheduler::get_for_current_thread());
=======
std::unique_ptr<arcana::looper_scheduler> g_looperScheduler;

extern "C" jint JNI_OnLoad(JavaVM* jvm, void *reserved)
{
    g_looperScheduler = std::make_unique<arcana::looper_scheduler>(arcana::looper_scheduler::get_for_current_thread());
>>>>>>> 129ff150

    JNIEnv* env;
    if (jvm->GetEnv(reinterpret_cast<void**>(&env), JNI_VERSION_1_6) != JNI_OK)
    {
        return JNI_ERR;
    }
    g_jvm = jvm;
    networkClass = env->FindClass("BabylonNative/Network");
    networkClass = static_cast<jclass>(env->NewGlobalRef(networkClass));
    loadURLStringMethod = env->GetStaticMethodID(networkClass, "loadURLString", "(Ljava/lang/String;)Ljava/lang/String;");
    loadURLBufferMethod = env->GetStaticMethodID(networkClass, "loadURLBuffer", "(Ljava/lang/String;)[B");

    return JNI_VERSION_1_6;
}

namespace
{
    JNIEnv* AcquireEnvFromJVM(JavaVM* jvm)
    {
        JNIEnv * env;
        int getEnvStat = jvm->GetEnv((void **)&env, JNI_VERSION_1_6);
        if (getEnvStat == JNI_EDETACHED)
        {
            log("GetEnv: not attached");
            if (g_jvm->AttachCurrentThread(&env, NULL) != 0)
            {
                log("Failed to attach Env");
                return nullptr;
            }
        } else if (getEnvStat == JNI_EVERSION)
        {
            log("GetEnv: version not supported");
            return nullptr;
        }
        return env;
    }

    template<typename T> bool AndroidLoadAsset(const std::string& url, T& data)
    {
        AAsset* asset = AAssetManager_open(g_assetMgrNative, url.c_str(),
            AASSET_MODE_UNKNOWN);
        if (asset)
        {
            size_t size = AAsset_getLength64(asset);
            data.resize(size);
            AAsset_read(asset, data.data(), size);
            AAsset_close(asset);
            return true;
        }
        return false;
    }
}

namespace Babylon
{
    std::string GetAbsoluteUrl(const std::string& url, const std::string& rootUrl)
    {
        AAsset* asset = AAssetManager_open(g_assetMgrNative, url.c_str(), AASSET_MODE_UNKNOWN);
        if (asset)
        {
            AAsset_close(asset);
            return url;
        }
        if (!rootUrl.empty())
        {
            return rootUrl + "/" + url;
        }
        return url;
    }

    arcana::task<std::string, std::exception_ptr> LoadTextAsync(const std::string url)
    {
        std::string content;
        if (AndroidLoadAsset(url, content))
        {
            return arcana::task_from_result<std::exception_ptr>(std::move(content));
        }
        else
        {
<<<<<<< HEAD
            return arcana::make_task(*g_looper_scheduler, arcana::cancellation::none(), [url{ std::move(url) }]
=======
            return arcana::make_task(*g_looperScheduler, arcana::cancellation::none(), [url{ std::move(url) }]
>>>>>>> 129ff150
            {
                JNIEnv* env = AcquireEnvFromJVM(g_jvm);
                assert(env);
                auto urlString = env->NewStringUTF(url.c_str());
                jstring javaString = (jstring)env->CallStaticObjectMethod(networkClass, loadURLStringMethod, urlString);
                const char* nativeString = env->GetStringUTFChars(javaString, 0);
                std::string content{ nativeString };
                env->ReleaseStringUTFChars(javaString, nativeString);
                return std::move(content);
            });
        }
    }

    arcana::task<std::vector<uint8_t>, std::exception_ptr> LoadBinaryAsync(const std::string url)
    {
        std::vector<uint8_t> content;
        if (AndroidLoadAsset(url, content))
        {
            return arcana::task_from_result<std::exception_ptr>(std::move(content));
        }
        else
        {
<<<<<<< HEAD
            return arcana::make_task(*g_looper_scheduler, arcana::cancellation::none(), [url{ std::move(url) }]
=======
            return arcana::make_task(*g_looperScheduler, arcana::cancellation::none(), [url{ std::move(url) }]
>>>>>>> 129ff150
            {
                JNIEnv* env = AcquireEnvFromJVM(g_jvm);
                assert(env);
                auto urlString = env->NewStringUTF(url.c_str());
                jbyteArray javaByteArray = (jbyteArray)env->CallStaticObjectMethod(networkClass, loadURLBufferMethod, urlString);
                int contentLength = env->GetArrayLength(javaByteArray);
                jbyte* bytes = env->GetByteArrayElements(javaByteArray, nullptr);
                std::vector<uint8_t> content{ (uint8_t*)bytes, (uint8_t*)bytes + contentLength };
                env->ReleaseByteArrayElements(javaByteArray, bytes, 0);
                return std::move(content);
            });
        }
    }
}<|MERGE_RESOLUTION|>--- conflicted
+++ resolved
@@ -22,19 +22,11 @@
 
 extern AAssetManager* g_assetMgrNative;
 
-<<<<<<< HEAD
-std::unique_ptr<arcana::looper_scheduler> g_looper_scheduler;
-
-extern "C" jint JNI_OnLoad(JavaVM* jvm, void *reserved)
-{
-    g_looper_scheduler = std::make_unique<arcana::looper_scheduler>(arcana::looper_scheduler::get_for_current_thread());
-=======
 std::unique_ptr<arcana::looper_scheduler> g_looperScheduler;
 
 extern "C" jint JNI_OnLoad(JavaVM* jvm, void *reserved)
 {
     g_looperScheduler = std::make_unique<arcana::looper_scheduler>(arcana::looper_scheduler::get_for_current_thread());
->>>>>>> 129ff150
 
     JNIEnv* env;
     if (jvm->GetEnv(reinterpret_cast<void**>(&env), JNI_VERSION_1_6) != JNI_OK)
@@ -114,11 +106,7 @@
         }
         else
         {
-<<<<<<< HEAD
-            return arcana::make_task(*g_looper_scheduler, arcana::cancellation::none(), [url{ std::move(url) }]
-=======
             return arcana::make_task(*g_looperScheduler, arcana::cancellation::none(), [url{ std::move(url) }]
->>>>>>> 129ff150
             {
                 JNIEnv* env = AcquireEnvFromJVM(g_jvm);
                 assert(env);
@@ -141,11 +129,7 @@
         }
         else
         {
-<<<<<<< HEAD
-            return arcana::make_task(*g_looper_scheduler, arcana::cancellation::none(), [url{ std::move(url) }]
-=======
             return arcana::make_task(*g_looperScheduler, arcana::cancellation::none(), [url{ std::move(url) }]
->>>>>>> 129ff150
             {
                 JNIEnv* env = AcquireEnvFromJVM(g_jvm);
                 assert(env);
