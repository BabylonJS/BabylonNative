--- conflicted
+++ resolved
@@ -8,18 +8,12 @@
 #include <android/native_window_jni.h> // requires ndk r5 or newer
 #include <android/log.h>
 
+#include <Babylon/Platform.h>
 #include <Babylon/AppRuntime.h>
-<<<<<<< HEAD
-#include <Babylon/Platform.h>
-#include <Babylon/Console.h>
-#include <Babylon/NativeEngine.h>
-#include <Babylon/NativeWindow.h>
-=======
 #include <Babylon/Plugins/NativeEngine.h>
 #include <Babylon/Plugins/NativeWindow.h>
 #include <Babylon/Polyfills/Console.h>
 #include <Babylon/Polyfills/Window.h>
->>>>>>> 74878d6c
 #include <Babylon/ScriptLoader.h>
 #include <Babylon/XMLHttpRequest.h>
 #include <InputManager.h>
@@ -60,17 +54,10 @@
 JNIEXPORT void JNICALL
 Java_BabylonNative_Wrapper_finishEngine(JNIEnv* env, jobject obj)
 {
-<<<<<<< HEAD
     g_scriptLoader.reset();
     g_inputBuffer.reset();
     g_runtime.reset();
-    Babylon::DeinitializeGraphics();
-=======
-    loader.reset();
-    inputBuffer.reset();
-    runtime.reset();
     Babylon::Plugins::NativeEngine::DeinitializeGraphics();
->>>>>>> 74878d6c
 }
 
 JNIEXPORT void JNICALL
@@ -111,33 +98,21 @@
                 }
             });
 
-<<<<<<< HEAD
             Babylon::Platform::Initialize(env, javaVM, globalAppContext);
 
-            Babylon::NativeWindow::Initialize(env, window, width, height);
-=======
-            Babylon::Polyfills::Window::Initialize(env);
->>>>>>> 74878d6c
+            Babylon::Plugins::NativeWindow::Initialize(env, window, width, height);
 
-            Babylon::Plugins::NativeWindow::Initialize(env, window, width, height);
             Babylon::Plugins::NativeEngine::InitializeGraphics(window, width, height);
             Babylon::Plugins::NativeEngine::Initialize(env);
 
-<<<<<<< HEAD
-            Babylon::InitializeGraphics(window, width, height);
-            Babylon::InitializeXMLHttpRequest(env, g_runtime->RootUrl());
+            Babylon::Polyfills::Window::Initialize(env);
+
+            Babylon::InitializeXMLHttpRequest(env, runtime->RootUrl());
 
             auto& jsRuntime = Babylon::JsRuntime::GetFromJavaScript(env);
 
             g_inputBuffer = std::make_unique<InputManager::InputBuffer>(jsRuntime);
-            InputManager::Initialize(jsRuntime, *g_inputBuffer);
-=======
-            Babylon::InitializeXMLHttpRequest(env, runtime->RootUrl());
-
-            auto& jsRuntime = Babylon::JsRuntime::GetFromJavaScript(env);
-            inputBuffer = std::make_unique<InputManager::InputBuffer>(jsRuntime);
             InputManager::Initialize(jsRuntime, *inputBuffer);
->>>>>>> 74878d6c
         });
 
         g_scriptLoader = std::make_unique<Babylon::ScriptLoader>(*g_runtime, g_runtime->RootUrl());
