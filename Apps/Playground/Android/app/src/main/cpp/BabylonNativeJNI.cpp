--- conflicted
+++ resolved
@@ -99,14 +99,10 @@
 
                 Babylon::Plugins::NativeEngine::Initialize(env);
 
-<<<<<<< HEAD
-                Babylon::Plugins::NativeXr::Initialize(env);
-                Babylon::Plugins::NativeCamera::Initialize(env);
-=======
                 g_nativeXr.emplace(Babylon::Plugins::NativeXr::Initialize(env));
                 g_nativeXr->SetSessionStateChangedCallback([](bool isXrActive){ g_isXrActive = isXrActive; });
 
->>>>>>> 720b2dc2
+                Babylon::Plugins::NativeCamera::Initialize(env);
                 Babylon::Polyfills::Window::Initialize(env);
 
                 Babylon::Polyfills::XMLHttpRequest::Initialize(env);
