--- conflicted
+++ resolved
@@ -43,11 +43,7 @@
     }
 
     JNIEXPORT void JNICALL
-<<<<<<< HEAD
-    Java_BabylonNative_Wrapper_surfaceCreated(JNIEnv* env, jclass clazz, jobject surface, jobject appContext, jobject mainActivity)
-=======
-    Java_BabylonNative_Wrapper_surfaceCreated(JNIEnv* env, jclass clazz, jobject surface, jobject context)
->>>>>>> db81c9f4
+    Java_BabylonNative_Wrapper_surfaceCreated(JNIEnv* env, jclass clazz, jobject surface, jobject context, jobject mainActivity)
     {
         if (!g_runtime)
         {
@@ -59,15 +55,9 @@
                 throw std::runtime_error("Failed to get Java VM");
             }
 
-<<<<<<< HEAD
-            // TODO: This should be cleaned up via env->DeleteGlobalRef
-            auto globalAppContext = env->NewGlobalRef(appContext);
             auto globalMainActivity = env->NewGlobalRef(mainActivity);
 
-            android::global::Initialize(javaVM, globalAppContext, globalMainActivity);
-=======
-            android::global::Initialize(javaVM, context);
->>>>>>> db81c9f4
+            android::global::Initialize(javaVM, context, globalMainActivity);
 
             ANativeWindow* window = ANativeWindow_fromSurface(env, surface);
             int32_t width  = ANativeWindow_getWidth(window);
