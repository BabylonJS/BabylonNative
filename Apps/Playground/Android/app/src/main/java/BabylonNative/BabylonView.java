--- conflicted
+++ resolved
@@ -6,14 +6,10 @@
 import android.view.SurfaceView;
 import android.view.View;
 
-<<<<<<< HEAD
 import java.lang.ref.WeakReference;
 import java.util.ArrayList;
 
-public class BabylonView extends SurfaceView implements SurfaceHolder.Callback, View.OnTouchListener {
-=======
 public class BabylonView extends SurfaceView implements SurfaceHolder.Callback2, View.OnTouchListener {
->>>>>>> 9782a2f1
     private static final String TAG = "BabylonView";
     private boolean mViewReady = false;
     private ViewDelegate mViewDelegate;
@@ -22,11 +18,8 @@
     public BabylonView(Context context, ViewDelegate viewDelegate) {
         super(context);
 
-<<<<<<< HEAD
         mContext = context;
 
-=======
->>>>>>> 9782a2f1
         SurfaceHolder holder = getHolder();
         holder.addCallback(this);
         setOnTouchListener(this);
@@ -103,4 +96,14 @@
     protected void finalize() throws Throwable {
         BabylonNative.Wrapper.finishEngine();
     }
+
+    /**
+     * This method is part of the SurfaceHolder.Callback2 interface, and is
+     * not normally called or subclassed by clients of BabylonView.
+     */
+    @Deprecated
+    @Override
+    public void surfaceRedrawNeeded(SurfaceHolder holder) {
+        // Redraw happens in the bgfx thread. No need to handle it here.
+    }
 }