--- conflicted
+++ resolved
@@ -45,11 +45,6 @@
         "UWP/App.cpp"
         "UWP/App.h")
 
-<<<<<<< HEAD
-=======
-    set(RESOURCE_FILES
-        ${BABYLON_NATIVE_DEPENDENCIES})
->>>>>>> d9cd631b
 elseif(APPLE)
     find_library(JSCORE_LIBRARY JavaScriptCore)
     if(IOS)
