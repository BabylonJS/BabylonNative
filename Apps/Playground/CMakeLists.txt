set(BABYLON_SCRIPTS
    "../node_modules/babylonjs-loaders/babylonjs.loaders.js"
    "../node_modules/babylonjs-loaders/babylonjs.loaders.js.map"
    "../node_modules/babylonjs/babylon.max.js"
    "../node_modules/babylonjs/babylon.max.js.map"
    "../node_modules/babylonjs-materials/babylonjs.materials.js"
    "../node_modules/babylonjs-materials/babylonjs.materials.js.map"
    "../node_modules/babylonjs-gui/babylon.gui.js"
    "../node_modules/babylonjs-gui/babylon.gui.js.map")

set(DEPENDENCIES
    "../Dependencies/ammo.js"
    "../Dependencies/meshwriter.min.js"
    "../Dependencies/recast.js")

set(SCRIPTS
    "Scripts/experience.js"
    "Scripts/playground_runner.js")

set(SOURCES
    "Shared/InputManager.h")

if(APPLE)
    find_library(JSCORE_LIBRARY JavaScriptCore)
    if(IOS)
        set(PLIST_FILE
            "${CMAKE_CURRENT_LIST_DIR}/iOS/Info.plist")
        set(STORYBOARD
            "${CMAKE_CURRENT_LIST_DIR}/iOS/Base.lproj/Main.storyboard"
            "${CMAKE_CURRENT_LIST_DIR}/iOS/Base.lproj/LaunchScreen.storyboard")
        set(RESOURCE_FILES ${STORYBOARD} ${SCRIPTS})
        set(ADDITIONAL_LIBRARIES PRIVATE z NativeXr)
        set(SOURCES
            ${SOURCES}
            "iOS/AppDelegate.swift"
            "iOS/ViewController.swift"
            "iOS/LibNativeBridge.h"
            "iOS/LibNativeBridge.mm")
    else()
        set(PLIST_FILE "${CMAKE_CURRENT_LIST_DIR}/macOS/Info.plist")
        set(STORYBOARD "${CMAKE_CURRENT_LIST_DIR}/macOS/Base.lproj/Main.storyboard")
        set(RESOURCE_FILES ${STORYBOARD})
        set(SOURCES
            ${SOURCES}
            "macOS/main.m"
            "macOS/AppDelegate.m"
            "macOS/AppDelegate.h"
            "macOS/ViewController.mm"
            "macOS/ViewController.h")
    endif()
    set(ADDITIONAL_LIBRARIES ${ADDITIONAL_LIBRARIES}
        PRIVATE ${JSCORE_LIBRARY}
        PRIVATE NativeCamera)
    set(RESOURCE_FILES ${STORYBOARD} ${BABYLON_SCRIPTS} ${SCRIPTS} ${DEPENDENCIES})
elseif(UNIX)
    set(SOURCES
        ${SOURCES}
        "X11/App.cpp")
elseif(WINDOWS_STORE)
    set(APPX_FILES "UWP/Package.appxmanifest" "UWP/TemporaryKey.pfx")
    set_property(SOURCE ${APPX_FILES} PROPERTY VS_DEPLOYMENT_CONTENT 1)
    set(APPX_ASSETS
        "UWP/Assets/LockScreenLogo.scale-200.png"
        "UWP/Assets/SplashScreen.scale-200.png"
        "UWP/Assets/Square44x44Logo.scale-200.png"
        "UWP/Assets/Square44x44Logo.targetsize-24_altform-unplated.png"
        "UWP/Assets/Square150x150Logo.scale-200.png"
        "UWP/Assets/StoreLogo.png"
        "UWP/Assets/Wide310x150Logo.scale-200.png")
    set_property(SOURCE ${APPX_ASSETS} PROPERTY VS_DEPLOYMENT_CONTENT 1)
    set_property(SOURCE ${APPX_ASSETS} PROPERTY VS_DEPLOYMENT_LOCATION "Assets")
    set(SOURCES
        ${SOURCES}
        ${APPX_FILES}
        ${APPX_ASSETS}
        "UWP/App.cpp"
        "UWP/App.h")
    set(ADDITIONAL_LIBRARIES PRIVATE NativeXr)
elseif(WIN32)
    set(SOURCES
        ${SOURCES}
        "Win32/App.cpp"
        "Win32/App.h"
        "Win32/App.ico"
        "Win32/App.rc"
        "Win32/Resource.h"
        "Win32/small.ico"
        "Win32/targetver.h")
    set(ADDITIONAL_LIBRARIES PRIVATE NativeXr NativeCamera)
endif()

if(WIN32)
    set(WIN32_EXECUTABLE TRUE)
    add_executable(Playground WIN32 ${BABYLON_SCRIPTS} ${DEPENDENCIES} ${SCRIPTS} ${SOURCES} ${RESOURCE_FILES})
else()
    add_executable(Playground ${BABYLON_SCRIPTS} ${DEPENDENCIES} ${SCRIPTS} ${SOURCES} ${RESOURCE_FILES})
endif()

warnings_as_errors(Playground)
target_compile_definitions(Playground PRIVATE UNICODE)
target_compile_definitions(Playground PRIVATE _UNICODE)

if(WINDOWS_STORE)
    target_compile_options(Playground PRIVATE /ZW)
    target_compile_options(Playground PRIVATE /await)
endif()

target_include_directories(Playground PRIVATE "Source" ".")

target_link_to_dependencies(Playground
    PRIVATE AppRuntime
    PRIVATE NativeCapture
    PRIVATE ChromeDevTools
    PRIVATE NativeEngine
    PRIVATE Console
    PRIVATE Window
    PRIVATE ScriptLoader
    PRIVATE XMLHttpRequest
    ${ADDITIONAL_LIBRARIES}
    ${BABYLON_NATIVE_PLAYGROUND_EXTENSION_LIBRARIES})

if(WIN32)
    target_link_to_dependencies(Playground
        PRIVATE "shlwapi.lib")
endif()

if (UNIX AND NOT APPLE AND NOT ANDROID)
    # Ubuntu mixes old experimental header and new runtime libraries
    # Resulting in crash at runtime for std::filesystem
    # https://stackoverflow.com/questions/56738708/c-stdbad-alloc-on-stdfilesystempath-append
    target_link_libraries(Playground 
        PRIVATE stdc++fs)
endif()

if(APPLE)
    if(IOS)
        set_target_properties(Playground PROPERTIES
            MACOSX_BUNDLE true
            MACOSX_BUNDLE_INFO_PLIST "${PLIST_FILE}"
            XCODE_ATTRIBUTE_CLANG_ENABLE_OBJC_ARC YES
            RESOURCE "${RESOURCE_FILES}"

            XCODE_ATTRIBUTE_IPHONEOS_DEPLOYMENT_TARGET 9.0
            XCODE_ATTRIBUTE_PRODUCT_BUNDLE_IDENTIFIER "com.BabylonNative.Playground.iOS"

            XCODE_ATTRIBUTE_SWIFT_VERSION "4.0"
            XCODE_ATTRIBUTE_SWIFT_OBJC_BRIDGING_HEADER "${CMAKE_CURRENT_LIST_DIR}/iOS/LibNativeBridge.h"
            XCODE_ATTRIBUTE_LD_RUNPATH_SEARCH_PATHS "@executable_path/Frameworks"
            XCODE_ATTRIBUTE_ALWAYS_EMBED_SWIFT_STANDARD_LIBRARIES YES

            # CMake seems to add a custom flag "-Wno-unknown-pragmas" to the Swift compiler. That flag is used for Clang,
            # So we need to make sure we override it with nothing here in order to compile Swift.
            XCODE_ATTRIBUTE_OTHER_SWIFT_FLAGS "")

            # Swift support
            set(CMAKE_Swift_COMPILER_FORCED TRUE)
            set(CMAKE_Swift_LANGUAGE_VERSION 4.0)
            enable_language(Swift)
    else()
        target_link_libraries(Playground PUBLIC "-framework MetalKit")

        set_target_properties(Playground PROPERTIES
            MACOSX_BUNDLE true
            MACOSX_BUNDLE_INFO_PLIST "${PLIST_FILE}"
            XCODE_ATTRIBUTE_CLANG_ENABLE_OBJC_ARC YES
            RESOURCE "${RESOURCE_FILES}"
            FOLDER "Playground")
    endif()
endif()

if(WINDOWS_STORE)
    set_property(SOURCE ${SCRIPTS} ${BABYLON_SCRIPTS} ${DEPENDENCIES} PROPERTY VS_DEPLOYMENT_CONTENT 1)
    set_property(SOURCE ${SCRIPTS} ${BABYLON_SCRIPTS} ${DEPENDENCIES} PROPERTY VS_DEPLOYMENT_LOCATION "Scripts")
else()
<<<<<<< HEAD
    foreach(script ${SCRIPTS} ${BABYLONSCRIPTS})
        get_filename_component(SCRIPT_NAME "${script}" NAME)
        add_custom_command(
            OUTPUT "${CMAKE_CFG_INTDIR}/Scripts/${SCRIPT_NAME}"
            COMMAND "${CMAKE_COMMAND}" -E copy "${CMAKE_CURRENT_SOURCE_DIR}/${script}" "${CMAKE_CURRENT_BINARY_DIR}/${CMAKE_CFG_INTDIR}/Scripts/${SCRIPT_NAME}"
=======
    foreach(SCRIPT ${SCRIPTS} ${BABYLON_SCRIPTS} ${DEPENDENCIES})
        get_filename_component(SCRIPT_NAME "${SCRIPT}" NAME)
        # Copy scripts to the parent of the executable location since CMake can't use generator
        # expressions with OUTPUT. See https://gitlab.kitware.com/cmake/cmake/-/issues/12877.
        add_custom_command(
            OUTPUT "Scripts/${SCRIPT_NAME}"
            COMMAND "${CMAKE_COMMAND}" -E copy "${CMAKE_CURRENT_SOURCE_DIR}/${SCRIPT}" "${CMAKE_CURRENT_BINARY_DIR}/Scripts/${SCRIPT_NAME}"
>>>>>>> 554bb8e0
            COMMENT "Copying ${SCRIPT_NAME}"
            MAIN_DEPENDENCY "${CMAKE_CURRENT_SOURCE_DIR}/${SCRIPT}")
    endforeach()
endif()

set_property(TARGET Playground PROPERTY FOLDER Apps)
source_group(TREE ${CMAKE_CURRENT_SOURCE_DIR}/../node_modules PREFIX Scripts FILES ${BABYLON_SCRIPTS})
source_group(TREE ${CMAKE_CURRENT_SOURCE_DIR}/../Dependencies PREFIX Scripts FILES ${DEPENDENCIES})
source_group(TREE ${CMAKE_CURRENT_SOURCE_DIR} FILES ${SCRIPTS})
source_group(TREE ${CMAKE_CURRENT_SOURCE_DIR} FILES ${SOURCES})
set_property(DIRECTORY ${CMAKE_SOURCE_DIR} PROPERTY VS_STARTUP_PROJECT Playground)<|MERGE_RESOLUTION|>--- conflicted
+++ resolved
@@ -172,13 +172,6 @@
     set_property(SOURCE ${SCRIPTS} ${BABYLON_SCRIPTS} ${DEPENDENCIES} PROPERTY VS_DEPLOYMENT_CONTENT 1)
     set_property(SOURCE ${SCRIPTS} ${BABYLON_SCRIPTS} ${DEPENDENCIES} PROPERTY VS_DEPLOYMENT_LOCATION "Scripts")
 else()
-<<<<<<< HEAD
-    foreach(script ${SCRIPTS} ${BABYLONSCRIPTS})
-        get_filename_component(SCRIPT_NAME "${script}" NAME)
-        add_custom_command(
-            OUTPUT "${CMAKE_CFG_INTDIR}/Scripts/${SCRIPT_NAME}"
-            COMMAND "${CMAKE_COMMAND}" -E copy "${CMAKE_CURRENT_SOURCE_DIR}/${script}" "${CMAKE_CURRENT_BINARY_DIR}/${CMAKE_CFG_INTDIR}/Scripts/${SCRIPT_NAME}"
-=======
     foreach(SCRIPT ${SCRIPTS} ${BABYLON_SCRIPTS} ${DEPENDENCIES})
         get_filename_component(SCRIPT_NAME "${SCRIPT}" NAME)
         # Copy scripts to the parent of the executable location since CMake can't use generator
@@ -186,7 +179,6 @@
         add_custom_command(
             OUTPUT "Scripts/${SCRIPT_NAME}"
             COMMAND "${CMAKE_COMMAND}" -E copy "${CMAKE_CURRENT_SOURCE_DIR}/${SCRIPT}" "${CMAKE_CURRENT_BINARY_DIR}/Scripts/${SCRIPT_NAME}"
->>>>>>> 554bb8e0
             COMMENT "Copying ${SCRIPT_NAME}"
             MAIN_DEPENDENCY "${CMAKE_CURRENT_SOURCE_DIR}/${SCRIPT}")
     endforeach()
