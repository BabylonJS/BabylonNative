--- conflicted
+++ resolved
@@ -4,7 +4,7 @@
 var ibl = false;
 var rtt = false;
 var vr = false;
-var ar = true;
+var ar = false;
 var xrHitTest = false;
 var xrFeaturePoints = false;
 var text = false;
@@ -52,7 +52,7 @@
 }
 
 _native.graphicsInitializationPromise.then(function () {
-
+
     var engine = new BABYLON.NativeEngine();
     var scene = new BABYLON.Scene(engine);
 
@@ -132,50 +132,9 @@
             window.setTimeout(logFpsLoop, 3000);
         }
 
-<<<<<<< HEAD
-    if (vr || ar || hololens) {
-        setTimeout(function () {
-            scene.createDefaultXRExperienceAsync({ disableDefaultUI: true, disableTeleportation: true }).then((xr) => {
-            const xrAnchorModule = xr.baseExperience.featuresManager.enableFeature(
-                BABYLON.WebXRFeatureName.ANCHOR_SYSTEM,
-                "latest"
-            );
-
-            xrAnchorModule.onAnchorAddedObservable.add((anchor) => {
-               setTimeout(function() {
-                   anchor.xrAnchor.delete();
-               }, 5000);
-            });
-
-                if (xrHitTest) {
-                    // Create the hit test module. OffsetRay specifies the target direction, and entityTypes can be any combination of "mesh", "plane", and "point".
-                    const xrHitTestModule = xr.baseExperience.featuresManager.enableFeature(
-                        BABYLON.WebXRFeatureName.HIT_TEST,
-                        "latest",
-                         {offsetRay: {origin: {x: 0, y: 0, z: 0}, direction: {x: 0, y: 0, z: -1}}, entityTypes: ["mesh"]});
-
-                    // When we receive hit test results, if there were any valid hits move the position of the mesh to the hit test point.
-                    xrHitTestModule.onHitTestResultObservable.add((results) => {
-                        if (results.length) {
-                            scene.meshes[0].position.x = results[0].position.x;
-                            scene.meshes[0].position.y = results[0].position.y;
-                            scene.meshes[0].position.z = results[0].position.z;
-                        }
-                    });
-                }
-                else {
-                    setTimeout(function () {
-                        scene.meshes[0].position.z = 2;
-                        scene.meshes[0].rotate(BABYLON.Vector3.Up(), 3.14159);
-
-                        xrAnchorModule.addAnchorAtPositionAndRotationAsync(scene.meshes[0].position.clone());
-                    }, 5000);
-                }
-=======
         engine.runRenderLoop(function () {
             scene.render();
         });
->>>>>>> 0a2911e7
 
         if (vr || ar || hololens) {
             setTimeout(function () {
@@ -266,38 +225,26 @@
                     let sessionMode = vr ? "immersive-vr" : "immersive-ar"
                     if (hololens) {
                         // Because HoloLens 2 is a head mounted display, its Babylon.js immersive experience more closely aligns to vr
-                        sessionMode = "immersive-vr";
-
-                        // Below is an example for enabling hand tracking. The code is not unique to HoloLens 2, and may be reused for other WebXR hand tracking enabled devices.
-                        xr.baseExperience.featuresManager.enableFeature(
-                            BABYLON.WebXRFeatureName.HAND_TRACKING,
-                            "latest",
-                            { xrInput: xr.input });
+                        sessionMode = "immersive-vr";
+
+                        // Below is an example for enabling hand tracking. The code is not unique to HoloLens 2, and may be reused for other WebXR hand tracking enabled devices.
+                        xr.baseExperience.featuresManager.enableFeature(
+                            BABYLON.WebXRFeatureName.HAND_TRACKING,
+                            "latest",
+                            { xrInput: xr.input });
                     }
 
                     xr.baseExperience.enterXRAsync(sessionMode, "unbounded", xr.renderTarget).then((xrSessionManager) => {
                         if (hololens) {
                             // Pass through, head mounted displays (HoloLens 2) require autoClear and a black clear color
-                            xrSessionManager.scene.autoClear = true;
-                            xrSessionManager.scene.clearColor = BABYLON.Color4.FromColor3(Color3.Black());
+                            xrSessionManager.scene.autoClear = true;
+                            xrSessionManager.scene.clearColor = BABYLON.Color4.FromColor3(Color3.Black());
                         }
                     });
                 });
             }, 5000);
         }
 
-<<<<<<< HEAD
-                let sessionMode = vr ? "immersive-vr" : "immersive-ar"
-                if (hololens) {
-                    // Because HoloLens 2 is a head mounted display, its Babylon.js immersive experience more closely aligns to vr
-                    sessionMode = "immersive-vr";
-
-                    // Below is an example for enabling hand tracking. The code is not unique to HoloLens 2, and may be reused for other WebXR hand tracking enabled devices.
-                    xr.baseExperience.featuresManager.enableFeature(
-                        BABYLON.WebXRFeatureName.HAND_TRACKING,
-                        "latest",
-                        { xrInput: xr.input });
-=======
         if (text) {
             var Writer = BABYLON.MeshWriter(scene, { scale: 1.0, defaultFont: "Arial" });
             new Writer(
@@ -306,40 +253,11 @@
                     "anchor": "center",
                     "letter-height": 5,
                     "color": "#FF0000"
->>>>>>> 0a2911e7
                 }
             );
         }
 
-<<<<<<< HEAD
-                xr.baseExperience.enterXRAsync(sessionMode, "unbounded", xr.renderTarget).then((xrSessionManager) => {
-                    if (hololens) {
-                        // Pass through, head mounted displays (HoloLens 2) require autoClear and a black clear color
-                        xrSessionManager.scene.autoClear = true;
-                        xrSessionManager.scene.clearColor = BABYLON.Color4.FromColor3(Color3.Black());
-                    }
-                });
-            });
-        }, 5000);
-    }
-
-    if (text) {
-        var Writer = BABYLON.MeshWriter(scene, { scale: 1.0, defaultFont: "Arial" });
-        new Writer(
-            "Lorem ipsum dolor sit amet...",
-            {
-                "anchor": "center",
-                "letter-height": 5,
-                "color": "#FF0000"
-            }
-        );
-    }
-    
-}, function (ex) {
-    console.log(ex.message, ex.stack);
-=======
     }, function (ex) {
         console.log(ex.message, ex.stack);
     });
->>>>>>> 0a2911e7
 });