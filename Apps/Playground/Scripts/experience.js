/// <reference path="../../node_modules/babylonjs/babylon.module.d.ts" />
/// <reference path="../../node_modules/babylonjs-loaders/babylonjs.loaders.module.d.ts" />
/// <reference path="../../node_modules/babylonjs-materials/babylonjs.materials.module.d.ts" />
/// <reference path="../../node_modules/babylonjs-gui/babylon.gui.module.d.ts" />

var wireframe = false;
var turntable = false;
var logfps = true;
var ibl = false;
var rtt = false;
var vr = false;
var ar = false;
var xrHitTest = false;
var xrFeaturePoints = false;
var text = false;
var hololens = true;
var slate = true;

function CreateBoxAsync() {
    BABYLON.Mesh.CreateBox("box1", 0.2);
    return Promise.resolve();
}

function CreateSpheresAsync() {
    var size = 12;
    for (var i = 0; i < size; i++) {
        for (var j = 0; j < size; j++) {
            for (var k = 0; k < size; k++) {
                var sphere = BABYLON.Mesh.CreateSphere("sphere" + i + j + k, 32, 0.9, scene);
                sphere.position.x = i;
                sphere.position.y = j;
                sphere.position.z = k;
            }
        }
    }

    return Promise.resolve();
}

function CreateInputHandling(scene) {
    var inputManager = new InputManager();
    var priorX = inputManager.pointerX;
    var priorY = inputManager.pointerY;
    var x = 0;
    var y = 0;
    scene.onBeforeRenderObservable.add(function () {
        x = inputManager.pointerX;
        y = inputManager.pointerY;

        if (inputManager.isPointerDown) {
            scene.activeCamera.alpha += 0.01 * (priorX - x);
            scene.activeCamera.beta += 0.01 * (priorY - y);
        }

        priorX = x;
        priorY = y;
    });
}

var engine = new BABYLON.NativeEngine();
var scene = new BABYLON.Scene(engine);

CreateBoxAsync().then(function () {
//CreateSpheresAsync().then(function () {
//BABYLON.SceneLoader.AppendAsync("https://raw.githubusercontent.com/KhronosGroup/glTF-Sample-Models/master/2.0/Box/glTF/Box.gltf").then(function () {
//BABYLON.SceneLoader.AppendAsync("https://raw.githubusercontent.com/KhronosGroup/glTF-Sample-Models/master/2.0/BoxTextured/glTF/BoxTextured.gltf").then(function () {
//BABYLON.SceneLoader.AppendAsync("https://raw.githubusercontent.com/KhronosGroup/glTF-Sample-Models/master/2.0/Suzanne/glTF/Suzanne.gltf").then(function () {
//BABYLON.SceneLoader.AppendAsync("https://raw.githubusercontent.com/KhronosGroup/glTF-Sample-Models/master/2.0/Avocado/glTF/Avocado.gltf").then(function () {
//BABYLON.SceneLoader.AppendAsync("https://raw.githubusercontent.com/KhronosGroup/glTF-Sample-Models/master/2.0/BoomBox/glTF/BoomBox.gltf").then(function () {
//BABYLON.SceneLoader.AppendAsync("https://raw.githubusercontent.com/KhronosGroup/glTF-Sample-Models/master/2.0/Sponza/glTF/Sponza.gltf").then(function () {
//BABYLON.SceneLoader.AppendAsync("https://raw.githubusercontent.com/KhronosGroup/glTF-Sample-Models/master/2.0/BrainStem/glTF/BrainStem.gltf").then(function () {
//BABYLON.SceneLoader.AppendAsync("https://raw.githubusercontent.com/KhronosGroup/glTF-Sample-Models/master/2.0/FlightHelmet/glTF/FlightHelmet.gltf").then(function () {
//BABYLON.SceneLoader.AppendAsync("https://raw.githubusercontent.com/KhronosGroup/glTF-Sample-Models/master/2.0/EnvironmentTest/glTF/EnvironmentTest.gltf").then(function () {
//BABYLON.SceneLoader.AppendAsync("https://raw.githubusercontent.com/KhronosGroup/glTF-Sample-Models/master/2.0/BoxAnimated/glTF/BoxAnimated.gltf").then(function () {
//BABYLON.SceneLoader.AppendAsync("https://raw.githubusercontent.com/KhronosGroup/glTF-Sample-Models/master/2.0/AnimatedMorphCube/glTF/AnimatedMorphCube.gltf").then(function () {
//BABYLON.SceneLoader.AppendAsync("https://raw.githubusercontent.com/KhronosGroup/glTF-Sample-Models/master/2.0/RiggedSimple/glTF/RiggedSimple.gltf").then(function () {
//BABYLON.SceneLoader.AppendAsync("https://raw.githubusercontent.com/stevk/glTF-Asset-Generator/skins/Output/Animation_Skin/Animation_Skin_01.gltf").then(function () {
//BABYLON.SceneLoader.AppendAsync("https://raw.githubusercontent.com/KhronosGroup/glTF-Sample-Models/master/2.0/RiggedFigure/glTF/RiggedFigure.gltf").then(function () {
//BABYLON.SceneLoader.AppendAsync("https://raw.githubusercontent.com/KhronosGroup/glTF-Sample-Models/master/2.0/CesiumMan/glTF/CesiumMan.gltf").then(function () {
//BABYLON.SceneLoader.AppendAsync("https://raw.githubusercontent.com/KhronosGroup/glTF-Sample-Models/master/2.0/ClearCoatTest/glTF/ClearCoatTest.gltf").then(function () {
    BABYLON.Tools.Log("Loaded");

    scene.createDefaultCamera(true);
    scene.activeCamera.alpha += Math.PI;
    CreateInputHandling(scene);


    if (ibl) {
        scene.createDefaultEnvironment({ createGround: false, createSkybox: false });
    }
    else {
        scene.createDefaultLight(true);
    }

    if (wireframe) {
        var material = new BABYLON.StandardMaterial("wireframe", scene);
        material.wireframe = true;
        material.pointsCloud = true;

        for (var index = 0; index < scene.meshes.length; index++) {
            scene.meshes[0].material = material;
        }
    }

    if (rtt) {
        var rttTexture = new BABYLON.RenderTargetTexture("rtt", 1024, scene);
        scene.meshes.forEach(mesh => {
            rttTexture.renderList.push(mesh);
        });
        rttTexture.activeCamera = scene.activeCamera;
        rttTexture.vScale = -1;

        scene.customRenderTargets.push(rttTexture);

        var rttMaterial = new BABYLON.StandardMaterial("rttMaterial", scene);
        rttMaterial.diffuseTexture = rttTexture;

        var plane = BABYLON.MeshBuilder.CreatePlane("rttPlane", { width: 4, height: 4 }, scene);
        plane.position.y = 1;
        plane.position.z = -5;
        plane.rotation.y = Math.PI;
        plane.material = rttMaterial;
    }

    if (turntable) {
        scene.beforeRender = function () {
            scene.meshes[0].rotate(BABYLON.Vector3.Up(), 0.005 * scene.getAnimationRatio());
        };
    }

    if (logfps) {
        var logFpsLoop = function () {
            BABYLON.Tools.Log("FPS: " + Math.round(engine.getFps()));
            window.setTimeout(logFpsLoop, 1000);
        };

        window.setTimeout(logFpsLoop, 3000);
    }

    engine.runRenderLoop(function () {
        scene.render();
    });

    if (vr || ar || hololens) {
        setTimeout(function () {
<<<<<<< HEAD
            scene.createDefaultXRExperienceAsync({
                disableDefaultUI: true,
                disableTeleportation: true,
                pointerSelectionOptions: {
                    enablePointerSelectionOnAllControllers: true
                }
            }).then((xr) => {
=======
            scene.createDefaultXRExperienceAsync({ disableDefaultUI: true, disableTeleportation: true }).then((xr) => {
>>>>>>> baa39212
                if (xrHitTest) {
                    // Create the hit test module. OffsetRay specifies the target direction, and entityTypes can be any combination of "mesh", "plane", and "point".
                    const xrHitTestModule = xr.baseExperience.featuresManager.enableFeature(
                        BABYLON.WebXRFeatureName.HIT_TEST,
                        "latest",
                        { offsetRay: { origin: { x: 0, y: 0, z: 0 }, direction: { x: 0, y: 0, z: -1 } }, entityTypes: ["mesh"] });

                    // When we receive hit test results, if there were any valid hits move the position of the mesh to the hit test point.
                    xrHitTestModule.onHitTestResultObservable.add((results) => {
                        if (results.length) {
                            scene.meshes[0].position.x = results[0].position.x;
                            scene.meshes[0].position.y = results[0].position.y;
                            scene.meshes[0].position.z = results[0].position.z;
                        }
                    });
                }
                else {
                    setTimeout(function () {
                        scene.meshes[0].position.z = 2;
                        scene.meshes[0].rotate(BABYLON.Vector3.Up(), 3.14159);
                    }, 5000);
                }

                // Below is an example of how to process feature points.
                if (xrFeaturePoints) {
                    // First we attach the feature point system feature the XR experience.
                    const xrFeaturePointsModule = xr.baseExperience.featuresManager.enableFeature(
                        BABYLON.WebXRFeatureName.FEATURE_POINTS,
                        "latest",
                        {});

                    // Next We create the point cloud system which we will use to display feature points.
                    var pcs = new BABYLON.PointsCloudSystem("pcs", 5, scene);
                    var featurePointInitFunc = function (particle, i, s) {
                        particle.position = new BABYLON.Vector3(0, -5, 0);
                    }

                    // Add some starting points and build the mesh.
                    pcs.addPoints(3000, featurePointInitFunc);
                    pcs.buildMeshAsync().then((mesh) => {
                        mesh.alwaysSelectAsActiveMesh = true;
                    });

                    // Define the logic for how to display a particular particle in the particle system
                    // which represents a feature point.
                    pcs.updateParticle = function (particle) {
                        // Grab the feature point cloud from the xrFeaturePointsModule.
                        var featurePointCloud = xrFeaturePointsModule.featurePointCloud;

                        // Find the index of this particle in the particle system. If there exists a
                        // mapping to a feature point then display its position, otherwise hide it somewhere far away.
                        var index = particle.idx;
                        if (index >= featurePointCloud.length) {
                            // Hide the particle not currently in use.
                            particle.position = new BABYLON.Vector3(-100, -100, -100);
                        }
                        else {
                            // To display a feature point set its position to the position of the feature point
                            // and set its color on the scale from white->red where white = least confident and
                            // red = most confident.
                            particle.position = featurePointCloud[index].position;
                            particle.color = new BABYLON.Color4(1, 1 - featurePointCloud[index].confidenceValue, 1 - featurePointCloud[index].confidenceValue, 1);
                        }

                        return particle;
                    }

                    // Listen for changes in feature points both being added and updated, and only update
                    // our display every 60 changes to the feature point cloud to avoid slowdowns.
                    var featurePointChangeCounter = 0;
                    xrFeaturePointsModule.onFeaturePointsAddedObservable.add((addedPointIds) => {
                        if (++featurePointChangeCounter % 60 == 0) {
                            pcs.setParticles();
                        }
                    });

                    xrFeaturePointsModule.onFeaturePointsUpdatedObservable.add((updatedPointIds) => {
                        if (++featurePointChangeCounter % 60 == 0) {
                            pcs.setParticles();
                        }
                    });
                }

                let sessionMode = vr ? "immersive-vr" : "immersive-ar"
                if (hololens) {
                    // Because HoloLens 2 is a head mounted display, its Babylon.js immersive experience more closely aligns to vr
                    sessionMode = "immersive-vr";

                    // Below is an example for enabling hand tracking. The code is not unique to HoloLens 2, and may be reused for other WebXR hand tracking enabled devices.
                /**
                    xr.baseExperience.featuresManager.enableFeature(
                        BABYLON.WebXRFeatureName.HAND_TRACKING,
                        "latest",
                        { xrInput: xr.input });
                        */
                }
<<<<<<< HEAD
                xr.baseExperience.onInitialXRPoseSetObservable.add((camera) => {
                    setTimeout(() => {
                        var manager = new BABYLON.GUI.GUI3DManager(camera.getScene());

                        // Let's add a slate
                        var slate = new BABYLON.GUI.HolographicSlate("down");
                        manager.addControl(slate);
                    }, 2000)
                })
=======
>>>>>>> baa39212

                xr.baseExperience.enterXRAsync(sessionMode, "unbounded", xr.renderTarget).then((xrSessionManager) => {
                    if (hololens) {
                        // Pass through, head mounted displays (HoloLens 2) require autoClear and a black clear color
                        xrSessionManager.scene.autoClear = true;
                        xrSessionManager.scene.clearColor = new BABYLON.Color4(0, 0, 0, 0);
                    }
<<<<<<< HEAD
=======

                    var manager = new BABYLON.GUI.GUI3DManager(xrSessionManager.scene);

                    // Let's add a slate
                    var slate = new BABYLON.GUI.HolographicSlate("down");
                    manager.addControl(slate);
                    slate.scaling.scaleInPlace(0.3);
>>>>>>> baa39212
                });

            });
        }, 5000);
    }

    if (text) {
        var Writer = BABYLON.MeshWriter(scene, { scale: 1.0, defaultFont: "Arial" });
        new Writer(
            "Lorem ipsum dolor sit amet...",
            {
                "anchor": "center",
                "letter-height": 5,
                "color": "#FF0000"
            }
        );
    }

}, function (ex) {
    console.log(ex.message, ex.stack);
});
<|MERGE_RESOLUTION|>--- conflicted
+++ resolved
@@ -143,7 +143,6 @@
 
     if (vr || ar || hololens) {
         setTimeout(function () {
-<<<<<<< HEAD
             scene.createDefaultXRExperienceAsync({
                 disableDefaultUI: true,
                 disableTeleportation: true,
@@ -151,9 +150,6 @@
                     enablePointerSelectionOnAllControllers: true
                 }
             }).then((xr) => {
-=======
-            scene.createDefaultXRExperienceAsync({ disableDefaultUI: true, disableTeleportation: true }).then((xr) => {
->>>>>>> baa39212
                 if (xrHitTest) {
                     // Create the hit test module. OffsetRay specifies the target direction, and entityTypes can be any combination of "mesh", "plane", and "point".
                     const xrHitTestModule = xr.baseExperience.featuresManager.enableFeature(
@@ -250,7 +246,6 @@
                         { xrInput: xr.input });
                         */
                 }
-<<<<<<< HEAD
                 xr.baseExperience.onInitialXRPoseSetObservable.add((camera) => {
                     setTimeout(() => {
                         var manager = new BABYLON.GUI.GUI3DManager(camera.getScene());
@@ -260,8 +255,6 @@
                         manager.addControl(slate);
                     }, 2000)
                 })
-=======
->>>>>>> baa39212
 
                 xr.baseExperience.enterXRAsync(sessionMode, "unbounded", xr.renderTarget).then((xrSessionManager) => {
                     if (hololens) {
@@ -269,8 +262,6 @@
                         xrSessionManager.scene.autoClear = true;
                         xrSessionManager.scene.clearColor = new BABYLON.Color4(0, 0, 0, 0);
                     }
-<<<<<<< HEAD
-=======
 
                     var manager = new BABYLON.GUI.GUI3DManager(xrSessionManager.scene);
 
@@ -278,7 +269,6 @@
                     var slate = new BABYLON.GUI.HolographicSlate("down");
                     manager.addControl(slate);
                     slate.scaling.scaleInPlace(0.3);
->>>>>>> baa39212
                 });
 
             });
@@ -299,4 +289,4 @@
 
 }, function (ex) {
     console.log(ex.message, ex.stack);
-});
+});