--- conflicted
+++ resolved
@@ -106,7 +106,7 @@
 //BABYLON.SceneLoader.AppendAsync("https://raw.githubusercontent.com/KhronosGroup/glTF-Sample-Models/master/2.0/ClearCoatTest/glTF/ClearCoatTest.gltf").then(function () {
     BABYLON.Tools.Log("Loaded");
 
-<<<<<<< HEAD
+/*
     //var ANote0VideoVidTex = new BABYLON.VideoTexture("vidtex", "https://playground.babylonjs.com/textures/babylonjs.mp4", scene);
     //var ANote0VideoVidTex = new BABYLON.VideoTexture("vidtex", "https://download.samplelib.com/mp4/sample-5s.mp4", scene);
     var ANote0VideoVidTex = new BABYLON.VideoTexture("vidtex", "file:///Users/cedricguillemet/babylonjs.mp4", scene);
@@ -134,7 +134,7 @@
         
         
         
-=======
+*/
 
 
     var cameratgt = new BABYLON.FreeCamera("cameratgt", new BABYLON.Vector3(0, 2, -4), scene);
@@ -176,9 +176,10 @@
         if (captureCount < 200) {
             videoOutput.videoWidth = data.width;
             videoOutput.videoHeight = data.height;
-            console.log(data.width, data.height, data.data.length);
+            console.log(captureCount, data.width, data.height, data.data.length);
             videoOutput.addFrame(data.data);
         } else if (captureCount == 200) {
+            console.log("Stopping");
             videoOutput.stop();
         }
         captureCount++;
@@ -195,7 +196,6 @@
 
     //var ANote0VideoVidTex = new BABYLON.VideoTexture("vidtex", "https://playground.babylonjs.com/textures/babylonjs.mp4", scene);
 
->>>>>>> 8c8428a5
     scene.createDefaultCamera(true);
     scene.activeCamera.alpha += Math.PI;
     CreateInputHandling(scene);
