--- conflicted
+++ resolved
@@ -64,14 +64,8 @@
 //BABYLON.SceneLoader.AppendAsync("https://raw.githubusercontent.com/KhronosGroup/glTF-Sample-Models/master/2.0/ClearCoatTest/glTF/ClearCoatTest.gltf").then(function () {
     BABYLON.Tools.Log("Loaded");
 
-<<<<<<< HEAD
-
-    var textureGround;
-
-=======
     var textureGround;
     
->>>>>>> 58d3b2f9
     BABYLON.Tools.LoadFile("https://raw.githubusercontent.com/CedricGuillemet/dump/master/droidsans.ttf", (data) => {
         _native.Canvas.loadTTFAsync("droidsans", data).then(function () {
             var ground = BABYLON.MeshBuilder.CreateGround("ground1", { width: 0.5, height: 0.5, subdivisions: 2 }, scene);
@@ -88,12 +82,6 @@
             dynamicTexture.clear();
             var context = dynamicTexture.getContext();
 
-<<<<<<< HEAD
-            var t = 0;
-            scene.onBeforeRenderObservable.add(() => {
-                // animated shape
-                /*context.save();
-=======
             // Text with gradient
             const gradientText = context.createLinearGradient(0, 0, 256, 0);
             gradientText.addColorStop(0, "magenta");
@@ -110,7 +98,6 @@
             scene.onBeforeRenderObservable.add(() => {
                 // animated shape
                 context.save();
->>>>>>> 58d3b2f9
                 context.fillStyle = "DarkRed";
                 context.fillRect(0, 0, texSize, texSize);
                 const left = 0;
@@ -127,13 +114,6 @@
                 context.transform(1, t, 0.8, 1, 0, 0);
                 context.fillRect(-width * 0.5, -height * 0.5, width, height);
                 context.restore();
-<<<<<<< HEAD
-                */
-                context.fillStyle = "DarkRed";
-                context.fillRect(0, 0, texSize, texSize);
-=======
-
->>>>>>> 58d3b2f9
                 // curve
                 context.beginPath();
                 context.moveTo(75 * 2, 25 * 2);
@@ -147,12 +127,6 @@
                 context.fill();
 
                 // text
-<<<<<<< HEAD
-                var fontSize = 8 + (Math.sin(t) * 0.5 + 0.5) * 200;
-                var font = `bold ${fontSize}px monospace`;
-                dynamicTexture.drawText("BabylonNative", Math.cos(t) * 100, 246, font, "White", null, true, true);
-                /*
-=======
                 var scale = Math.sin(t) * 0.5 + 0.54;
                 context.save();
                 context.translate(Math.cos(t) * 100, 246);
@@ -164,7 +138,6 @@
                 context.fillText("BabylonNative", 0, 0);
                 context.restore();
 
->>>>>>> 58d3b2f9
                 // Draw guides
                 context.strokeStyle = "#09f";
                 context.beginPath();
@@ -199,16 +172,6 @@
                     context.stroke();
                 });
 
-<<<<<<< HEAD
-                // gradient. BEWARE: it will be recreated each frame
-                let gradient = context.createLinearGradient(0, 0, 200, 0);
-                gradient.addColorStop(0, "green");
-                gradient.addColorStop(0.7, "white");
-                gradient.addColorStop(1, "pink");
-                context.fillStyle = gradient;
-                context.fillRect(10, 310, 400, 100);
-                */
-=======
                 // rect with gradient
                 context.fillStyle = gradient;
                 context.fillRect(10, 310, 400, 60);
@@ -258,7 +221,6 @@
                 context.fillStyle = "blue";
                 context.fillRect(0, 0, 1000, 1000);
 
->>>>>>> 58d3b2f9
                 // tick update
                 dynamicTexture.update();
                 t += 0.01;
@@ -267,10 +229,6 @@
         });
     }, undefined, undefined, true);
 
-<<<<<<< HEAD
-=======
-
->>>>>>> 58d3b2f9
     // This creates and positions a free camera (non-mesh)
     scene.createDefaultCamera(true, true, true);
     scene.activeCamera.alpha += Math.PI;
