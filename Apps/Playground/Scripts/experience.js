var wireframe = false;
var turntable = false;
var logfps = true;
var ibl = false;
var rtt = false;
var xr = false;
<<<<<<< HEAD
var text = false;
=======
var xrHitTest = false;
>>>>>>> 47a5fa65

function CreateBoxAsync() {
    BABYLON.Mesh.CreateBox("box1", 0.2);
    return Promise.resolve();
}

function CreateSpheresAsync() {
    var size = 12;
    for (var i = 0; i < size; i++) {
        for (var j = 0; j < size; j++) {
            for (var k = 0; k < size; k++) {
                var sphere = BABYLON.Mesh.CreateSphere("sphere" + i + j + k, 32, 0.9, scene);
                sphere.position.x = i;
                sphere.position.y = j;
                sphere.position.z = k;
            }
        }
    }

    return Promise.resolve();
}

function CreateInputHandling(scene) {
    var inputManager = new InputManager();
    var priorX = inputManager.pointerX;
    var priorY = inputManager.pointerY;
    var x = 0;
    var y = 0;
    scene.onBeforeRenderObservable.add(function () {
        x = inputManager.pointerX;
        y = inputManager.pointerY;

        if (inputManager.isPointerDown) {
            scene.activeCamera.alpha += 0.01 * (priorX - x);
            scene.activeCamera.beta += 0.01 * (priorY - y);
        }

        priorX = x;
        priorY = y;
    });
}

var engine = new BABYLON.NativeEngine();
var scene = new BABYLON.Scene(engine);

CreateBoxAsync().then(function () {
//CreateSpheresAsync().then(function () {
//BABYLON.SceneLoader.AppendAsync("https://raw.githubusercontent.com/KhronosGroup/glTF-Sample-Models/master/2.0/Box/glTF/Box.gltf").then(function () {
//BABYLON.SceneLoader.AppendAsync("https://raw.githubusercontent.com/KhronosGroup/glTF-Sample-Models/master/2.0/BoxTextured/glTF/BoxTextured.gltf").then(function () {
//BABYLON.SceneLoader.AppendAsync("https://raw.githubusercontent.com/KhronosGroup/glTF-Sample-Models/master/2.0/Suzanne/glTF/Suzanne.gltf").then(function () {
//BABYLON.SceneLoader.AppendAsync("https://raw.githubusercontent.com/KhronosGroup/glTF-Sample-Models/master/2.0/Avocado/glTF/Avocado.gltf").then(function () {
//BABYLON.SceneLoader.AppendAsync("https://raw.githubusercontent.com/KhronosGroup/glTF-Sample-Models/master/2.0/BoomBox/glTF/BoomBox.gltf").then(function () {
//BABYLON.SceneLoader.AppendAsync("https://raw.githubusercontent.com/KhronosGroup/glTF-Sample-Models/master/2.0/Sponza/glTF/Sponza.gltf").then(function () {
//BABYLON.SceneLoader.AppendAsync("https://raw.githubusercontent.com/KhronosGroup/glTF-Sample-Models/master/2.0/BrainStem/glTF/BrainStem.gltf").then(function () {
//BABYLON.SceneLoader.AppendAsync("https://raw.githubusercontent.com/KhronosGroup/glTF-Sample-Models/master/2.0/FlightHelmet/glTF/FlightHelmet.gltf").then(function () {
//BABYLON.SceneLoader.AppendAsync("https://raw.githubusercontent.com/KhronosGroup/glTF-Sample-Models/master/2.0/EnvironmentTest/glTF/EnvironmentTest.gltf").then(function () {
//BABYLON.SceneLoader.AppendAsync("https://raw.githubusercontent.com/KhronosGroup/glTF-Sample-Models/master/2.0/BoxAnimated/glTF/BoxAnimated.gltf").then(function () {
//BABYLON.SceneLoader.AppendAsync("https://raw.githubusercontent.com/KhronosGroup/glTF-Sample-Models/master/2.0/AnimatedMorphCube/glTF/AnimatedMorphCube.gltf").then(function () {
//BABYLON.SceneLoader.AppendAsync("https://raw.githubusercontent.com/KhronosGroup/glTF-Sample-Models/master/2.0/RiggedSimple/glTF/RiggedSimple.gltf").then(function () {
//BABYLON.SceneLoader.AppendAsync("https://raw.githubusercontent.com/stevk/glTF-Asset-Generator/skins/Output/Animation_Skin/Animation_Skin_01.gltf").then(function () {
//BABYLON.SceneLoader.AppendAsync("https://raw.githubusercontent.com/KhronosGroup/glTF-Sample-Models/master/2.0/RiggedFigure/glTF/RiggedFigure.gltf").then(function () {
//BABYLON.SceneLoader.AppendAsync("https://raw.githubusercontent.com/KhronosGroup/glTF-Sample-Models/master/2.0/CesiumMan/glTF/CesiumMan.gltf").then(function () {
//BABYLON.SceneLoader.AppendAsync("https://raw.githubusercontent.com/KhronosGroup/glTF-Sample-Models/master/2.0/ClearCoatTest/glTF/ClearCoatTest.gltf").then(function () {
    BABYLON.Tools.Log("Loaded");

    scene.createDefaultCamera(true);
    scene.activeCamera.alpha += Math.PI;
    CreateInputHandling(scene);

    if (ibl) {
        scene.createDefaultEnvironment({ createGround: false, createSkybox: false });
    }
    else {
        scene.createDefaultLight(true);
    }

    if (wireframe) {
        var material = new BABYLON.StandardMaterial("wireframe", scene);
        material.wireframe = true;
        material.pointsCloud = true;

        for (var index = 0; index < scene.meshes.length; index++) {
            scene.meshes[0].material = material;
        }
    }

    if (rtt) {
        var rttTexture = new BABYLON.RenderTargetTexture("rtt", 1024, scene);
        scene.meshes.forEach(mesh => {
            rttTexture.renderList.push(mesh);
        });
        rttTexture.activeCamera = scene.activeCamera;
        rttTexture.vScale = -1;

        scene.customRenderTargets.push(rttTexture);

        var rttMaterial = new BABYLON.StandardMaterial("rttMaterial", scene);
        rttMaterial.diffuseTexture = rttTexture;

        var plane = BABYLON.MeshBuilder.CreatePlane("rttPlane", { width: 4, height: 4 }, scene);
        plane.position.y = 1;
        plane.position.z = -5;
        plane.rotation.y = Math.PI;
        plane.material = rttMaterial;
    }

    if (turntable) {
        scene.beforeRender = function () {
            scene.meshes[0].rotate(BABYLON.Vector3.Up(), 0.005 * scene.getAnimationRatio());
        };
    }

    if (logfps) {
        var logFpsLoop = function () {
            BABYLON.Tools.Log("FPS: " + Math.round(engine.getFps()));
            window.setTimeout(logFpsLoop, 1000);
        };

        window.setTimeout(logFpsLoop, 3000);
    }

    engine.runRenderLoop(function () {
        scene.render();
    });

    if (xr) {
        setTimeout(function () {
            scene.createDefaultXRExperienceAsync({ disableDefaultUI: true, disableTeleportation: true }).then((xr) => {
                if (xrHitTest) {
                    const xrHitTestModule = xr.baseExperience.featuresManager.enableFeature(
                        BABYLON.WebXRFeatureName.HIT_TEST,
                        "latest",
                         {offsetRay: {origin: {x: 0, y: 0, z: 0}, direction: {x: 0, y: 0, z: -1}}});

                    xrHitTestModule.onHitTestResultObservable.add((results) => {
                        if (results.length) {
                            scene.meshes[0].position.x = results[0].position.x;
                            scene.meshes[0].position.y = results[0].position.y;
                            scene.meshes[0].position.z = results[0].position.z;
                        }
                    });
                }
                else {
                    setTimeout(function () {
                        scene.meshes[0].position = scene.activeCamera.getFrontPosition(2);
                        scene.meshes[0].rotate(BABYLON.Vector3.Up(), 3.14159);
                    }, 5000);
                }

                xr.baseExperience.enterXRAsync("immersive-vr", "unbounded", xr.renderTarget);
            });
        }, 5000);
    }

    if (text) {
        var Writer = BABYLON.MeshWriter(scene, { scale: 1.0, defaultFont: "Arial" });
        text1 = new Writer(
            "Lorem ipsum dolor sit amet...",
            {
                "anchor": "center",
                "letter-height": 5,
                "color": "#FF0000"
            }
        );
    }
    
}, function (ex) {
    console.log(ex.message, ex.stack);
});<|MERGE_RESOLUTION|>--- conflicted
+++ resolved
@@ -4,11 +4,8 @@
 var ibl = false;
 var rtt = false;
 var xr = false;
-<<<<<<< HEAD
+var xrHitTest = false;
 var text = false;
-=======
-var xrHitTest = false;
->>>>>>> 47a5fa65
 
 function CreateBoxAsync() {
     BABYLON.Mesh.CreateBox("box1", 0.2);
