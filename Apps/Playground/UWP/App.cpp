--- conflicted
+++ resolved
@@ -120,7 +120,7 @@
     if (m_runtime)
     {
         m_runtime.reset();
-        Babylon::DeinitializeGraphics();
+        Babylon::NativeEnginePlugin::DeinitializeGraphics();
     }
 }
 
@@ -162,19 +162,8 @@
         m_runtime = std::make_unique<Babylon::AppRuntime>(std::move(rootUrl));
     }
 
-<<<<<<< HEAD
     // Ensure this is properly uninitialized since it depends on state of the runtime.
     m_inputBuffer.reset();
-=======
-    // Create the console plugin.
-    m_runtime->Dispatch([](Napi::Env env)
-    {
-        Babylon::Console::CreateInstance(env, [](const char* message, auto)
-        {
-            OutputDebugStringA(message);
-        });
-    });
->>>>>>> c39f8262
 
     // Initialize NativeWindow plugin.
     DisplayInformation^ displayInformation = DisplayInformation::GetForCurrentView();
