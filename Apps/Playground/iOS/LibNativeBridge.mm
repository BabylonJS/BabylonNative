#include "LibNativeBridge.h"

#import <Babylon/AppRuntime.h>
#import <Babylon/Graphics.h>
#import <Babylon/ScriptLoader.h>
#import <Babylon/Plugins/NativeEngine.h>
#import <Babylon/Plugins/NativeXr.h>
#import <Babylon/Plugins/NativeCamera.h>
#import <Babylon/Plugins/NativeOptimizations.h>
#import <Babylon/Polyfills/Window.h>
#import <Babylon/Polyfills/XMLHttpRequest.h>
#import <Babylon/Polyfills/Canvas.h>
#import <Babylon/Polyfills/Console.h>
#import <Shared/InputManager.h>

#import <optional>

std::unique_ptr<Babylon::Graphics> graphics{};
std::unique_ptr<Babylon::Graphics::Update> update{};
std::unique_ptr<Babylon::AppRuntime> runtime{};
std::unique_ptr<InputManager<Babylon::AppRuntime>::InputBuffer> inputBuffer{};
std::optional<Babylon::Plugins::NativeXr> g_nativeXr{};
std::unique_ptr<Babylon::Polyfills::Canvas> nativeCanvas{};
bool g_isXrActive{};

@implementation LibNativeBridge

- (instancetype)init
{
    self = [super init];
    return self;
}

- (void)dealloc
{
}

- (void)init:(MTKView*)view width:(int)inWidth height:(int)inHeight xrView:(void*)xrView
{
    inputBuffer.reset();
    runtime.reset();
    graphics.reset();

    float width = inWidth;
    float height = inHeight;

    Babylon::WindowConfiguration graphicsConfig{};
    graphicsConfig.WindowPtr = view;
    graphicsConfig.Width = static_cast<size_t>(width);
    graphicsConfig.Height = static_cast<size_t>(height);
    graphics = Babylon::Graphics::CreateGraphics(graphicsConfig);
<<<<<<< HEAD
    update = std::make_unique<Babylon::Graphics::Update>(graphics->GetUpdate("update"));
    graphics->StartRenderingCurrentFrame();
    update->Start();
=======
>>>>>>> 47cb3e81
    runtime = std::make_unique<Babylon::AppRuntime>();
    inputBuffer = std::make_unique<InputManager<Babylon::AppRuntime>::InputBuffer>(*runtime);

    runtime->Dispatch([xrView](Napi::Env env)
    {
        graphics->AddToJavaScript(env);

        Babylon::Polyfills::Window::Initialize(env);

        Babylon::Polyfills::XMLHttpRequest::Initialize(env);

        nativeCanvas = std::make_unique <Babylon::Polyfills::Canvas>(Babylon::Polyfills::Canvas::Initialize(env));

        Babylon::Polyfills::Console::Initialize(env, [](const char* message, auto) {
            NSLog(@"%s", message);
        });

        Babylon::Plugins::NativeEngine::Initialize(env);

        Babylon::Plugins::NativeOptimizations::Initialize(env);

        // Initialize NativeXr plugin.
        g_nativeXr.emplace(Babylon::Plugins::NativeXr::Initialize(env));
        g_nativeXr->UpdateWindow(xrView);
        g_nativeXr->SetSessionStateChangedCallback([](bool isXrActive){ g_isXrActive = isXrActive; });

        // Initialize Camera 
        Babylon::Plugins::Camera::Initialize(env);

        InputManager<Babylon::AppRuntime>::Initialize(env, *inputBuffer);
    });

    Babylon::ScriptLoader loader{ *runtime };
    loader.Eval("document = {}", "");
    loader.LoadScript("app:///Scripts/ammo.js");
    loader.LoadScript("app:///Scripts/recast.js");
    loader.LoadScript("app:///Scripts/babylon.max.js");
    loader.LoadScript("app:///Scripts/babylonjs.loaders.js");
    loader.LoadScript("app:///Scripts/babylonjs.materials.js");
    loader.LoadScript("app:///Scripts/babylon.gui.js");
    loader.LoadScript("app:///Scripts/experience.js");
}

- (void)resize:(int)inWidth height:(int)inHeight
{
    if (graphics)
    {
        graphics->UpdateSize(static_cast<size_t>(inWidth), static_cast<size_t>(inHeight));
    }
}

- (void)render
{
    if (graphics)
    {
<<<<<<< HEAD
        update->Finish();
        graphics->FinishRenderingCurrentFrame();
        graphics->StartRenderingCurrentFrame();
        update->Start();
=======
        graphics->StartRenderingCurrentFrame();
        graphics->FinishRenderingCurrentFrame();
>>>>>>> 47cb3e81
    }
}

- (void)setInputs:(int)x y:(int)y tap:(bool)tap
{
    if (inputBuffer)
    {
        inputBuffer->SetPointerPosition(x, y);
        inputBuffer->SetPointerDown(tap);
    }
}

- (bool)isXRActive
{
    return g_isXrActive;
}

@end<|MERGE_RESOLUTION|>--- conflicted
+++ resolved
@@ -49,12 +49,7 @@
     graphicsConfig.Width = static_cast<size_t>(width);
     graphicsConfig.Height = static_cast<size_t>(height);
     graphics = Babylon::Graphics::CreateGraphics(graphicsConfig);
-<<<<<<< HEAD
     update = std::make_unique<Babylon::Graphics::Update>(graphics->GetUpdate("update"));
-    graphics->StartRenderingCurrentFrame();
-    update->Start();
-=======
->>>>>>> 47cb3e81
     runtime = std::make_unique<Babylon::AppRuntime>();
     inputBuffer = std::make_unique<InputManager<Babylon::AppRuntime>::InputBuffer>(*runtime);
 
@@ -110,15 +105,10 @@
 {
     if (graphics)
     {
-<<<<<<< HEAD
-        update->Finish();
-        graphics->FinishRenderingCurrentFrame();
-        graphics->StartRenderingCurrentFrame();
         update->Start();
-=======
         graphics->StartRenderingCurrentFrame();
         graphics->FinishRenderingCurrentFrame();
->>>>>>> 47cb3e81
+        update->Finish();
     }
 }
 
