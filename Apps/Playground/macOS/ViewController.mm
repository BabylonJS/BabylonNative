--- conflicted
+++ resolved
@@ -96,14 +96,12 @@
         Babylon::Polyfills::Window::Initialize(env);
 
         Babylon::Polyfills::XMLHttpRequest::Initialize(env);
-<<<<<<< HEAD
+
         nativeCanvas = std::make_unique <Babylon::Polyfills::Canvas>(Babylon::Polyfills::Canvas::Initialize(env));
-=======
-        Babylon::Polyfills::Canvas::Initialize(env);
         Babylon::Polyfills::Console::Initialize(env, [](const char* message, auto) {
             NSLog(@"%s", message);
         });
->>>>>>> f34e13ba
+
         Babylon::Plugins::Camera::Initialize(env);
 
         Babylon::Plugins::NativeEngine::Initialize(env);
