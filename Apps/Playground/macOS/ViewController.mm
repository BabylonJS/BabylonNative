--- conflicted
+++ resolved
@@ -5,11 +5,8 @@
 #import <Babylon/Plugins/NativeEngine.h>
 #import <Babylon/Polyfills/Window.h>
 #import <Babylon/Polyfills/XMLHttpRequest.h>
-<<<<<<< HEAD
 #import <Babylon/Polyfills/Canvas.h>
-=======
 #import <Babylon/Plugins/NativeCamera.h>
->>>>>>> 96057986
 #import <Babylon/ScriptLoader.h>
 #import <Shared/InputManager.h>
 #import <MetalKit/MetalKit.h>
@@ -96,11 +93,8 @@
         Babylon::Polyfills::Window::Initialize(env);
 
         Babylon::Polyfills::XMLHttpRequest::Initialize(env);
-<<<<<<< HEAD
         Babylon::Polyfills::Canvas::Initialize(env);
-=======
         Babylon::Plugins::Camera::Initialize(env);
->>>>>>> 96057986
 
         Babylon::Plugins::NativeEngine::Initialize(env);
 
