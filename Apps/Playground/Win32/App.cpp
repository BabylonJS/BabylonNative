// App.cpp : Defines the entry point for the application.
//

#include "App.h"
#include <Windows.h>
#include <Windowsx.h>
#include <Shlwapi.h>
#include <filesystem>

#include <Shared/InputManager.h>

#include <Babylon/AppRuntime.h>
#include <Babylon/Graphics.h>
#include <Babylon/ScriptLoader.h>
#include <Babylon/Plugins/NativeCapture.h>
#include <Babylon/Plugins/NativeEngine.h>
#include <Babylon/Plugins/NativeXr.h>
#include <Babylon/Polyfills/Console.h>
#include <Babylon/Polyfills/Window.h>
#include <Babylon/Polyfills/XMLHttpRequest.h>

#define MAX_LOADSTRING 100

// Global Variables:
HINSTANCE hInst;                     // current instance
WCHAR szTitle[MAX_LOADSTRING];       // The title bar text
WCHAR szWindowClass[MAX_LOADSTRING]; // the main window class name
std::unique_ptr<Babylon::AppRuntime> runtime{};
std::unique_ptr<Babylon::Graphics> graphics{};
std::unique_ptr<InputManager<Babylon::AppRuntime>::InputBuffer> inputBuffer{};

// Forward declarations of functions included in this code module:
ATOM MyRegisterClass(HINSTANCE hInstance);
BOOL InitInstance(HINSTANCE, int);
LRESULT CALLBACK WndProc(HWND, UINT, WPARAM, LPARAM);
INT_PTR CALLBACK About(HWND, UINT, WPARAM, LPARAM);

namespace
{
    std::filesystem::path GetModulePath()
    {
        char buffer[1024];
        ::GetModuleFileNameA(nullptr, buffer, ARRAYSIZE(buffer));
        return std::filesystem::path{buffer};
    }

    std::string GetUrlFromPath(const std::filesystem::path& path)
    {
        char url[1024];
        DWORD length = ARRAYSIZE(url);
        HRESULT hr = UrlCreateFromPathA(path.u8string().data(), url, &length, 0);
        if (FAILED(hr))
        {
            throw std::exception("Failed to create url from path", hr);
        }

        return {url};
    }

    std::vector<std::string> GetCommandLineArguments()
    {
        int argc;
        auto argv = CommandLineToArgvW(GetCommandLineW(), &argc);

        std::vector<std::string> arguments{};
        arguments.reserve(argc);

        for (int idx = 1; idx < argc; idx++)
        {
            std::wstring hstr{argv[idx]};
            int bytesRequired = ::WideCharToMultiByte(CP_UTF8, 0, &hstr[0], static_cast<int>(hstr.size()), nullptr, 0, nullptr, nullptr);
            arguments.push_back(std::string(bytesRequired, 0));
            ::WideCharToMultiByte(CP_UTF8, 0, hstr.data(), static_cast<int>(hstr.size()), arguments.back().data(), bytesRequired, nullptr, nullptr);
        }

        LocalFree(argv);

        return arguments;
    }

    void Uninitialize()
    {
        if (graphics)
        {
            graphics->FinishRenderingCurrentFrame();
        }

        inputBuffer.reset();
        runtime.reset();
        graphics.reset();
    }

    void RefreshBabylon(HWND hWnd)
    {
        Uninitialize();

        RECT rect;
        if (!GetWindowRect(hWnd, &rect))
        {
            return;
        }

        auto width = static_cast<size_t>(rect.right - rect.left);
        auto height = static_cast<size_t>(rect.bottom - rect.top);

        graphics = Babylon::Graphics::CreateGraphics<void*>(hWnd, width, height);
        graphics->StartRenderingCurrentFrame();

        runtime = std::make_unique<Babylon::AppRuntime>();
        inputBuffer = std::make_unique<InputManager<Babylon::AppRuntime>::InputBuffer>(*runtime);

        runtime->Dispatch([width, height, hWnd](Napi::Env env) {
            graphics->AddToJavaScript(env);

            Babylon::Polyfills::Console::Initialize(env, [](const char* message, auto) {
                OutputDebugStringA(message);
            });

            Babylon::Polyfills::Window::Initialize(env);

            Babylon::Polyfills::XMLHttpRequest::Initialize(env);

            Babylon::Plugins::NativeEngine::Initialize(env);

<<<<<<< HEAD
=======
            // Initialize NativeCapture. Like NativeEngine, depends on Graphics.
            Babylon::Plugins::NativeCapture::Initialize(env);

            // Initialize NativeXr plugin.
>>>>>>> 9717a2ef
            Babylon::Plugins::NativeXr::Initialize(env);

            InputManager<Babylon::AppRuntime>::Initialize(env, *inputBuffer);
        });

        // Scripts are copied to the parent of the executable due to CMake issues.
        // See the CMakeLists.txt comments for more details.
        std::string scriptsRootUrl = GetUrlFromPath(GetModulePath().parent_path().parent_path() / "Scripts");

        Babylon::ScriptLoader loader{*runtime};
        loader.Eval("document = {}", "");
        loader.LoadScript(scriptsRootUrl + "/ammo.js");
        loader.LoadScript(scriptsRootUrl + "/recast.js");
        loader.LoadScript(scriptsRootUrl + "/babylon.max.js");
        loader.LoadScript(scriptsRootUrl + "/babylon.glTF2FileLoader.js");
        loader.LoadScript(scriptsRootUrl + "/babylonjs.materials.js");
        loader.LoadScript(scriptsRootUrl + "/babylon.gui.js");
        loader.LoadScript(scriptsRootUrl + "/meshwriter.min.js");

        std::vector<std::string> scripts = GetCommandLineArguments();
        if (scripts.empty())
        {
            loader.LoadScript(scriptsRootUrl + "/experience.js");
        }
        else
        {
            for (const auto& script : scripts)
            {
                loader.LoadScript(GetUrlFromPath(script));
            }

            loader.LoadScript(scriptsRootUrl + "/playground_runner.js");
        }
    }

    void UpdateWindowSize(size_t width, size_t height)
    {
        graphics->UpdateSize(width, height);
    }
}

int APIENTRY wWinMain(_In_ HINSTANCE hInstance,
    _In_opt_ HINSTANCE hPrevInstance,
    _In_ LPWSTR lpCmdLine,
    _In_ int nCmdShow)
{
    UNREFERENCED_PARAMETER(hPrevInstance);
    UNREFERENCED_PARAMETER(lpCmdLine);

    // Initialize global strings
    LoadStringW(hInstance, IDS_APP_TITLE, szTitle, MAX_LOADSTRING);
    LoadStringW(hInstance, IDC_PLAYGROUNDWIN32, szWindowClass, MAX_LOADSTRING);
    MyRegisterClass(hInstance);

    // Perform application initialization:
    if (!InitInstance(hInstance, nCmdShow))
    {
        return FALSE;
    }

    HACCEL hAccelTable = LoadAccelerators(hInstance, MAKEINTRESOURCE(IDC_PLAYGROUNDWIN32));

    MSG msg;

    // Main message loop:
    while (GetMessage(&msg, nullptr, 0, 0))
    {
        if (!TranslateAccelerator(msg.hwnd, hAccelTable, &msg))
        {
            TranslateMessage(&msg);
            DispatchMessage(&msg);
        }
    }

    return (int)msg.wParam;
}

//
//  FUNCTION: MyRegisterClass()
//
//  PURPOSE: Registers the window class.
//
ATOM MyRegisterClass(HINSTANCE hInstance)
{
    WNDCLASSEXW wcex;

    wcex.cbSize = sizeof(WNDCLASSEX);

    wcex.style = CS_HREDRAW | CS_VREDRAW;
    wcex.lpfnWndProc = WndProc;
    wcex.cbClsExtra = 0;
    wcex.cbWndExtra = 0;
    wcex.hInstance = hInstance;
    wcex.hIcon = LoadIcon(hInstance, MAKEINTRESOURCE(IDI_PLAYGROUNDWIN32));
    wcex.hCursor = LoadCursor(nullptr, IDC_ARROW);
    wcex.hbrBackground = (HBRUSH)(COLOR_WINDOW + 1);
    wcex.lpszMenuName = MAKEINTRESOURCEW(IDC_PLAYGROUNDWIN32);
    wcex.lpszClassName = szWindowClass;
    wcex.hIconSm = LoadIcon(wcex.hInstance, MAKEINTRESOURCE(IDI_SMALL));

    return RegisterClassExW(&wcex);
}

//
//   FUNCTION: InitInstance(HINSTANCE, int)
//
//   PURPOSE: Saves instance handle and creates main window
//
//   COMMENTS:
//
//        In this function, we save the instance handle in a global variable and
//        create and display the main program window.
//
BOOL InitInstance(HINSTANCE hInstance, int nCmdShow)
{
    hInst = hInstance; // Store instance handle in our global variable

    HWND hWnd = CreateWindowW(szWindowClass, szTitle, WS_OVERLAPPEDWINDOW,
        CW_USEDEFAULT, 0, CW_USEDEFAULT, 0, nullptr, nullptr, hInstance, nullptr);

    if (!hWnd)
    {
        return FALSE;
    }

    ShowWindow(hWnd, nCmdShow);
    UpdateWindow(hWnd);

    RefreshBabylon(hWnd);

    return TRUE;
}

//
//  FUNCTION: WndProc(HWND, UINT, WPARAM, LPARAM)
//
//  PURPOSE: Processes messages for the main window.
//
//  WM_COMMAND  - process the application menu
//  WM_PAINT    - Paint the main window
//  WM_DESTROY  - post a quit message and return
//
//
LRESULT CALLBACK WndProc(HWND hWnd, UINT message, WPARAM wParam, LPARAM lParam)
{
    switch (message)
    {
        case WM_SYSCOMMAND:
        {
            if ((wParam & 0xFFF0) == SC_MINIMIZE)
            {
                runtime->Suspend();
            }
            else if ((wParam & 0xFFF0) == SC_RESTORE)
            {
                runtime->Resume();
            }
            DefWindowProc(hWnd, message, wParam, lParam);
            break;
        }
        case WM_COMMAND:
        {
            int wmId = LOWORD(wParam);
            // Parse the menu selections:
            switch (wmId)
            {
                case IDM_ABOUT:
                    DialogBox(hInst, MAKEINTRESOURCE(IDD_ABOUTBOX), hWnd, About);
                    break;
                case IDM_EXIT:
                    DestroyWindow(hWnd);
                    break;
                default:
                    return DefWindowProc(hWnd, message, wParam, lParam);
            }
            break;
        }
        case WM_PAINT:
        {
            if (graphics)
            {
                graphics->FinishRenderingCurrentFrame();
                graphics->StartRenderingCurrentFrame();
            }

            PAINTSTRUCT ps;
            BeginPaint(hWnd, &ps);
            EndPaint(hWnd, &ps);

            InvalidateRect(hWnd, nullptr, FALSE);
            break;
        }
        case WM_SIZE:
        {
            if (graphics)
            {
                auto width = static_cast<size_t>(LOWORD(lParam));
                auto height = static_cast<size_t>(HIWORD(lParam));
                UpdateWindowSize(width, height);
            }
            break;
        }
        case WM_DESTROY:
        {
            Uninitialize();
            PostQuitMessage(0);
            break;
        }
        case WM_KEYDOWN:
        {
            if (wParam == 'R')
            {
                RefreshBabylon(hWnd);
            }
            break;
        }
        case WM_MOUSEMOVE:
        {
            if (inputBuffer)
            {
                inputBuffer->SetPointerPosition(GET_X_LPARAM(lParam), GET_Y_LPARAM(lParam));
            }
            break;
        }
        case WM_LBUTTONDOWN:
        {
            SetCapture(hWnd);
            if (inputBuffer)
            {
                inputBuffer->SetPointerDown(true);
            }
            break;
        }
        case WM_LBUTTONUP:
        {
            if (inputBuffer)
            {
                inputBuffer->SetPointerDown(false);
            }
            ReleaseCapture();
            break;
        }
        default:
        {
            return DefWindowProc(hWnd, message, wParam, lParam);
        }
    }
    return 0;
}

// Message handler for about box.
INT_PTR CALLBACK About(HWND hDlg, UINT message, WPARAM wParam, LPARAM lParam)
{
    UNREFERENCED_PARAMETER(lParam);
    switch (message)
    {
        case WM_INITDIALOG:
            return (INT_PTR)TRUE;

        case WM_COMMAND:
            if (LOWORD(wParam) == IDOK || LOWORD(wParam) == IDCANCEL)
            {
                EndDialog(hDlg, LOWORD(wParam));
                return (INT_PTR)TRUE;
            }
            break;
    }
    return (INT_PTR)FALSE;
}<|MERGE_RESOLUTION|>--- conflicted
+++ resolved
@@ -122,13 +122,8 @@
 
             Babylon::Plugins::NativeEngine::Initialize(env);
 
-<<<<<<< HEAD
-=======
-            // Initialize NativeCapture. Like NativeEngine, depends on Graphics.
             Babylon::Plugins::NativeCapture::Initialize(env);
 
-            // Initialize NativeXr plugin.
->>>>>>> 9717a2ef
             Babylon::Plugins::NativeXr::Initialize(env);
 
             InputManager<Babylon::AppRuntime>::Initialize(env, *inputBuffer);
