--- conflicted
+++ resolved
@@ -41,16 +41,12 @@
 
 namespace
 {
-<<<<<<< HEAD
-    constexpr bool RENDER_ON_JS_THREAD{true};
-=======
     std::filesystem::path GetModulePath()
     {
         char buffer[1024];
         ::GetModuleFileNameA(nullptr, buffer, ARRAYSIZE(buffer));
         return std::filesystem::path{buffer};
     }
->>>>>>> 554bb8e0
 
     std::string GetUrlFromPath(const std::filesystem::path& path)
     {
@@ -155,23 +151,13 @@
 
         Babylon::ScriptLoader loader{*runtime};
         loader.Eval("document = {}", "");
-<<<<<<< HEAD
         loader.LoadScript("app:///Scripts/ammo.js");
         loader.LoadScript("app:///Scripts/recast.js");
         loader.LoadScript("app:///Scripts/babylon.max.js");
-        loader.LoadScript("app:///Scripts/babylon.glTF2FileLoader.js");
+        loader.LoadScript("app:///Scripts/babylonjs.loaders.js");
         loader.LoadScript("app:///Scripts/babylonjs.materials.js");
         loader.LoadScript("app:///Scripts/babylon.gui.js");
         loader.LoadScript("app:///Scripts/meshwriter.min.js");
-=======
-        loader.LoadScript(scriptsRootUrl + "/ammo.js");
-        loader.LoadScript(scriptsRootUrl + "/recast.js");
-        loader.LoadScript(scriptsRootUrl + "/babylon.max.js");
-        loader.LoadScript(scriptsRootUrl + "/babylonjs.loaders.js");
-        loader.LoadScript(scriptsRootUrl + "/babylonjs.materials.js");
-        loader.LoadScript(scriptsRootUrl + "/babylon.gui.js");
-        loader.LoadScript(scriptsRootUrl + "/meshwriter.min.js");
->>>>>>> 554bb8e0
 
         std::vector<std::string> scripts = GetCommandLineArguments();
         if (scripts.empty())
