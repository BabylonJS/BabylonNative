--- conflicted
+++ resolved
@@ -131,10 +131,7 @@
 
             Babylon::Polyfills::Console::Initialize(env, [](const char* message, auto) {
                 OutputDebugStringA(message);
-<<<<<<< HEAD
-=======
-
->>>>>>> 80c39308
+
                 printf("%s", message);
                 fflush(stdout);
             });
