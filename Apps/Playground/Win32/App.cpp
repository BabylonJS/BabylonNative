--- conflicted
+++ resolved
@@ -104,14 +104,9 @@
         auto width = static_cast<size_t>(rect.right - rect.left);
         auto height = static_cast<size_t>(rect.bottom - rect.top);
 
-<<<<<<< HEAD
-        GraphicsConfiguration graphicsConfiguration = {hWnd, width, height};
-        graphics = Babylon::Graphics::CreateGraphics(graphicsConfiguration);
-=======
         graphics = Babylon::Graphics::CreateGraphics<void*>(hWnd, width, height);
         graphics->StartRenderingCurrentFrame();
 
->>>>>>> 97c3a2ee
         runtime = std::make_unique<Babylon::AppRuntime>();
         inputBuffer = std::make_unique<InputManager<Babylon::AppRuntime>::InputBuffer>(*runtime);
 
@@ -121,6 +116,7 @@
             Babylon::Polyfills::Console::Initialize(env, [](const char* message, auto) {
                 OutputDebugStringA(message);
             });
+
             Babylon::Polyfills::Window::Initialize(env);
 
             Babylon::Polyfills::XMLHttpRequest::Initialize(env);
