--- conflicted
+++ resolved
@@ -83,12 +83,10 @@
     {
         return {g_appContext};
     }
-<<<<<<< HEAD
     
     android::app::Activity GetMainActivity()
     {
         return {g_mainActivity};
-=======
 
     void Pause()
     {
@@ -118,6 +116,5 @@
     RequestPermissionsResultEvent::Ticket AddRequestPermissionsResultCallback(RequestPermissionsResultEvent::Handler&& onAddRequestPermissionsResult)
     {
         return g_requestPermissionsResultEvent.AddHandler(std::move(onAddRequestPermissionsResult));
->>>>>>> 965bbf87
     }
 }