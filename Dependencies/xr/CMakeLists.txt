--- conflicted
+++ resolved
@@ -4,7 +4,6 @@
 
 set(SOURCES "Include/XR.h")
 
-<<<<<<< HEAD
 if (ANDROID)
     set(SOURCES ${SOURCES}
         "Source/ARCore/XR.cpp")
@@ -15,17 +14,11 @@
         "Source/OpenXR/XR.cpp"
         "Source/OpenXR/XrPlatformCommon.h")
 
-    if(WIN32 OR WINDOWS_STORE)
+    if(WIN32)
         set(SOURCES ${SOURCES} "Source/OpenXR/Windows/XrPlatform.h")
     else()
-        message(FATAL_ERROR "OpenXR support not available for platform ${BABYLON_NATIVE_PLATFORM}")
+        message(FATAL_ERROR "OpenXR support not available for platform ${CMAKE_SYSTEM_NAME}")
     endif()
-=======
-if(WIN32)
-    set(SOURCES ${SOURCES} "Source/Windows/XrPlatform.h")
-else()
-    message(FATAL_ERROR "XR support not implemented for platform ${CMAKE_SYSTEM_NAME}")
->>>>>>> 9782a2f1
 endif()
 
 add_library(xr ${SOURCES})
@@ -38,19 +31,12 @@
                           ${ARCORE_LIBPATH}/${ANDROID_ABI}/libarcore_sdk_c.so
                           INTERFACE_INCLUDE_DIRECTORIES ${CMAKE_CURRENT_SOURCE_DIR}/Dependencies/arcore-android-sdk/libraries/include)
 
-<<<<<<< HEAD
     add_library(glm INTERFACE)
     set_target_properties(glm PROPERTIES INTERFACE_INCLUDE_DIRECTORIES ${CMAKE_CURRENT_SOURCE_DIR}/Dependencies/arcore-android-sdk/libraries/glm)
-=======
-target_include_directories(xr PRIVATE "Source")
-if(WIN32)
-    target_include_directories(xr PRIVATE "Source/Windows")
-endif()
->>>>>>> 9782a2f1
 
     target_link_libraries(xr PRIVATE glm arcore)
 else()
-    if(WIN32 OR WINDOWS_STORE)
+    if(WIN32)
         target_include_directories(xr PRIVATE "Source/OpenXR/Windows")
     endif()
 
@@ -60,10 +46,6 @@
     target_link_libraries(xr PRIVATE openxr_loader)
 endif()
 
-<<<<<<< HEAD
 target_include_directories(xr PUBLIC "Include")
-=======
-target_link_libraries(xr PRIVATE openxr_loader)
 
-source_group(TREE ${CMAKE_CURRENT_SOURCE_DIR} FILES ${SOURCES})
->>>>>>> 9782a2f1
+source_group(TREE ${CMAKE_CURRENT_SOURCE_DIR} FILES ${SOURCES})