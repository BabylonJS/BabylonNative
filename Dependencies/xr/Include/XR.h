#pragma once

#include <memory>
#include <string>
#include <vector>
#include <arcana/threading/task.h>

namespace xr
{
    enum class TextureFormat
    {
        RGBA8_SRGB,
        BGRA8_SRGB,
        D24S8
    };

    enum class SessionType
    {
        IMMERSIVE_VR,
        IMMERSIVE_AR,
        INLINE,
        INVALID
    };

    struct Size
    {
        size_t Width{};
        size_t Height{};
    };

    struct Pose
    {
        struct
        {
            float X{};
            float Y{};
            float Z{};
        } Position;

        struct
        {
            float X{};
            float Y{};
            float Z{};
            float W{};
        } Orientation;
    };

    struct Ray
    {
        struct
        {
            float X{};
            float Y{};
            float Z{};
        } Origin;

        struct
        {
            float X{};
            float Y{};
            float Z{};
        } Direction;
    };

    class System
    {
    public:
        static constexpr float DEFAULT_DEPTH_NEAR_Z{ 0.5f };
        static constexpr float DEFAULT_DEPTH_FAR_Z{ 1000.f };

        class Session
        {
            friend class System;
            struct Impl;

        public:
            class Frame
            {
            public:
                struct Space
                {
                    Pose Pose;
                };

                struct View
                {
                    Space Space{};

                    struct
                    {
                        float AngleLeft{};
                        float AngleRight{};
                        float AngleUp{};
                        float AngleDown{};
                    } FieldOfView;

                    TextureFormat ColorTextureFormat{};
                    void* ColorTexturePointer{};
                    Size ColorTextureSize;

                    TextureFormat DepthTextureFormat{};
                    void* DepthTexturePointer{};
                    Size DepthTextureSize;

                    float DepthNearZ{};
                    float DepthFarZ{};
                };

                struct InputSource
                {
                    using Identifier = size_t;

                    enum class HandednessEnum
                    {
                        Left = 0,
                        Right = 1
                    };

                    const Identifier ID{ NEXT_ID++ };
                    bool TrackedThisFrame{};
                    Space GripSpace{};
                    Space AimSpace{};
                    HandednessEnum Handedness{};

                private:
                    static inline Identifier NEXT_ID{ 0 };
                };

                std::vector<View>& Views;
                std::vector<InputSource>& InputSources;

                Frame(System::Session::Impl&);
                ~Frame();

                void GetHitTestResults(std::vector<Pose>&, Ray) const;

            private:
                struct Impl;
                std::unique_ptr<Impl> m_impl{};
            };

<<<<<<< HEAD
            Session(System& system, void* graphicsDevice, void* window);
=======
            static arcana::task<std::shared_ptr<Session>, std::exception_ptr> CreateAsync(System& system, void* graphicsDevice);
>>>>>>> c6bc23ef
            ~Session();

            // Do not use, call CreateAsync instead. Kept public to keep compatibility with make_shared.
            // Move to private when changing to unique_ptr.
            Session(System& system, void* graphicsDevice);

            std::unique_ptr<Frame> GetNextFrame(bool& shouldEndSession, bool& shouldRestartSession, std::function<void(void* texturePointer)> deletedTextureCallback = [](void*){});
            void RequestEndSession();
            Size GetWidthAndHeightForViewIndex(size_t viewIndex) const;
            void SetDepthsNearFar(float depthNear, float depthFar);

        private:
            std::unique_ptr<Impl> m_impl{};
        };

        System(const char* = "OpenXR Experience");
        ~System();

        bool IsInitialized() const;
        bool TryInitialize();
        static arcana::task<bool, std::exception_ptr> IsSessionSupportedAsync(SessionType);

    private:
        struct Impl;
        std::unique_ptr<Impl> m_impl{};
    };
}<|MERGE_RESOLUTION|>--- conflicted
+++ resolved
@@ -140,11 +140,7 @@
                 std::unique_ptr<Impl> m_impl{};
             };
 
-<<<<<<< HEAD
-            Session(System& system, void* graphicsDevice, void* window);
-=======
             static arcana::task<std::shared_ptr<Session>, std::exception_ptr> CreateAsync(System& system, void* graphicsDevice);
->>>>>>> c6bc23ef
             ~Session();
 
             // Do not use, call CreateAsync instead. Kept public to keep compatibility with make_shared.
