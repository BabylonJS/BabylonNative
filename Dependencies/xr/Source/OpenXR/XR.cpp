--- conflicted
+++ resolved
@@ -871,25 +871,19 @@
         throw std::runtime_error("Anchors not yet implemented for OpenXR.");
     }
 
-<<<<<<< HEAD
+    System::Session::Frame::Plane& System::Session::Frame::GetPlaneByID(System::Session::Frame::Plane::Identifier) const
+    {
+        throw std::runtime_error("Planes not yet implemented for OpenXR.");
+    }
+
     void System::Session::SetPlaneDetectionEnabled(bool) const
     {
-        // NYI
+        throw std::runtime_error("Planes not yet implemented for OpenXR");
     }
 
     bool System::Session::SetFeaturePointCloudEnabled(bool) const
     {
         // Point cloud system not yet supported.
         return false;
-=======
-    System::Session::Frame::Plane& System::Session::Frame::GetPlaneByID(System::Session::Frame::Plane::Identifier) const
-    {
-        throw std::runtime_error("Planes not yet implemented for OpenXR.");
-    }
-
-    void System::Session::SetPlaneDetectionEnabled(bool) const
-    {
-        throw std::runtime_error("Planes not yet implemented for OpenXR");
->>>>>>> 8ca252a7
     }
 }