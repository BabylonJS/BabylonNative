#include <XR.h>

#include <XrPlatform.h>

#include <assert.h>
#include <optional>
#include <arcana/threading/task.h>

namespace xr
{
    namespace
    {
        struct SupportedExtensions
        {
            SupportedExtensions()
                : Names{}
            {
                uint32_t extensionCount{};
                XrCheck(xrEnumerateInstanceExtensionProperties(nullptr, 0, &extensionCount, nullptr));
                std::vector<XrExtensionProperties> extensionProperties(extensionCount, { XR_TYPE_EXTENSION_PROPERTIES });
                XrCheck(xrEnumerateInstanceExtensionProperties(nullptr, extensionCount, &extensionCount, extensionProperties.data()));

                // D3D11 extension is required for this sample, so check if it's supported.
                for (const char* extensionName : REQUIRED_EXTENSIONS)
                {
                    if (!TryEnableExtension(extensionName, extensionProperties))
                    {
                        throw std::runtime_error{ "Required extension not supported" };
                    }
                }

                // Additional optional extensions for enhanced functionality. Track whether enabled in m_optionalExtensions.
                DepthExtensionSupported = TryEnableExtension(XR_KHR_COMPOSITION_LAYER_DEPTH_EXTENSION_NAME, extensionProperties);
                UnboundedRefSpaceSupported = TryEnableExtension(XR_MSFT_UNBOUNDED_REFERENCE_SPACE_EXTENSION_NAME, extensionProperties);
                SpatialAnchorSupported = TryEnableExtension(XR_MSFT_SPATIAL_ANCHOR_EXTENSION_NAME, extensionProperties);
            }

            std::vector<const char*> Names{};
            bool DepthExtensionSupported{ false };
            bool UnboundedRefSpaceSupported{ false };
            bool SpatialAnchorSupported{ false };

        private:
            bool TryEnableExtension(
                const char* extensionName,
                const std::vector<XrExtensionProperties>& extensionProperties)
            {
                for (const auto& extensionProperty : extensionProperties)
                {
                    if (strcmp(extensionProperty.extensionName, extensionName) == 0)
                    {
                        Names.push_back(extensionName);
                        return true;
                    }
                }
                return false;
            };
        };

        uint32_t AquireAndWaitForSwapchainImage(XrSwapchain handle)
        {
            uint32_t swapchainImageIndex;
            XrSwapchainImageAcquireInfo acquireInfo{ XR_TYPE_SWAPCHAIN_IMAGE_ACQUIRE_INFO };
            XrCheck(xrAcquireSwapchainImage(handle, &acquireInfo, &swapchainImageIndex));

            XrSwapchainImageWaitInfo waitInfo{ XR_TYPE_SWAPCHAIN_IMAGE_WAIT_INFO };
            waitInfo.timeout = XR_INFINITE_DURATION;
            XrCheck(xrWaitSwapchainImage(handle, &waitInfo));

            return swapchainImageIndex;
        };
    }

    struct System::Impl
    {
        static constexpr XrFormFactor FORM_FACTOR{ XR_FORM_FACTOR_HEAD_MOUNTED_DISPLAY };
        static constexpr XrViewConfigurationType VIEW_CONFIGURATION_TYPE{ XR_VIEW_CONFIGURATION_TYPE_PRIMARY_STEREO };
        static constexpr uint32_t STEREO_VIEW_COUNT{ 2 }; // PRIMARY_STEREO view configuration always has 2 views

        XrInstance Instance{ XR_NULL_HANDLE };
        XrSystemId SystemId{ XR_NULL_SYSTEM_ID };

        std::unique_ptr<SupportedExtensions> Extensions{};

        XrEnvironmentBlendMode EnvironmentBlendMode{};

        std::string ApplicationName{};

        Impl(const std::string& applicationName)
            : ApplicationName{ applicationName }
        {}

        bool IsInitialized() const
        {
            return Instance != XR_NULL_HANDLE && SystemId != XR_NULL_SYSTEM_ID;
        }

        bool TryInitialize()
        {
            assert(!IsInitialized());

            if (Instance == XR_NULL_HANDLE)
            {
                Extensions = std::make_unique<SupportedExtensions>();
                InitializeXrInstance();
            }

            assert(Extensions != nullptr);
            assert(SystemId == XR_NULL_SYSTEM_ID);

            return TryInitializeXrSystemIdAndBlendMode();
        }

    private:
        // Phase one of initialization. Cannot fail without crashing.
        void InitializeXrInstance()
        {
            XrInstanceCreateInfo createInfo{ XR_TYPE_INSTANCE_CREATE_INFO };
            createInfo.enabledExtensionCount = static_cast<uint32_t>(Extensions->Names.size());
            createInfo.enabledExtensionNames = Extensions->Names.data();
            createInfo.applicationInfo = { "", 1, "OpenXR Sample", 1, XR_CURRENT_API_VERSION };
            strcpy_s(createInfo.applicationInfo.applicationName, ApplicationName.c_str());
            XrCheck(xrCreateInstance(&createInfo, &Instance));
        }

        // Phase two of initialization. Can fail and be retried without crashing.
        bool TryInitializeXrSystemIdAndBlendMode()
        {
            XrSystemGetInfo systemInfo{ XR_TYPE_SYSTEM_GET_INFO };
            systemInfo.formFactor = FORM_FACTOR;

            XrResult result = xrGetSystem(Instance, &systemInfo, &SystemId);
            if (result == XR_ERROR_FORM_FACTOR_UNAVAILABLE)
            {
                SystemId = XR_NULL_SYSTEM_ID;
                return false;
            }
            else if(!XR_SUCCEEDED(result))
            {
                throw std::runtime_error{ "SystemId initialization failed with unexpected result type." };
            }

            // Find the available environment blend modes.
            uint32_t count;
            XrCheck(xrEnumerateEnvironmentBlendModes(Instance, SystemId, VIEW_CONFIGURATION_TYPE, 0, &count, nullptr));
            std::vector<XrEnvironmentBlendMode> environmentBlendModes(count);
            XrCheck(xrEnumerateEnvironmentBlendModes(Instance, SystemId, VIEW_CONFIGURATION_TYPE, count, &count, environmentBlendModes.data()));

            // Automatically choose the system's preferred blend mode, since specifying the app's 
            // preferred blend mode is currently not supported.
            assert(environmentBlendModes.size() > 0);
            EnvironmentBlendMode = environmentBlendModes[0];

            return true;
        }
    };

    struct System::Session::Impl
    {
        const System::Impl& HmdImpl;
        XrSession Session{ XR_NULL_HANDLE };

        XrSpace SceneSpace{ XR_NULL_HANDLE };
        XrReferenceSpaceType SceneSpaceType{};

        static constexpr uint32_t LeftSide = 0;
        static constexpr uint32_t RightSide = 1;

        struct Swapchain
        {
            XrSwapchain Handle{};
            SwapchainFormat Format{};
            int32_t Width{ 0 };
            int32_t Height{ 0 };
            uint32_t ArraySize{ 0 };
            std::vector<SwapchainImage> Images{};
        };

        struct
        {
            std::vector<XrView> Views{};
            std::vector<XrViewConfigurationView> ConfigViews{};
            std::vector<Swapchain> ColorSwapchains{};
            std::vector<Swapchain> DepthSwapchains{};
            std::vector<XrCompositionLayerProjectionView> ProjectionLayerViews{};
            std::vector<XrCompositionLayerDepthInfoKHR> DepthInfoViews{};
            std::vector<Frame::View> ActiveFrameViews{};
        } RenderResources{};

        struct
        {
            static constexpr char* DEFAULT_XR_ACTION_SET_NAME{ "default_xr_action_set" };
            static constexpr char* DEFAULT_XR_ACTION_SET_LOCALIZED_NAME{ "Default XR Action Set" };
            XrActionSet ActionSet{};

            static constexpr std::array<const char*, 2> CONTROLLER_SUBACTION_PATH_PREFIXES
            {
                "/user/hand/left",
                "/user/hand/right"
            };
            std::array<XrPath, CONTROLLER_SUBACTION_PATH_PREFIXES.size()> ControllerSubactionPaths{};

            static constexpr char* CONTROLLER_GET_GRIP_POSE_ACTION_NAME{ "controller_get_pose_action" };
            static constexpr char* CONTROLLER_GET_GRIP_POSE_ACTION_LOCALIZED_NAME{ "Controller Pose" };
            static constexpr char* CONTROLLER_GET_GRIP_POSE_PATH_SUFFIX{ "/input/grip/pose" };
            XrAction ControllerGetGripPoseAction{};
            std::array<XrSpace, CONTROLLER_SUBACTION_PATH_PREFIXES.size()> ControllerGripPoseSpaces{};

            static constexpr char* CONTROLLER_GET_AIM_POSE_ACTION_NAME{ "controller_get_aim_action" };
            static constexpr char* CONTROLLER_GET_AIM_POSE_ACTION_LOCALIZED_NAME{ "Controller Aim" };
            static constexpr char* CONTROLLER_GET_AIM_POSE_PATH_SUFFIX{ "/input/aim/pose" };
            XrAction ControllerGetAimPoseAction{};
            std::array<XrSpace, CONTROLLER_SUBACTION_PATH_PREFIXES.size()> ControllerAimPoseSpaces{};

            static constexpr char* DEFAULT_XR_INTERACTION_PROFILE{ "/interaction_profiles/khr/simple_controller" };

            std::vector<Frame::InputSource> ActiveInputSources{};
        } ActionResources{};

        float DepthNearZ{ DEFAULT_DEPTH_NEAR_Z };
        float DepthFarZ{ DEFAULT_DEPTH_FAR_Z };

        XrSessionState SessionState{ XR_SESSION_STATE_UNKNOWN };

        Impl(System::Impl& hmdImpl, void* graphicsContext)
            : HmdImpl{ hmdImpl }
        {
            assert(HmdImpl.IsInitialized());
            auto instance = HmdImpl.Instance;
            auto systemId = HmdImpl.SystemId;

            // Create the session
            auto graphicsBinding = CreateGraphicsBinding(instance, systemId, graphicsContext);
            XrSessionCreateInfo createInfo{ XR_TYPE_SESSION_CREATE_INFO };
            createInfo.next = &graphicsBinding;
            createInfo.systemId = systemId;
            XrCheck(xrCreateSession(instance, &createInfo, &Session));

            // Initialize scene space
            if (HmdImpl.Extensions->UnboundedRefSpaceSupported)
            {
                SceneSpaceType = XR_REFERENCE_SPACE_TYPE_UNBOUNDED_MSFT;
            }
            else
            {
                SceneSpaceType = XR_REFERENCE_SPACE_TYPE_LOCAL;
            }
            XrReferenceSpaceCreateInfo spaceCreateInfo{ XR_TYPE_REFERENCE_SPACE_CREATE_INFO };
            spaceCreateInfo.referenceSpaceType = SceneSpaceType;
            spaceCreateInfo.poseInReferenceSpace = IDENTITY_TRANSFORM;
            XrCheck(xrCreateReferenceSpace(Session, &spaceCreateInfo, &SceneSpace));

            InitializeRenderResources(instance, systemId);
            InitializeActionResources(instance);
        }

        std::unique_ptr<System::Session::Frame> GetNextFrame(bool& shouldEndSession, bool& shouldRestartSession)
        {
            ProcessEvents(shouldEndSession, shouldRestartSession);

            if (!shouldEndSession)
            {
                return std::make_unique<Frame>(*this);
            }
            else
            {
                return nullptr;
            }
        }

        void RequestEndSession()
        {
            xrRequestExitSession(Session);
        }

        Size GetWidthAndHeightForViewIndex(size_t viewIndex) const
        {
            const auto& swapchain = RenderResources.ColorSwapchains[viewIndex];
            return{ static_cast<size_t>(swapchain.Width), static_cast<size_t>(swapchain.Height) };
        }

    private:
        static constexpr XrPosef IDENTITY_TRANSFORM{ XrQuaternionf{ 0.f, 0.f, 0.f, 1.f }, XrVector3f{ 0.f, 0.f, 0.f } };

        void InitializeRenderResources(XrInstance instance, XrSystemId systemId)
        {
            // Read graphics properties for preferred swapchain length and logging.
            XrSystemProperties systemProperties{ XR_TYPE_SYSTEM_PROPERTIES };
            XrCheck(xrGetSystemProperties(instance, systemId, &systemProperties));

            // Select color and depth swapchain pixel formats
            SwapchainFormat colorSwapchainFormat;
            SwapchainFormat depthSwapchainFormat;
            SelectSwapchainPixelFormats(colorSwapchainFormat, depthSwapchainFormat);

            // Query and cache view configuration views. Two-call idiom.
            uint32_t viewCount;
            XrCheck(xrEnumerateViewConfigurationViews(instance, systemId, HmdImpl.VIEW_CONFIGURATION_TYPE, 0, &viewCount, nullptr));
            assert(viewCount == HmdImpl.STEREO_VIEW_COUNT);
            RenderResources.ConfigViews.resize(viewCount, { XR_TYPE_VIEW_CONFIGURATION_VIEW });
            XrCheck(xrEnumerateViewConfigurationViews(instance, systemId, HmdImpl.VIEW_CONFIGURATION_TYPE, viewCount, &viewCount, RenderResources.ConfigViews.data()));

            // Create all the swapchains.
            for (uint32_t idx = 0; idx < viewCount; ++idx)
            {
                const XrViewConfigurationView& view = RenderResources.ConfigViews[idx];
                RenderResources.ColorSwapchains.push_back(
                    CreateSwapchain(Session,
                        colorSwapchainFormat,
                        view.recommendedImageRectWidth,
                        view.recommendedImageRectHeight,
                        1,
                        view.recommendedSwapchainSampleCount,
                        0,
                        XR_SWAPCHAIN_USAGE_SAMPLED_BIT | XR_SWAPCHAIN_USAGE_COLOR_ATTACHMENT_BIT));
                RenderResources.DepthSwapchains.push_back(
                    CreateSwapchain(Session,
                        depthSwapchainFormat,
                        view.recommendedImageRectWidth,
                        view.recommendedImageRectHeight,
                        1,
                        view.recommendedSwapchainSampleCount,
                        0,
                        XR_SWAPCHAIN_USAGE_SAMPLED_BIT | XR_SWAPCHAIN_USAGE_DEPTH_STENCIL_ATTACHMENT_BIT));
            }

            // Pre-allocate the views, since we know how many there will be.
            RenderResources.Views.resize(viewCount, { XR_TYPE_VIEW });
        }

        void InitializeActionResources(XrInstance instance)
        {
            // Create action set
            XrActionSetCreateInfo actionSetInfo{ XR_TYPE_ACTION_SET_CREATE_INFO };
            std::strcpy(actionSetInfo.actionSetName, ActionResources.DEFAULT_XR_ACTION_SET_NAME);
            std::strcpy(actionSetInfo.localizedActionSetName, ActionResources.DEFAULT_XR_ACTION_SET_LOCALIZED_NAME);
            XrCheck(xrCreateActionSet(instance, &actionSetInfo, &ActionResources.ActionSet));

            // Cache paths for subactions
            for (size_t idx = 0; idx < ActionResources.CONTROLLER_SUBACTION_PATH_PREFIXES.size(); ++idx)
            {
                XrCheck(xrStringToPath(instance, ActionResources.CONTROLLER_SUBACTION_PATH_PREFIXES[idx], &ActionResources.ControllerSubactionPaths[idx]));
            }

            std::vector<XrActionSuggestedBinding> bindings{};

            // Create controller get grip pose action, suggested bindings, and spaces
            {
                XrActionCreateInfo actionInfo{ XR_TYPE_ACTION_CREATE_INFO };
                actionInfo.actionType = XR_ACTION_TYPE_POSE_INPUT;
                strcpy_s(actionInfo.actionName, ActionResources.CONTROLLER_GET_GRIP_POSE_ACTION_NAME);
                strcpy_s(actionInfo.localizedActionName, ActionResources.CONTROLLER_GET_GRIP_POSE_ACTION_LOCALIZED_NAME);
                actionInfo.countSubactionPaths = static_cast<uint32_t>(ActionResources.ControllerSubactionPaths.size());
                actionInfo.subactionPaths = ActionResources.ControllerSubactionPaths.data();
                XrCheck(xrCreateAction(ActionResources.ActionSet, &actionInfo, &ActionResources.ControllerGetGripPoseAction));
                // For each controller subaction
                for (size_t idx = 0; idx < ActionResources.CONTROLLER_SUBACTION_PATH_PREFIXES.size(); ++idx)
                {
                    // Create suggested binding
                    std::string path{ ActionResources.CONTROLLER_SUBACTION_PATH_PREFIXES[idx] };
                    path.append(ActionResources.CONTROLLER_GET_GRIP_POSE_PATH_SUFFIX);
                    bindings.push_back({ ActionResources.ControllerGetGripPoseAction });
                    XrCheck(xrStringToPath(instance, path.data(), &bindings.back().binding));

                    // Create subaction space
                    XrActionSpaceCreateInfo actionSpaceCreateInfo{ XR_TYPE_ACTION_SPACE_CREATE_INFO };
                    actionSpaceCreateInfo.action = ActionResources.ControllerGetGripPoseAction;
                    actionSpaceCreateInfo.poseInActionSpace = IDENTITY_TRANSFORM;
                    actionSpaceCreateInfo.subactionPath = ActionResources.ControllerSubactionPaths[idx];
                    XrCheck(xrCreateActionSpace(Session, &actionSpaceCreateInfo, &ActionResources.ControllerGripPoseSpaces[idx]));
                }
            }

            // Create controller controller get aim pose action, suggested bindings, and spaces
            {
                XrActionCreateInfo actionInfo{ XR_TYPE_ACTION_CREATE_INFO };
                actionInfo.actionType = XR_ACTION_TYPE_POSE_INPUT;
                strcpy_s(actionInfo.actionName, ActionResources.CONTROLLER_GET_AIM_POSE_ACTION_NAME);
                strcpy_s(actionInfo.localizedActionName, ActionResources.CONTROLLER_GET_AIM_POSE_ACTION_LOCALIZED_NAME);
                actionInfo.countSubactionPaths = static_cast<uint32_t>(ActionResources.ControllerSubactionPaths.size());
                actionInfo.subactionPaths = ActionResources.ControllerSubactionPaths.data();
                XrCheck(xrCreateAction(ActionResources.ActionSet, &actionInfo, &ActionResources.ControllerGetAimPoseAction));
                // For each controller subaction
                for (size_t idx = 0; idx < ActionResources.CONTROLLER_SUBACTION_PATH_PREFIXES.size(); ++idx)
                {
                    // Create suggested binding
                    std::string path{ ActionResources.CONTROLLER_SUBACTION_PATH_PREFIXES[idx] };
                    path.append(ActionResources.CONTROLLER_GET_AIM_POSE_PATH_SUFFIX);
                    bindings.push_back({ ActionResources.ControllerGetAimPoseAction });
                    XrCheck(xrStringToPath(instance, path.data(), &bindings.back().binding));

                    // Create subaction space
                    XrActionSpaceCreateInfo actionSpaceCreateInfo{ XR_TYPE_ACTION_SPACE_CREATE_INFO };
                    actionSpaceCreateInfo.action = ActionResources.ControllerGetAimPoseAction;
                    actionSpaceCreateInfo.poseInActionSpace = IDENTITY_TRANSFORM;
                    actionSpaceCreateInfo.subactionPath = ActionResources.ControllerSubactionPaths[idx];
                    XrCheck(xrCreateActionSpace(Session, &actionSpaceCreateInfo, &ActionResources.ControllerAimPoseSpaces[idx]));
                }
            }

            // Provide suggested bindings to instance
            XrInteractionProfileSuggestedBinding suggestedBindings{ XR_TYPE_INTERACTION_PROFILE_SUGGESTED_BINDING };
            XrCheck(xrStringToPath(instance, ActionResources.DEFAULT_XR_INTERACTION_PROFILE, &suggestedBindings.interactionProfile));
            suggestedBindings.suggestedBindings = bindings.data();
            suggestedBindings.countSuggestedBindings = (uint32_t)bindings.size();
            XrCheck(xrSuggestInteractionProfileBindings(instance, &suggestedBindings));

            XrSessionActionSetsAttachInfo attachInfo{ XR_TYPE_SESSION_ACTION_SETS_ATTACH_INFO };
            attachInfo.countActionSets = 1;
            attachInfo.actionSets = &ActionResources.ActionSet;
            XrCheck(xrAttachSessionActionSets(Session, &attachInfo));
        }

        Swapchain CreateSwapchain(XrSession session,
            SwapchainFormat format,
            int32_t width,
            int32_t height,
            uint32_t arraySize,
            uint32_t sampleCount,
            XrSwapchainCreateFlags createFlags,
            XrSwapchainUsageFlags usageFlags)
        {
            Swapchain swapchain;
            swapchain.Format = format;
            swapchain.Width = width;
            swapchain.Height = height;
            swapchain.ArraySize = arraySize;

            XrSwapchainCreateInfo swapchainCreateInfo{ XR_TYPE_SWAPCHAIN_CREATE_INFO };
            swapchainCreateInfo.arraySize = arraySize;
            swapchainCreateInfo.format = format;
            swapchainCreateInfo.width = width;
            swapchainCreateInfo.height = height;
            swapchainCreateInfo.mipCount = 1;
            swapchainCreateInfo.faceCount = 1;
            swapchainCreateInfo.sampleCount = sampleCount;
            swapchainCreateInfo.createFlags = createFlags;
            swapchainCreateInfo.usageFlags = usageFlags;

            XrCheck(xrCreateSwapchain(session, &swapchainCreateInfo, &swapchain.Handle));

            uint32_t chainLength;
            XrCheck(xrEnumerateSwapchainImages(swapchain.Handle, 0, &chainLength, nullptr));
            swapchain.Images.resize(chainLength, { SWAPCHAIN_IMAGE_TYPE_ENUM });
            XrCheck(xrEnumerateSwapchainImages(swapchain.Handle, static_cast<uint32_t>(swapchain.Images.size()), &chainLength,
                reinterpret_cast<XrSwapchainImageBaseHeader*>(swapchain.Images.data())));

            return swapchain;
        }

        void SelectSwapchainPixelFormats(SwapchainFormat& colorFormat, SwapchainFormat& depthFormat)
        {
            // Query runtime preferred swapchain formats. Two-call idiom.
            uint32_t swapchainFormatCount;
            XrCheck(xrEnumerateSwapchainFormats(Session, 0, &swapchainFormatCount, nullptr));
            std::vector<int64_t> swapchainFormats(swapchainFormatCount);
            XrCheck(xrEnumerateSwapchainFormats(Session, static_cast<uint32_t>(swapchainFormats.size()), &swapchainFormatCount, swapchainFormats.data()));

            auto colorFormatPtr = std::find_first_of(
                std::begin(swapchainFormats),
                std::end(swapchainFormats),
                std::begin(SUPPORTED_COLOR_FORMATS),
                std::end(SUPPORTED_COLOR_FORMATS));
            if (colorFormatPtr == std::end(swapchainFormats))
            {
                throw std::runtime_error{ "No runtime swapchain format is supported for color." };
            }

            auto depthFormatPtr = std::find_first_of(
                std::begin(swapchainFormats),
                std::end(swapchainFormats),
                std::begin(SUPPORTED_DEPTH_FORMATS),
                std::end(SUPPORTED_DEPTH_FORMATS));
            if (depthFormatPtr == std::end(swapchainFormats))
            {
                throw std::runtime_error{ "No runtime swapchain format is supported for depth." };
            }

            colorFormat = static_cast<SwapchainFormat>(*colorFormatPtr);
            depthFormat = static_cast<SwapchainFormat>(*depthFormatPtr);
        }

        bool TryReadNextEvent(XrEventDataBuffer& buffer) const
        {
            // Reset buffer header for every xrPollEvent function call.
            buffer = { XR_TYPE_EVENT_DATA_BUFFER };
            const XrResult xr = xrPollEvent(HmdImpl.Instance, &buffer);
            return xr != XR_EVENT_UNAVAILABLE;
        }

        void ProcessSessionState(bool& exitRenderLoop, bool& requestRestart)
        {
            switch (SessionState)
            {
            case XR_SESSION_STATE_READY:
            {
                assert(Session != XR_NULL_HANDLE);
                XrSessionBeginInfo sessionBeginInfo{ XR_TYPE_SESSION_BEGIN_INFO };
                sessionBeginInfo.primaryViewConfigurationType = HmdImpl.VIEW_CONFIGURATION_TYPE;
                XrCheck(xrBeginSession(Session, &sessionBeginInfo));
                break;
            }
            case XR_SESSION_STATE_STOPPING:
                XrCheck(xrEndSession(Session));
                break;
            case XR_SESSION_STATE_EXITING:
                // Do not attempt to restart because user closed this session.
                exitRenderLoop = true;
                requestRestart = false;
                break;
            case XR_SESSION_STATE_LOSS_PENDING:
                // Poll for a new systemId
                exitRenderLoop = true;
                requestRestart = true;
                break;
            }
        }

        void ProcessEvents(bool& exitRenderLoop, bool& requestRestart)
        {
            exitRenderLoop = false;
            requestRestart = false;

            XrEventDataBuffer buffer{ XR_TYPE_EVENT_DATA_BUFFER };
            XrEventDataBaseHeader* header = reinterpret_cast<XrEventDataBaseHeader*>(&buffer);

            // Process all pending messages.
            while (TryReadNextEvent(buffer))
            {
                switch (header->type)
                {
                case XR_TYPE_EVENT_DATA_INSTANCE_LOSS_PENDING:
                    exitRenderLoop = true;
                    requestRestart = false;
                    return;
                case XR_TYPE_EVENT_DATA_SESSION_STATE_CHANGED:
                    const auto stateEvent = *reinterpret_cast<const XrEventDataSessionStateChanged*>(header);
                    assert(Session != XR_NULL_HANDLE && Session == stateEvent.session);
                    SessionState = stateEvent.state;
                    ProcessSessionState(exitRenderLoop, requestRestart);
                    break;
                case XR_TYPE_EVENT_DATA_REFERENCE_SPACE_CHANGE_PENDING:
                case XR_TYPE_EVENT_DATA_INTERACTION_PROFILE_CHANGED:
                default:
                    // DEBUG_PRINT("Ignoring event type %d", header->type);
                    break;
                }
            }
        }
    };

    struct System::Session::Frame::Impl
    {
        Impl(Session::Impl& sessionImpl)
            : sessionImpl{sessionImpl}
        {
        }

        Session::Impl& sessionImpl;
        bool shouldRender{};
        int64_t displayTime{};
    };

    System::Session::Frame::Frame(Session::Impl& sessionImpl)
        : Views{ sessionImpl.RenderResources.ActiveFrameViews }
        , InputSources{ sessionImpl.ActionResources.ActiveInputSources }
        , m_impl{ std::make_unique<System::Session::Frame::Impl>(sessionImpl) }
    {
        auto session = m_impl->sessionImpl.Session;

        XrFrameWaitInfo frameWaitInfo{ XR_TYPE_FRAME_WAIT_INFO };
        XrFrameState frameState{ XR_TYPE_FRAME_STATE };
        XrCheck(xrWaitFrame(session, &frameWaitInfo, &frameState));
        m_impl->shouldRender = frameState.shouldRender;
        m_impl->displayTime = frameState.predictedDisplayTime;

        XrFrameBeginInfo frameBeginInfo{ XR_TYPE_FRAME_BEGIN_INFO };
        XrCheck(xrBeginFrame(session, &frameBeginInfo));

        auto& renderResources = m_impl->sessionImpl.RenderResources;

        // Only render when session is visible. otherwise submit zero layers
        if (m_impl->shouldRender)
        {
            uint32_t viewCapacityInput = static_cast<uint32_t>(renderResources.Views.size());
            uint32_t viewCountOutput;
        
            XrViewState viewState{ XR_TYPE_VIEW_STATE };
            XrViewLocateInfo viewLocateInfo{ XR_TYPE_VIEW_LOCATE_INFO };
            viewLocateInfo.viewConfigurationType = System::Impl::VIEW_CONFIGURATION_TYPE;
            viewLocateInfo.displayTime = m_impl->displayTime;
            viewLocateInfo.space = m_impl->sessionImpl.SceneSpace;
            XrCheck(xrLocateViews(session, &viewLocateInfo, &viewState, viewCapacityInput, &viewCountOutput, renderResources.Views.data()));
            assert(viewCountOutput == viewCapacityInput);
            assert(viewCountOutput == renderResources.ConfigViews.size());
            assert(viewCountOutput == renderResources.ColorSwapchains.size());
            assert(viewCountOutput == renderResources.DepthSwapchains.size());
        
            renderResources.ProjectionLayerViews.resize(viewCountOutput);
            if (m_impl->sessionImpl.HmdImpl.Extensions->DepthExtensionSupported)
            {
                renderResources.DepthInfoViews.resize(viewCountOutput);
            }

            Views.resize(viewCountOutput);
        
            // Prepare rendering parameters of each view for swapchain texture arrays
            for (uint32_t idx = 0; idx < viewCountOutput; ++idx)
            {
                const auto& colorSwapchain = renderResources.ColorSwapchains[idx];
                const auto& depthSwapchain = renderResources.DepthSwapchains[idx];

                // Use the full range of recommended image size to achieve optimum resolution
                const XrRect2Di imageRect = { {0, 0}, { colorSwapchain.Width, colorSwapchain.Height } };
                assert(colorSwapchain.Width == depthSwapchain.Width);
                assert(colorSwapchain.Height == depthSwapchain.Height);

                const uint32_t colorSwapchainImageIndex = AquireAndWaitForSwapchainImage(colorSwapchain.Handle);
                const uint32_t depthSwapchainImageIndex = AquireAndWaitForSwapchainImage(depthSwapchain.Handle);

                // Populate the struct that consuming code will use for rendering.
                auto& view = Views[idx];
                view.Space.Pose.Position.X = renderResources.Views[idx].pose.position.x;
                view.Space.Pose.Position.Y = renderResources.Views[idx].pose.position.y;
                view.Space.Pose.Position.Z = renderResources.Views[idx].pose.position.z;
                view.Space.Pose.Orientation.X = renderResources.Views[idx].pose.orientation.x;
                view.Space.Pose.Orientation.Y = renderResources.Views[idx].pose.orientation.y;
                view.Space.Pose.Orientation.Z = renderResources.Views[idx].pose.orientation.z;
                view.Space.Pose.Orientation.W = renderResources.Views[idx].pose.orientation.w;
                view.FieldOfView.AngleUp = renderResources.Views[idx].fov.angleUp;
                view.FieldOfView.AngleDown = renderResources.Views[idx].fov.angleDown;
                view.FieldOfView.AngleLeft = renderResources.Views[idx].fov.angleLeft;
                view.FieldOfView.AngleRight = renderResources.Views[idx].fov.angleRight;
                view.ColorTextureFormat = SwapchainFormatToTextureFormat(colorSwapchain.Format);
                view.ColorTexturePointer = colorSwapchain.Images[colorSwapchainImageIndex].texture;
                view.ColorTextureSize.Width = colorSwapchain.Width;
                view.ColorTextureSize.Height = colorSwapchain.Height;
                view.DepthTextureFormat = SwapchainFormatToTextureFormat(depthSwapchain.Format);
                view.DepthTexturePointer = depthSwapchain.Images[depthSwapchainImageIndex].texture;
                view.DepthTextureSize.Width = depthSwapchain.Width;
                view.DepthTextureSize.Height = depthSwapchain.Height;
                view.DepthNearZ = sessionImpl.DepthNearZ;
                view.DepthFarZ = sessionImpl.DepthFarZ;
        
                renderResources.ProjectionLayerViews[idx] = { XR_TYPE_COMPOSITION_LAYER_PROJECTION_VIEW };
                renderResources.ProjectionLayerViews[idx].pose = renderResources.Views[idx].pose;
                renderResources.ProjectionLayerViews[idx].fov = renderResources.Views[idx].fov;
                renderResources.ProjectionLayerViews[idx].subImage.swapchain = colorSwapchain.Handle;
                renderResources.ProjectionLayerViews[idx].subImage.imageRect = imageRect;
                renderResources.ProjectionLayerViews[idx].subImage.imageArrayIndex = 0;
        
                if (sessionImpl.HmdImpl.Extensions->DepthExtensionSupported)
                {
                    renderResources.DepthInfoViews[idx] = { XR_TYPE_COMPOSITION_LAYER_DEPTH_INFO_KHR };
                    renderResources.DepthInfoViews[idx].minDepth = 0;
                    renderResources.DepthInfoViews[idx].maxDepth = 1;
                    renderResources.DepthInfoViews[idx].nearZ = sessionImpl.DepthNearZ;
                    renderResources.DepthInfoViews[idx].farZ = sessionImpl.DepthFarZ;
                    renderResources.DepthInfoViews[idx].subImage.swapchain = depthSwapchain.Handle;
                    renderResources.DepthInfoViews[idx].subImage.imageRect = imageRect;
                    renderResources.DepthInfoViews[idx].subImage.imageArrayIndex = 0;
        
                    // Chain depth info struct to the corresponding projection layer views's next
                    renderResources.ProjectionLayerViews[idx].next = &renderResources.DepthInfoViews[idx];
                }
            }

            // Locate all the things.
            auto& actionResources = m_impl->sessionImpl.ActionResources;

            std::vector<XrActiveActionSet> activeActionSets = { { actionResources.ActionSet, XR_NULL_PATH } };
            XrActionsSyncInfo syncInfo{ XR_TYPE_ACTIONS_SYNC_INFO };
            syncInfo.countActiveActionSets = (uint32_t)activeActionSets.size();
            syncInfo.activeActionSets = activeActionSets.data();
            XrCheck(xrSyncActions(m_impl->sessionImpl.Session, &syncInfo));

            InputSources.resize(actionResources.CONTROLLER_SUBACTION_PATH_PREFIXES.size());
            for (size_t idx = 0; idx < InputSources.size(); ++idx)
            {
                // Get grip space
                {
                    XrSpace space = actionResources.ControllerGripPoseSpaces[idx];
                    XrSpaceLocation location{ XR_TYPE_SPACE_LOCATION };
                    XrCheck(xrLocateSpace(space, m_impl->sessionImpl.SceneSpace, m_impl->displayTime, &location));

                    constexpr XrSpaceLocationFlags RequiredFlags =
                        XR_SPACE_LOCATION_POSITION_VALID_BIT |
                        XR_SPACE_LOCATION_ORIENTATION_VALID_BIT |
                        XR_SPACE_LOCATION_POSITION_TRACKED_BIT |
                        XR_SPACE_LOCATION_ORIENTATION_TRACKED_BIT;

                    auto& inputSource = InputSources[idx];
                    inputSource.TrackedThisFrame = (location.locationFlags & RequiredFlags) == RequiredFlags;
                    if (inputSource.TrackedThisFrame)
                    {
                        inputSource.Handedness = static_cast<InputSource::HandednessEnum>(idx);
                        inputSource.GripSpace.Pose.Position.X = location.pose.position.x;
                        inputSource.GripSpace.Pose.Position.Y = location.pose.position.y;
                        inputSource.GripSpace.Pose.Position.Z = location.pose.position.z;
                        inputSource.GripSpace.Pose.Orientation.X = location.pose.orientation.x;
                        inputSource.GripSpace.Pose.Orientation.Y = location.pose.orientation.y;
                        inputSource.GripSpace.Pose.Orientation.Z = location.pose.orientation.z;
                        inputSource.GripSpace.Pose.Orientation.W = location.pose.orientation.w;
                    }
                }

                // Get aim space
                {
                    XrSpace space = actionResources.ControllerAimPoseSpaces[idx];
                    XrSpaceLocation location{ XR_TYPE_SPACE_LOCATION };
                    XrCheck(xrLocateSpace(space, m_impl->sessionImpl.SceneSpace, m_impl->displayTime, &location));

                    constexpr XrSpaceLocationFlags RequiredFlags =
                        XR_SPACE_LOCATION_POSITION_VALID_BIT |
                        XR_SPACE_LOCATION_ORIENTATION_VALID_BIT |
                        XR_SPACE_LOCATION_POSITION_TRACKED_BIT |
                        XR_SPACE_LOCATION_ORIENTATION_TRACKED_BIT;

                    auto& inputSource = InputSources[idx];
                    inputSource.TrackedThisFrame = (location.locationFlags & RequiredFlags) == RequiredFlags;
                    if (inputSource.TrackedThisFrame)
                    {
                        inputSource.Handedness = static_cast<InputSource::HandednessEnum>(idx);
                        inputSource.AimSpace.Pose.Position.X = location.pose.position.x;
                        inputSource.AimSpace.Pose.Position.Y = location.pose.position.y;
                        inputSource.AimSpace.Pose.Position.Z = location.pose.position.z;
                        inputSource.AimSpace.Pose.Orientation.X = location.pose.orientation.x;
                        inputSource.AimSpace.Pose.Orientation.Y = location.pose.orientation.y;
                        inputSource.AimSpace.Pose.Orientation.Z = location.pose.orientation.z;
                        inputSource.AimSpace.Pose.Orientation.W = location.pose.orientation.w;
                    }
                }
            }
        }
    }

<<<<<<< HEAD
    void System::Session::Frame::GetHitTestResults(std::vector<HitResult>& filteredResults, Ray) const {
=======
    void System::Session::Frame::GetHitTestResults(std::vector<Pose>& /*filteredResults*/, Ray) const {
>>>>>>> c6bc23ef
        // Stubbed out for now, should be implemented if we want to support OpenXR based passthrough AR devices.
    }

    System::Session::Frame::~Frame()
    {
        // EndFrame can submit mutiple layers, but we only support one at the moment.
        XrCompositionLayerBaseHeader* layersPtr{};

        // The projection layer consists of projection layer views.
        // This must be declared out here because layers is a vector of pointer, so the layer struct
        // must not go out of scope before xrEndFrame() is called.
        XrCompositionLayerProjection layer{ XR_TYPE_COMPOSITION_LAYER_PROJECTION };

        if (m_impl->shouldRender)
        {
            auto& renderResources = m_impl->sessionImpl.RenderResources;
        
            XrSwapchainImageReleaseInfo releaseInfo{ XR_TYPE_SWAPCHAIN_IMAGE_RELEASE_INFO };

            for (auto& swapchain : renderResources.ColorSwapchains)
            {
                XrAssert(xrReleaseSwapchainImage(swapchain.Handle, &releaseInfo));
            }

            for (auto& swapchain : renderResources.DepthSwapchains)
            {
                XrAssert(xrReleaseSwapchainImage(swapchain.Handle, &releaseInfo));
            }
        
            // Inform the runtime to consider alpha channel during composition
            // The primary display on Hololens has additive environment blend mode. It will ignore alpha channel.
            // But mixed reality capture has alpha blend mode display and use alpha channel to blend content to environment.
            layer.layerFlags = XR_COMPOSITION_LAYER_BLEND_TEXTURE_SOURCE_ALPHA_BIT;
        
            layer.space = m_impl->sessionImpl.SceneSpace;
            layer.viewCount = static_cast<uint32_t>(renderResources.ProjectionLayerViews.size());
            layer.views = renderResources.ProjectionLayerViews.data();
        
            layersPtr = reinterpret_cast<XrCompositionLayerBaseHeader*>(&layer);
        }

#ifdef _DEBUG
        if (!Views.empty())
        {
            // 'SetPrivateData' is intercepted by the special fork of RenderDoc in order to detect that
            // a frame is being presented. This can be done to any swapchain image texture returned
            // by xrEnumerateSwapchainImages. This should be done after all rendering is complete for the
            // frame (and not for each eye backbuffer).
            ID3D11Texture2D* texture = reinterpret_cast<ID3D11Texture2D*>(Views.front().ColorTexturePointer);
            int dummy;
            texture->SetPrivateData({0xD4544440, 0x90B9, 0x4815, 0x8B, 0x99, 0x18, 0xC0, 0x23, 0xA5, 0x73, 0xF1}, sizeof(dummy), &dummy);
        }
#endif

        // Submit the composition layers for the predicted display time.
        XrFrameEndInfo frameEndInfo{ XR_TYPE_FRAME_END_INFO };
        frameEndInfo.displayTime = m_impl->displayTime;
        frameEndInfo.environmentBlendMode = m_impl->sessionImpl.HmdImpl.EnvironmentBlendMode;
        frameEndInfo.layerCount = m_impl->shouldRender ? 1 : 0;
        frameEndInfo.layers = &layersPtr;
        XrAssert(xrEndFrame(m_impl->sessionImpl.Session, &frameEndInfo));
    }

    System::System(const char* appName)
        : m_impl{ std::make_unique<System::Impl>(appName) }
    {}

    System::~System() {}

    bool System::IsInitialized() const
    {
        return m_impl->IsInitialized();
    }

    bool System::TryInitialize()
    {
        return m_impl->TryInitialize();
    }

    arcana::task<bool, std::exception_ptr> System::IsSessionSupportedAsync(SessionType sessionType)
    {
        // Only immersive_VR is supported for now.
        return arcana::task_from_result<std::exception_ptr>(sessionType == SessionType::IMMERSIVE_VR);
    }

    arcana::task<std::shared_ptr<System::Session>, std::exception_ptr> System::Session::CreateAsync(System& system, void* graphicsDevice)
    {
        return arcana::task_from_result<std::exception_ptr>(std::make_shared<System::Session>(system, graphicsDevice));
    }

    System::Session::Session(System& headMountedDisplay, void* graphicsDevice)
        : m_impl{ std::make_unique<System::Session::Impl>(*headMountedDisplay.m_impl, graphicsDevice) }
    {}

    System::Session::~Session() {}

    std::unique_ptr<System::Session::Frame> System::Session::GetNextFrame(bool& shouldEndSession, bool& shouldRestartSession, std::function<void(void* /*texturePointer*/)> /*deletedTextureCallback*/)
    {
        return m_impl->GetNextFrame(shouldEndSession, shouldRestartSession);
    }

    void System::Session::RequestEndSession()
    {
        m_impl->RequestEndSession();
    }

    Size System::Session::GetWidthAndHeightForViewIndex(size_t viewIndex) const
    {
        return m_impl->GetWidthAndHeightForViewIndex(viewIndex);
    }

    void System::Session::SetDepthsNearFar(float depthNear, float depthFar)
    {
        m_impl->DepthNearZ = depthNear;
        m_impl->DepthFarZ = depthFar;
    }

    Anchor System::Session::CreateAnchor(Pose pose, void* trackable)
    {
        throw std::runtime_error("Anchors not yet implemented for OpenXR.");
    }
}<|MERGE_RESOLUTION|>--- conflicted
+++ resolved
@@ -734,11 +734,7 @@
         }
     }
 
-<<<<<<< HEAD
-    void System::Session::Frame::GetHitTestResults(std::vector<HitResult>& filteredResults, Ray) const {
-=======
-    void System::Session::Frame::GetHitTestResults(std::vector<Pose>& /*filteredResults*/, Ray) const {
->>>>>>> c6bc23ef
+    void System::Session::Frame::GetHitTestResults(std::vector<HitResult>&, Ray) const {
         // Stubbed out for now, should be implemented if we want to support OpenXR based passthrough AR devices.
     }
 
