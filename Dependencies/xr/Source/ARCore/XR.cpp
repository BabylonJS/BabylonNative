#include <XR.h>
#include <XRHelpers.h>

#include <assert.h>
#include <optional>
#include <sstream>
#include <chrono>
#include <arcana/threading/task.h>
#include <arcana/threading/dispatcher.h>
#include <thread>

#include <GLES2/gl2.h>
#include <GLES2/gl2ext.h>
#include <GLES3/gl3.h>
#include <EGL/egl.h>

#include <AndroidExtensions/Globals.h>
#include <AndroidExtensions/JavaWrappers.h>

#include <android/native_window.h>
#include <android/log.h>
#include <arcore_c_api.h>

#include <gsl/gsl>

#define GLM_FORCE_RADIANS 1
#define GLM_ENABLE_EXPERIMENTAL
#include <glm.hpp>
#include <gtc/matrix_transform.hpp>
#include <gtc/type_ptr.hpp>
#include <gtx/quaternion.hpp>
#include <arcana/threading/task_schedulers.h>

using namespace android;
using namespace android::global;

namespace xr
{
    // Permission request ID used to uniquely identify our request in the callback when calling requestPermissions.
    const int PERMISSION_REQUEST_ID = 8435;

    struct System::Impl
    {
        Impl(const std::string& /*applicationName*/)
        {
        }

        bool IsInitialized() const
        {
            return true;
        }

        bool TryInitialize()
        {
            return true;
        }
    };

    namespace
    {
        constexpr GLfloat VERTEX_POSITIONS[]{ -1.0f, -1.0f, +1.0f, -1.0f, -1.0f, +1.0f, +1.0f, +1.0f };
        constexpr size_t VERTEX_COUNT{ std::size(VERTEX_POSITIONS) / 2 };

        constexpr char QUAD_VERT_SHADER[] = R"(#version 300 es
            precision highp float;
            uniform vec2 vertexPositions[4];
            uniform vec2 cameraFrameUVs[4];
            out vec2 cameraFrameUV;
            out vec2 babylonUV;
            void main() {
                gl_Position = vec4(vertexPositions[gl_VertexID], 0.0, 1.0);
                cameraFrameUV = cameraFrameUVs[gl_VertexID];
                babylonUV = vec2(gl_Position.x + 1.0, gl_Position.y + 1.0) * 0.5;
            }
        )";

        constexpr char QUAD_FRAG_SHADER[] = R"(#version 300 es
            #extension GL_OES_EGL_image_external_essl3 : require
            precision mediump float;
            in vec2 cameraFrameUV;
            in vec2 babylonUV;
            uniform samplerExternalOES cameraTexture;
            uniform sampler2D babylonTexture;
            out vec4 oFragColor;
            void main() {
                vec4 cameraColor = texture(cameraTexture, cameraFrameUV);
                vec4 babylonColor = texture(babylonTexture, babylonUV);
                oFragColor = mix(cameraColor, babylonColor, babylonColor.a);
            }
        )";

        GLuint LoadShader(GLenum shader_type, const char* shader_source)
        {
            GLuint shader = glCreateShader(shader_type);
            if (!shader)
            {
                throw std::runtime_error{ "Failed to create shader" };
            }

            glShaderSource(shader, 1, &shader_source, nullptr);
            glCompileShader(shader);
            GLint compileStatus = GL_FALSE;
            glGetShaderiv(shader, GL_COMPILE_STATUS, &compileStatus);

            if (compileStatus != GL_TRUE)
            {
                GLint infoLogLength = 0;

                glGetShaderiv(shader, GL_INFO_LOG_LENGTH, &infoLogLength);
                if (!infoLogLength)
                {
                    throw std::runtime_error{ "Unknown error compiling shader" };
                }

                std::string infoLog;
                infoLog.resize(static_cast<size_t>(infoLogLength));
                glGetShaderInfoLog(shader, infoLogLength, nullptr, infoLog.data());
                glDeleteShader(shader);
                throw std::runtime_error("Error compiling shader: " + infoLog);
            }

            return shader;
        }

        GLuint CreateShaderProgram()
        {
            GLuint vertShader = LoadShader(GL_VERTEX_SHADER, QUAD_VERT_SHADER);
            GLuint fragShader = LoadShader(GL_FRAGMENT_SHADER, QUAD_FRAG_SHADER);

            GLuint program = glCreateProgram();
            if (!program)
            {
                throw std::runtime_error{ "Failed to create shader program" };
            }

            glAttachShader(program, vertShader);
            glAttachShader(program, fragShader);

            glLinkProgram(program);
            GLint linkStatus = GL_FALSE;
            glGetProgramiv(program, GL_LINK_STATUS, &linkStatus);

            glDetachShader(program, vertShader);
            glDeleteShader(vertShader);
            glDetachShader(program, fragShader);
            glDeleteShader(fragShader);

            if (linkStatus != GL_TRUE)
            {
                GLint infoLogLength = 0;
                glGetProgramiv(program, GL_INFO_LOG_LENGTH, &infoLogLength);
                if (!infoLogLength)
                {
                    throw std::runtime_error{ "Unknown error linking shader program" };
                }

                std::string infoLog;
                infoLog.resize(static_cast<size_t>(infoLogLength));
                glGetProgramInfoLog(program, infoLogLength, nullptr, infoLog.data());
                glDeleteProgram(program);
                throw std::runtime_error("Error linking shader program: " + infoLog);
            }

            return program;
        }

        constexpr GLint GetTextureUnit(GLenum texture)
        {
            return texture - GL_TEXTURE0;
        }

        namespace GLTransactions
        {
            auto SetCapability(GLenum capability, bool isEnabled)
            {
                const auto setCapability = [capability](bool isEnabled)
                {
                    if (isEnabled)
                    {
                        glEnable(capability);
                    }
                    else
                    {
                        glDisable(capability);
                    }
                };

                const auto wasEnabled = glIsEnabled(capability);
                setCapability(isEnabled);
                return gsl::finally([wasEnabled, setCapability]() { setCapability(wasEnabled); });
            }

            auto BindFrameBuffer(GLuint frameBufferId)
            {
                GLint previousFrameBufferId;
                glGetIntegerv(GL_FRAMEBUFFER_BINDING, &previousFrameBufferId);
                glBindFramebuffer(GL_FRAMEBUFFER, frameBufferId);
                return gsl::finally([previousFrameBufferId]() { glBindFramebuffer(GL_FRAMEBUFFER, static_cast<GLuint>(previousFrameBufferId)); });
            }

            auto DepthMask(GLboolean depthMask)
            {
                GLboolean previousDepthMask;
                glGetBooleanv(GL_DEPTH_WRITEMASK, &previousDepthMask);
                glDepthMask(depthMask);
                return gsl::finally([previousDepthMask]() { glDepthMask(previousDepthMask); });
            }

            auto BlendFunc(GLenum blendFuncName, GLenum blendFuncSFactor, GLenum blendFuncTFactor)
            {
                GLint previousBlendFuncTFactor;
                glGetIntegerv(blendFuncName, &previousBlendFuncTFactor);
                glBlendFunc(blendFuncSFactor, blendFuncTFactor);
                return gsl::finally([blendFuncSFactor, previousBlendFuncTFactor]() { glBlendFunc(blendFuncSFactor, static_cast<GLenum>(previousBlendFuncTFactor)); });
            }

            auto ClearColor(GLfloat red, GLfloat green, GLfloat blue, GLfloat alpha)
            {
                GLfloat previousClearColor[4];
                glGetFloatv(GL_COLOR_CLEAR_VALUE, previousClearColor);
                glClearColor(red, green, blue, alpha);
                return gsl::finally([red = previousClearColor[0], green = previousClearColor[1], blue = previousClearColor[2], alpha = previousClearColor[3]]() { glClearColor(red, green, blue, alpha); });
            }

            auto Sampler(int unit)
            {
                glActiveTexture(GL_TEXTURE0 + unit);
                GLint previousSampler;
                glGetIntegerv(GL_SAMPLER_BINDING, &previousSampler);
                return gsl::finally([unit, sampler = previousSampler]() { glActiveTexture(GL_TEXTURE0 + unit); glBindSampler(unit, sampler); });
            }
        }

        bool CheckARCoreInstallStatus(bool requestInstall)
        {
            ArInstallStatus install_status;
            ArStatus installStatus = ArCoreApk_requestInstall(
                GetEnvForCurrentThread(), GetCurrentActivity(), requestInstall, &install_status);
            return installStatus == AR_SUCCESS && install_status == AR_INSTALL_STATUS_INSTALLED;
        }

        arcana::task<void, std::exception_ptr> CheckAndInstallARCoreAsync()
        {
            auto task = arcana::task_from_result<std::exception_ptr>();

            // Check if ARCore is already installed.
            if (!CheckARCoreInstallStatus(false))
            {
                arcana::task_completion_source<void, std::exception_ptr> installTcs{};

                // Add a resume callback, which will check if ARCore has been successfully installed upon app resume.
                auto resumeTicket{AddResumeCallback([installTcs]() mutable {
                    if (!CheckARCoreInstallStatus(false))
                    {
                        // ARCore not installed, throw an error.
                        std::ostringstream message;
                        message << "ARCore not installed.";
                        installTcs.complete(arcana::make_unexpected(make_exception_ptr(std::runtime_error{message.str()})));
                    }
                    else
                    {
                        // ARCore installed successfully, complete the promise.
                        installTcs.complete();
                    }
                })};

                // Kick off the install request, and set the task for our caller to wait on.
                CheckARCoreInstallStatus(true);
                task = installTcs.as_task().then(arcana::inline_scheduler, arcana::cancellation::none(), [resumeTicket = std::move(resumeTicket)](){
                    return;
                });
            }

            return task;
        }

        arcana::task<void, std::exception_ptr> CheckCameraPermissionAsync()
        {
            auto task = arcana::task_from_result<std::exception_ptr>();

            // Check if permissions are already granted.
            if (!GetAppContext().checkSelfPermission(ManifestPermission::CAMERA()))
            {
                // Register for the permission callback request.
                arcana::task_completion_source<void, std::exception_ptr> permissionTcs;
                auto permissionTicket
                {
                    AddRequestPermissionsResultCallback(
                    [permissionTcs](int32_t requestCode, const std::vector<std::string>& /*permissionList*/, const std::vector<int32_t>& results) mutable
                    {
                        // Check if this is our permission request ID.
                        if (requestCode == PERMISSION_REQUEST_ID)
                        {
                            // If the permission is found and granted complete the task.
                            if (results[0] == 0 /* PackageManager.PERMISSION_GRANTED */)
                            {
                                permissionTcs.complete();
                                return;
                            }

                            // Permission was denied.  Complete the task with an error.
                            std::ostringstream message;
                            message << "Camera permission not acquired successfully";
                            permissionTcs.complete(arcana::make_unexpected(make_exception_ptr(std::runtime_error{message.str()})));
                        }
                    })
                };

                // Kick off the permission check request, and set the task for our caller to wait on.
                GetCurrentActivity().requestPermissions(ManifestPermission::CAMERA(), PERMISSION_REQUEST_ID);
                task = permissionTcs.as_task().then(arcana::inline_scheduler, arcana::cancellation::none(), [ticket = std::move(permissionTicket)](){
                    return;
                });
            }

            return task;
        }
    }

    struct System::Session::Impl
    {
        const System::Impl& SystemImpl;
        std::vector<Frame::View> ActiveFrameViews{ {} };
        std::vector<Frame::InputSource> InputSources{};
        std::vector<Frame::Plane> Planes{};
        std::vector<Frame::Mesh> Meshes{};
        std::vector<FeaturePoint> FeaturePointCloud{};
        float DepthNearZ{ DEFAULT_DEPTH_NEAR_Z };
        float DepthFarZ{ DEFAULT_DEPTH_FAR_Z };
        bool PlaneDetectionEnabled{ false };
        bool FeaturePointCloudEnabled{ false };

        Impl(System::Impl& systemImpl, void* /*graphicsContext*/)
            : SystemImpl{ systemImpl }
            , pauseTicket{AddPauseCallback([this]() { this->PauseSession(); }) }
            , resumeTicket{AddResumeCallback([this]() { this->ResumeSession(); })}
        {
        }

        ~Impl()
        {
            if (isInitialized)
            {
                Planes.clear();
                CleanupAnchor(nullptr);
                CleanupFrameTrackables();
                ArPose_destroy(cameraPose);
                ArPose_destroy(tempPose);
                ArHitResult_destroy(hitResult);
                ArHitResultList_destroy(hitResultList);
                ArTrackableList_destroy(trackableList);
                ArFrame_destroy(frame);
                ArSession_destroy(session);

                glDeleteTextures(1, &cameraTextureId);
                glDeleteProgram(shaderProgramId);
                glDeleteFramebuffers(1, &clearFrameBufferId);

                DestroyDisplayResources();
            }
        }

        void Initialize()
        {
            // Note: graphicsContext is an EGLContext
            // Generate a texture id for the camera texture (ARCore will allocate the texture itself)
            {
                glGenTextures(1, &cameraTextureId);
                glBindTexture(GL_TEXTURE_EXTERNAL_OES, cameraTextureId);
                glTexParameteri(GL_TEXTURE_EXTERNAL_OES, GL_TEXTURE_MIN_FILTER, GL_LINEAR);
                glTexParameteri(GL_TEXTURE_EXTERNAL_OES, GL_TEXTURE_MAG_FILTER, GL_LINEAR);
                glBindTexture(GL_TEXTURE_EXTERNAL_OES, 0);
            }

            // Create the shader program used for drawing the full screen quad that is the camera frame + Babylon render texture
            shaderProgramId = CreateShaderProgram();

            // Create the ARCore ArSession
            {
                ArStatus status = ArSession_create(GetEnvForCurrentThread(), GetAppContext(), &session);
                if (status != ArStatus::AR_SUCCESS)
                {
                    std::ostringstream message;
                    message << "Failed to create ArSession with status: " << status;
                    throw std::runtime_error{ message.str() };
                }
            }

            // Create a frame buffer used for clearing the color texture
            glGenFramebuffers(1, &clearFrameBufferId);

            // Create the ARCore ArFrame (this gets reused each time we query for the latest frame)
            ArFrame_create(session, &frame);

            // Create the ARCore ArPose that tracks camera position
            ArPose_create(session, nullptr, &cameraPose);

            // Create the hit result list, and hit result.
            ArHitResultList_create(session, &hitResultList);
            ArHitResult_create(session, &hitResult);

            // Create the trackable list used to process planes.
            ArTrackableList_create(session, &trackableList);

            // Create the reusable ARCore ArPose used for short term operations
            // (i.e. pulling out hit test results, and updating anchors)
            ArPose_create(session, nullptr, &tempPose);

            // Set the texture ID that should be used for the camera frame
            ArSession_setCameraTextureName(session, static_cast<uint32_t>(cameraTextureId));

            // Start the ArSession
            {
                ArStatus status = ArSession_resume(session);
                if (status != ArStatus::AR_SUCCESS)
                {
                    std::ostringstream message;
                    message << "Failed to start ArSession with status: " << status;
                    throw std::runtime_error{ message.str() };
                }
            }

            isInitialized = true;
        }

        std::unique_ptr<Session::Frame> GetNextFrame(bool& shouldEndSession, bool& shouldRestartSession, std::function<void(void* texturePointer)> deletedTextureCallback)
        {
            if (!isInitialized)
            {
                Initialize();
            }

            shouldEndSession = sessionEnded;
            shouldRestartSession = false;

            // Update the ArSession to get a new frame
            ArSession_update(session, frame);

            ArCamera* camera{};
            ArFrame_acquireCamera(session, frame, &camera);

            {
                // Get the current pose of the device
                ArCamera_getDisplayOrientedPose(session, camera, cameraPose);

                // The raw pose is exactly 7 floats: 4 for the orientation quaternion, and 3 for the position vector
                float rawPose[7]{};
                ArPose_getPoseRaw(session, cameraPose, rawPose);

                // Set the orientation and position
                RawToPose(rawPose, ActiveFrameViews[0].Space.Pose);
            }

            // Get the current surface dimensions
            size_t width{}, height{};
            {
                EGLDisplay display = eglGetCurrentDisplay();
                EGLSurface surface = eglGetCurrentSurface(EGL_DRAW);
                EGLint _width{}, _height{};
                eglQuerySurface(display, surface, EGL_WIDTH, &_width);
                eglQuerySurface(display, surface, EGL_HEIGHT, &_height);
                width = static_cast<size_t>(_width);
                height = static_cast<size_t>(_height);
            }
            
            // min size for a RT is 8x8. eglQuerySurface may return a width or height of 0 which will assert in bgfx
            width = std::max(width, size_t(8));
            height = std::max(height, size_t(8));

            // Check whether the dimensions have changed
            if ((ActiveFrameViews[0].ColorTextureSize.Width != width || ActiveFrameViews[0].ColorTextureSize.Height != height) && width && height)
            {
                DestroyDisplayResources(deletedTextureCallback);

                int rotation = GetAppContext().getSystemService<android::view::WindowManager>().getDefaultDisplay().getRotation();

                // Update the width and height of the display with ARCore (this is used to adjust the UVs for the camera texture so we can draw a portion of the camera frame that matches the size of the UI element displaying it)
                ArSession_setDisplayGeometry(session, rotation, static_cast<int32_t>(width), static_cast<int32_t>(height));

                // Allocate and store the render texture
                {
                    GLuint colorTextureId{};
                    glGenTextures(1, &colorTextureId);
                    glBindTexture(GL_TEXTURE_2D, colorTextureId);
                    glTexImage2D(GL_TEXTURE_2D, 0, GL_RGBA, width, height, 0, GL_RGBA, GL_UNSIGNED_BYTE, nullptr);
                    glTexParameteri(GL_TEXTURE_2D, GL_TEXTURE_MAG_FILTER, GL_NEAREST);
                    glTexParameteri(GL_TEXTURE_2D, GL_TEXTURE_MIN_FILTER, GL_NEAREST);
                    glBindTexture(GL_TEXTURE_2D, 0);
                    ActiveFrameViews[0].ColorTexturePointer = reinterpret_cast<void *>(colorTextureId);
                    ActiveFrameViews[0].ColorTextureFormat = TextureFormat::RGBA8_SRGB;
                    ActiveFrameViews[0].ColorTextureSize = {width, height};
                }

                // Allocate and store the depth texture
                {
                    GLuint depthTextureId{};
                    glGenTextures(1, &depthTextureId);
                    glBindTexture(GL_TEXTURE_2D, depthTextureId);
                    glTexImage2D(GL_TEXTURE_2D, 0, GL_DEPTH24_STENCIL8_OES, width, height, 0, GL_DEPTH_STENCIL_OES, GL_UNSIGNED_INT_24_8_OES, nullptr);
                    glTexParameteri(GL_TEXTURE_2D, GL_TEXTURE_MAG_FILTER, GL_LINEAR);
                    glTexParameteri(GL_TEXTURE_2D, GL_TEXTURE_MIN_FILTER, GL_LINEAR);
                    glBindTexture(GL_TEXTURE_2D, 0);
                    ActiveFrameViews[0].DepthTexturePointer = reinterpret_cast<void*>(depthTextureId);
                    ActiveFrameViews[0].DepthTextureFormat = TextureFormat::D24S8;
                    ActiveFrameViews[0].DepthTextureSize = {width, height};
                }

                // Bind the color and depth texture to the clear color frame buffer
                auto bindFrameBufferTransaction = GLTransactions::BindFrameBuffer(clearFrameBufferId);
                glFramebufferTexture2D(GL_FRAMEBUFFER, GL_COLOR_ATTACHMENT0, GL_TEXTURE_2D, static_cast<GLuint>(reinterpret_cast<uintptr_t>(ActiveFrameViews[0].ColorTexturePointer)), 0);
                glFramebufferTexture2D(GL_FRAMEBUFFER, GL_DEPTH_ATTACHMENT, GL_TEXTURE_2D, static_cast<GLuint>(reinterpret_cast<uintptr_t>(ActiveFrameViews[0].DepthTexturePointer)), 0);
            }
            else
            {
                // Clear the color and depth texture
                // Whether or not to clear is an implementation detail - OpenXR (for example) provides a color texture that is already filled with the camera texture, so the common XR layer should not assume a clear is required
                auto bindFrameBufferTransaction = GLTransactions::BindFrameBuffer(clearFrameBufferId);
                auto clearColorTransaction = GLTransactions::ClearColor(0, 0, 0, 0);
                glClear(GL_COLOR_BUFFER_BIT);
            }

            int32_t geometryChanged{0};
            ArFrame_getDisplayGeometryChanged(session, frame, &geometryChanged);

            // Check whether the projection matrix needs to be updated
            if (geometryChanged || ActiveFrameViews[0].DepthNearZ != DepthNearZ || ActiveFrameViews[0].DepthFarZ != DepthFarZ)
            {
                // Get the current projection matrix
                ArCamera_getProjectionMatrix(session, camera, DepthNearZ, DepthFarZ, ActiveFrameViews[0].ProjectionMatrix.data());
            }

            ActiveFrameViews[0].DepthNearZ = DepthNearZ;
            ActiveFrameViews[0].DepthFarZ = DepthFarZ;

            if (geometryChanged)
            {
                // Transform the UVs for the vertex positions given the current display size
                ArFrame_transformCoordinates2d(
                    session, frame, AR_COORDINATES_2D_OPENGL_NORMALIZED_DEVICE_COORDINATES,
                    VERTEX_COUNT, VERTEX_POSITIONS, AR_COORDINATES_2D_TEXTURE_NORMALIZED, CameraFrameUVs);
            }

            ArCamera_release(camera);

            return std::make_unique<Session::Frame>(*this);
        }

        void RequestEndSession()
        {
            // Note the end session has been requested, and respond to the request in the next call to GetNextFrame
            sessionEnded = true;
        }

        Size GetWidthAndHeightForViewIndex(size_t /*viewIndex*/) const
        {
            // Return a valid (non-zero) size, but otherwise it doesn't matter as the render texture created from this isn't currently used
            return {1,1};
        }

        void DrawFrame()
        {
            // Suppress rendering if the camera did not produce the first frame yet.
            // This is to avoid drawing possible leftover data from previous sessions if
            // the texture is reused.
            int64_t frameTimestamp{};
            ArFrame_getTimestamp(session, frame, &frameTimestamp);
            if (frameTimestamp)
            {
                auto bindFrameBufferTransaction = GLTransactions::BindFrameBuffer(0);
                auto cullFaceTransaction = GLTransactions::SetCapability(GL_CULL_FACE, false);
                auto depthTestTransaction = GLTransactions::SetCapability(GL_DEPTH_TEST, false);
                auto blendTransaction = GLTransactions::SetCapability(GL_BLEND, false);
                auto depthMaskTransaction = GLTransactions::DepthMask(GL_FALSE);
                auto blendFuncTransaction = GLTransactions::BlendFunc(GL_BLEND_SRC_ALPHA, GL_SRC_ALPHA, GL_ONE_MINUS_SRC_ALPHA);
                auto sampler0Transation = GLTransactions::Sampler(0);
                auto sampler1Transation = GLTransactions::Sampler(1);

                glViewport(0, 0, ActiveFrameViews[0].ColorTextureSize.Width, ActiveFrameViews[0].ColorTextureSize.Height);
                glUseProgram(shaderProgramId);

                // Configure the quad vertex positions
                auto vertexPositionsUniformLocation = glGetUniformLocation(shaderProgramId, "vertexPositions");
                glUniform2fv(vertexPositionsUniformLocation, VERTEX_COUNT, VERTEX_POSITIONS);

                // Configure the camera texture
                auto cameraTextureUniformLocation = glGetUniformLocation(shaderProgramId, "cameraTexture");
                glUniform1i(cameraTextureUniformLocation, GetTextureUnit(GL_TEXTURE0));
                glActiveTexture(GL_TEXTURE0);
                glBindTexture(GL_TEXTURE_EXTERNAL_OES, cameraTextureId);
                glBindSampler(0, 0);

                // Configure the camera frame UVs
                auto cameraFrameUVsUniformLocation = glGetUniformLocation(shaderProgramId, "cameraFrameUVs");
                glUniform2fv(cameraFrameUVsUniformLocation, VERTEX_COUNT, CameraFrameUVs);

                // Configure the babylon render texture
                auto babylonTextureUniformLocation = glGetUniformLocation(shaderProgramId, "babylonTexture");
                glUniform1i(babylonTextureUniformLocation, GetTextureUnit(GL_TEXTURE1));
                glActiveTexture(GL_TEXTURE1);
                auto babylonTextureId = (GLuint)(size_t)ActiveFrameViews[0].ColorTexturePointer;
                glBindTexture(GL_TEXTURE_2D, babylonTextureId);
                glBindSampler(1, 0);

                // Draw the quad
                glDrawArrays(GL_TRIANGLE_STRIP, 0, VERTEX_COUNT);

                // Present to the screen
                // NOTE: For a yet to be determined reason, bgfx is also doing an eglSwapBuffers when running in the regular Android Babylon Native Playground playground app.
                //       The "double" eglSwapBuffers causes rendering issues, so until we figure out this issue, comment out this line while testing in the regular playground app.
                eglSwapBuffers(eglGetCurrentDisplay(), eglGetCurrentSurface(EGL_DRAW));

                glUseProgram(0);
            }
        }

        void GetHitTestResults(std::vector<HitResult>& filteredResults, xr::Ray offsetRay, xr::HitTestTrackableType validHitTestTypes)
        {
            if (!IsTracking())
            {
                return;
            }

            // Push the camera orientation into a glm quaternion.
            glm::quat cameraOrientationQuaternion
            {
                ActiveFrameViews[0].Space.Pose.Orientation.W,
                ActiveFrameViews[0].Space.Pose.Orientation.X,
                ActiveFrameViews[0].Space.Pose.Orientation.Y,
                ActiveFrameViews[0].Space.Pose.Orientation.Z
            };

            // Pull out the direction from the offset ray into a GLM Vector3.
            glm::vec3 direction{ offsetRay.Direction.X, offsetRay.Direction.Y, offsetRay.Direction.Z };

            // Multiply the camera rotation quaternion by the direction vector to calculate the direction vector in viewer space.
            glm::vec3 cameraOrientedDirection{cameraOrientationQuaternion * glm::normalize(direction)};
            float cameraOrientedDirectionArray[3]{ cameraOrientedDirection.x, cameraOrientedDirection.y, cameraOrientedDirection.z };

            // Convert the origin to camera space by multiplying the origin by the rotation quaternion, then adding that to the
            // position of the camera.
            glm::vec3 offsetOrigin{ offsetRay.Origin.X, offsetRay.Origin.Y, offsetRay.Origin.Z };
            offsetOrigin = cameraOrientationQuaternion * offsetOrigin;

            // Pull out the origin composited from the offsetRay and camera position into a float array.
            float hitTestOrigin[3]
            {
                ActiveFrameViews[0].Space.Pose.Position.X + offsetOrigin.x,
                ActiveFrameViews[0].Space.Pose.Position.Y + offsetOrigin.y,
                ActiveFrameViews[0].Space.Pose.Position.Z + offsetOrigin.z
            };

            // Perform a hit test and process the results.
            ArFrame_hitTestRay(session, frame, hitTestOrigin, cameraOrientedDirectionArray, hitResultList);

            // Iterate over the results and pull out only those that match the desired TrackableType.  For now we are limiting results to
            // just hits against the Plane, and further scoping that to Poses that are contained in the polygon of the detected mesh.
            // This is equivalent to XRHitTestTrackableType.mesh (https://immersive-web.github.io/hit-test/#hit-test-trackable-type-enum).
            int32_t size{};
            ArHitResultList_getSize(session, hitResultList, &size);
            for (int i = 0; i < size; i++)
            {
                ArTrackableType trackableType{};
                ArTrackable* trackable;

                bool hitTestResultValid{false};
                ArHitResultList_getItem(session, hitResultList, i, hitResult);
                ArHitResult_acquireTrackable(session, hitResult, &trackable);
                ArTrackable_getType(session, trackable, &trackableType);
                if (trackableType == AR_TRACKABLE_PLANE)
                {
                    // If we are only hit testing against planes then mark the hit test as valid otherwise check
                    // if the hit result is inside the plane mesh.
                    if ((validHitTestTypes & xr::HitTestTrackableType::PLANE) != xr::HitTestTrackableType::NONE)
                    {
                        hitTestResultValid = true;
                    }
                    else if ((validHitTestTypes & xr::HitTestTrackableType::MESH) != xr::HitTestTrackableType::NONE)
                    {
                        int32_t isPoseInPolygon{};
                        ArHitResult_getHitPose(session, hitResult, tempPose);
                        ArPlane_isPoseInPolygon(session, reinterpret_cast<ArPlane*>(trackable), tempPose, &isPoseInPolygon);
                        hitTestResultValid = isPoseInPolygon != 0;
                    }
                }
                else if (trackableType == AR_TRACKABLE_POINT && (validHitTestTypes & xr::HitTestTrackableType::POINT) != xr::HitTestTrackableType::NONE)
                {
                    // Hit a feature point, which is valid for this hit test source.
                    hitTestResultValid = true;
                }

                if (hitTestResultValid)
                {
                    float rawPose[7]{};
                    ArHitResult_getHitPose(session, hitResult, tempPose);
                    ArPose_getPoseRaw(session, tempPose, rawPose);
                    HitResult hitResult{};
                    RawToPose(rawPose, hitResult.Pose);

                    hitResult.NativeTrackable = reinterpret_cast<NativeTrackablePtr>(trackable);
                    filteredResults.push_back(hitResult);
                    frameTrackables.push_back(trackable);
                }
            }
        }

        // Clean up all ArCore trackables owned by the current frame, this should be called once per frame.
        void CleanupFrameTrackables()
        {
            for (ArTrackable* trackable : frameTrackables)
            {
                ArTrackable_release(trackable);
            }

            frameTrackables.clear();
        }

        Anchor CreateAnchor(Pose pose, NativeTrackablePtr trackable)
        {
            // First translate the passed in pose to something usable by ArCore.
            ArPose* arPose{};
            float rawPose[7]{};
            PoseToRaw(rawPose, pose);
            ArPose_create(session, rawPose, &arPose);

            // Create the actual anchor. If a trackable was passed in (from a hit test result) create the
            // anchor against the tracakble. Otherwise create it against the session.
            ArAnchor* arAnchor{};
            auto trackableObj = reinterpret_cast<ArTrackable*>(trackable);
            if (trackableObj)
            {
                ArTrackable_acquireNewAnchor(session, trackableObj, arPose, &arAnchor);
            }
            else
            {
                ArSession_acquireNewAnchor(session, arPose, &arAnchor);
            }

            // Clean up the temp pose.
            ArPose_destroy(arPose);

            // Store the anchor the vector tracking currently allocated anchors, and pass back the result.
            arCoreAnchors.push_back(arAnchor);
            return {pose, reinterpret_cast<NativeAnchorPtr>(arAnchor)};
        }

        void UpdateAnchor(xr::Anchor& anchor)
        {
            // First check if the anchor still exists, if not then mark the anchor as no longer valid.
            auto arAnchor = reinterpret_cast<ArAnchor*>(anchor.NativeAnchor);
            if (arAnchor == nullptr)
            {
                anchor.IsValid = false;
                return;
            }

            ArTrackingState trackingState{};
            ArAnchor_getTrackingState(session, arAnchor, &trackingState);

            // If tracking then update the pose, if paused then skip the update, if stopped then
            // mark this anchor as no longer valid, as it will never again be tracked by ArCore.
            if (trackingState == AR_TRACKING_STATE_TRACKING)
            {
                ArAnchor_getPose(session, arAnchor, tempPose);
                float rawPose[7]{};
                ArPose_getPoseRaw(session, tempPose, rawPose);
                RawToPose(rawPose, anchor.Pose);
            }
            else if (trackingState == AR_TRACKING_STATE_STOPPED)
            {
                anchor.IsValid = false;
            }
        }

        void DeleteAnchor(xr::Anchor& anchor)
        {
            // If this anchor has not already been deleted, then detach it from the current AR session,
            // and clean up its state in memory.
            if (anchor.NativeAnchor != nullptr)
            {
                auto arAnchor = reinterpret_cast<ArAnchor*>(anchor.NativeAnchor);
                ArAnchor_detach(session, arAnchor);
                CleanupAnchor(arAnchor);
                anchor.NativeAnchor = nullptr;
            }
        }

        void CleanupAnchor(ArAnchor* arAnchor)
        {
            // Iterate over the list of anchors if arAnchor is null then clean up all anchors
            // otherwise clean up only the target anchor and return.
            auto anchorIter = arCoreAnchors.begin();
            while (anchorIter != arCoreAnchors.end())
            {
                if (arAnchor == nullptr || arAnchor == *anchorIter)
                {
                    ArAnchor_release(*anchorIter);
                    anchorIter = arCoreAnchors.erase(anchorIter);

                    if (arAnchor != nullptr)
                    {
                        return;
                    }
                }
                else
                {
                    anchorIter++;
                }
            }
        }

        void UpdatePlanes(std::vector<Frame::Plane::Identifier>& updatedPlanes, std::vector<Frame::Plane::Identifier>& deletedPlanes)
        {
            if (!PlaneDetectionEnabled)
            {
                return;
            }

            // First check if any existing planes have been subsumed by another plane, if so add them to the list of deleted planes
            CheckForSubsumedPlanes(deletedPlanes);

            // Next check for updated planes, and update their pose and polygon or create a new plane if it does not yet exist.
            ArFrame_getUpdatedTrackables(session, frame, AR_TRACKABLE_PLANE, trackableList);
            int32_t size{};
            ArTrackableList_getSize(session, trackableList, &size);
            for (int i = 0; i < size; i++)
            {
                // Get the plane.
                ArPlane* planeTrackable{};
                {
                    ArTrackable* trackable{};
                    ArTrackableList_acquireItem(session, trackableList, i, &trackable);
                    planeTrackable = reinterpret_cast<ArPlane*>(trackable);
                }

                // Check if this plane has been subsumed. If so skip it as we are about to delete this plane.
                ArPlane* subsumingPlane{};
                ArPlane_acquireSubsumedBy(session, planeTrackable, &subsumingPlane);
                if (subsumingPlane != nullptr)
                {
                    ArTrackable_release(reinterpret_cast<ArTrackable*>(planeTrackable));
                    ArTrackable_release(reinterpret_cast<ArTrackable*>(subsumingPlane));
                    continue;
                }

                // Get the center pose.
                float rawPose[7]{};
                ArPlane_getCenterPose(session, planeTrackable, tempPose);
                ArPose_getPoseRaw(session, tempPose, rawPose);

                // Dynamically allocate the polygon vector, and fill it in.
                int32_t polygonSize;
                ArPlane_getPolygonSize(session, planeTrackable, &polygonSize);
                planePolygonBuffer.clear();
                planePolygonBuffer.resize(polygonSize);
                ArPlane_getPolygon(session, planeTrackable, planePolygonBuffer.data());

                // Update the existing plane if it exists, otherwise create a new plane, and add it to our list of planes.
                auto planeIterator = planeMap.find(planeTrackable);
                if (planeIterator != planeMap.end())
                {
                    UpdatePlane(updatedPlanes, GetPlaneByID(planeIterator->second), rawPose, planePolygonBuffer, polygonSize);
                    ArTrackable_release(reinterpret_cast<ArTrackable*>(planeTrackable));
                }
                else
                {
                    // This is a new plane, create it and initialize its values.
                    Planes.emplace_back();
                    auto& plane = Planes.back();
                    planeMap.insert({planeTrackable, plane.ID});
                    UpdatePlane(updatedPlanes, plane, rawPose, planePolygonBuffer, polygonSize);
                }
            }
        }

        void UpdateFeaturePointCloud()
        {
            if (!FeaturePointCloudEnabled)
            {
                return;
            }

            // Get the feature point cloud from ArCore.
            ArPointCloud *pointCloud = nullptr;
            int32_t numberOfPoints = 0;
            const int32_t* pointCloudIDs = nullptr;
            const float *pointCloudData = nullptr;
            ArStatus status = ArFrame_acquirePointCloud(session, frame, &pointCloud);

            if (status != AR_SUCCESS)
            {
                FeaturePointCloud.clear();
                return;
            }

            try
            {
                ArPointCloud_getNumberOfPoints(session, pointCloud, &numberOfPoints);
                ArPointCloud_getData(session, pointCloud, &pointCloudData);
                ArPointCloud_getPointIds(session, pointCloud, &pointCloudIDs);

                FeaturePointCloud.resize(numberOfPoints);
                for (int32_t i = 0; i < numberOfPoints; i++)
                {
                    FeaturePointCloud.emplace_back();
                    auto& featurePoint = FeaturePointCloud.back();
                    int32_t dataIndex = i * 4;

                    // Grab the position and confidence value from the point cloud.
                    // Reflect the point across the Z axis, as we want to report this
                    // value in camera space.
                    featurePoint.X = pointCloudData[dataIndex];
                    featurePoint.Y = pointCloudData[dataIndex + 1];
                    featurePoint.Z = -1 * pointCloudData[dataIndex + 2];
                    featurePoint.ConfidenceValue = pointCloudData[dataIndex + 3];

                    // Check to see if this point ID exists in our point cloud mapping if not add it to the map.
                    const int32_t id = pointCloudIDs[i];
                    auto featurePointIterator = featurePointIDMap.find(id);
                    if (featurePointIterator != featurePointIDMap.end())
                    {
                        featurePoint.ID = featurePointIterator->second;
                    }
                    else
                    {
                        featurePoint.ID = nextFeaturePointID++;
                        featurePointIDMap.insert({id, featurePoint.ID});
                    }
                }
            }
            catch (std::exception)
            {
                // Release the point cloud to free its memory.
                ArPointCloud_release(pointCloud);
                throw;
            }

            // Release the point cloud to free its memory.
            ArPointCloud_release(pointCloud);
        }

        Frame::Plane& GetPlaneByID(Frame::Plane::Identifier planeID)
        {
            // Loop over the plane vector and find the correct plane.
            for (Frame::Plane& plane : Planes)
            {
                if (plane.ID == planeID)
                {
                    return plane;
                }
            }

            throw std::runtime_error{"Tried to get non-existent plane."};
        }

        /**
         * Checks whether the AR camera is currently tracking.
         **/
        bool IsTracking()
        {
            ArCamera* camera{};
            ArTrackingState trackingState{};
            ArFrame_acquireCamera(session, frame, &camera);
            ArCamera_getTrackingState(session, camera, &trackingState);
            return trackingState == ArTrackingState::AR_TRACKING_STATE_TRACKING;
        }

    private:
        bool isInitialized{false};
        bool sessionEnded{false};
        std::vector<ArTrackable*> frameTrackables{};
        std::vector<ArAnchor*> arCoreAnchors{};
        std::vector<float> planePolygonBuffer{};
        std::unordered_map<ArPlane*, Frame::Plane::Identifier> planeMap{};
        std::unordered_map<int32_t, FeaturePoint::Identifier> featurePointIDMap{};
        FeaturePoint::Identifier nextFeaturePointID = 0;

        GLuint shaderProgramId{};
        GLuint cameraTextureId{};
        GLuint clearFrameBufferId{};

        ArSession* session{};
        ArFrame* frame{};
        ArPose* cameraPose{};
        ArPose* tempPose{};
        ArHitResultList* hitResultList{};
        ArHitResult* hitResult{};
        ArTrackableList* trackableList{};

        float CameraFrameUVs[VERTEX_COUNT * 2]{};

        AppStateChangedCallbackTicket pauseTicket;
        AppStateChangedCallbackTicket resumeTicket;

        void PauseSession()
        {
            if (session)
            {
                ArSession_pause(session);
            }
        }

        void ResumeSession()
        {
            if (session)
            {
                ArSession_resume(session);
            }
        }

        void DestroyDisplayResources(std::function<void(void* texturePointer)> deletedTextureCallback = [](void*){})
        {
            if (ActiveFrameViews[0].ColorTexturePointer)
            {
                auto colorTextureId = static_cast<GLuint>(reinterpret_cast<uintptr_t>(ActiveFrameViews[0].ColorTexturePointer));
                glDeleteTextures(1, &colorTextureId);
                deletedTextureCallback(ActiveFrameViews[0].ColorTexturePointer);
            }

            if (ActiveFrameViews[0].DepthTexturePointer)
            {
                auto depthTextureId = static_cast<GLuint>(reinterpret_cast<uintptr_t>(ActiveFrameViews[0].DepthTexturePointer));
                glDeleteTextures(1, &depthTextureId);
            }

            ActiveFrameViews[0] = {};
        }

        void PoseToRaw(float rawPose[], const Pose& pose)
        {
            rawPose[0] = pose.Orientation.X;
            rawPose[1] = pose.Orientation.Y;
            rawPose[2] = pose.Orientation.Z;
            rawPose[3] = pose.Orientation.W;
            rawPose[4] = pose.Position.X;
            rawPose[5] = pose.Position.Y;
            rawPose[6] = pose.Position.Z;
        }

        void RawToPose(const float rawPose[], Pose& pose)
        {
            pose.Orientation.X = rawPose[0];
            pose.Orientation.Y = rawPose[1];
            pose.Orientation.Z = rawPose[2];
            pose.Orientation.W = rawPose[3];
            pose.Position.X = rawPose[4];
            pose.Position.Y = rawPose[5];
            pose.Position.Z = rawPose[6];
        }

        /**
         * Checks whether this plane has been subsumed (i.e. no longer needed), and adds it to the vector if so.
         **/
        void CheckForSubsumedPlanes(std::vector<Frame::Plane::Identifier>& subsumedPlanes)
        {
            auto planeMapIterator = planeMap.begin();
            while (planeMapIterator != planeMap.end())
            {
                auto [arPlane, planeID] = *planeMapIterator;

                // Check if the plane has been subsumed, and if we should stop tracking it.
                ArPlane* subsumingPlane = nullptr;
                ArPlane_acquireSubsumedBy(session, arPlane, &subsumingPlane);

                // Plane has been subsumed, stop tracking it explicitly.
                if (subsumingPlane != nullptr)
                {
                    subsumedPlanes.push_back(planeID);

                    auto& plane = GetPlaneByID(planeID);
                    plane.Polygon.clear();
                    plane.PolygonSize = 0;
                    
                    planeMapIterator = planeMap.erase(planeMapIterator);
                    ArTrackable_release(reinterpret_cast<ArTrackable*>(arPlane));
                    ArTrackable_release(reinterpret_cast<ArTrackable*>(subsumingPlane));
                }
                else
                {
                    planeMapIterator++;
                }
            }
        }

        void UpdatePlane(std::vector<Frame::Plane::Identifier>& updatedPlanes, Frame::Plane& plane, const float rawPose[], std::vector<float>& newPolygon, size_t polygonSize)
        {
            // Grab the new center
            Pose newCenter{};
            RawToPose(rawPose, newCenter);

            // Plane was not actually updated return.
            if (!CheckIfPlaneWasUpdated(plane, newPolygon, newCenter))
            {
                return;
            }

            // Update the center pose.
            plane.Center = newCenter;

            // Swap the old polygon with the new one.
            plane.Polygon.swap(newPolygon);

            // Set the polygon size, and format.
            plane.PolygonSize = polygonSize / 2;
            plane.PolygonFormat = PolygonFormat::XZ;
            updatedPlanes.push_back(plane.ID);
        }
    };

    struct System::Session::Frame::Impl
    {
        Impl(Session::Impl& sessionImpl)
            : sessionImpl{sessionImpl}
        {
        }

        Session::Impl& sessionImpl;
    };

    System::Session::Frame::Frame(Session::Impl& sessionImpl)
        : Views{ sessionImpl.ActiveFrameViews }
        , InputSources{ sessionImpl.InputSources }
        , Planes{ sessionImpl.Planes }
        , Meshes { sessionImpl.Meshes }
        , FeaturePointCloud{ sessionImpl.FeaturePointCloud }
        , UpdatedSceneObjects{}
        , RemovedSceneObjects{}
        , UpdatedPlanes{}
        , RemovedPlanes{}
<<<<<<< HEAD
        , UpdatedMeshes{}
        , RemovedMeshes{}
=======
        , IsTracking{sessionImpl.IsTracking()}
>>>>>>> bf18e85c
        , m_impl{ std::make_unique<Session::Frame::Impl>(sessionImpl) }
    {
        if (IsTracking)
        {
            m_impl->sessionImpl.UpdatePlanes(UpdatedPlanes, RemovedPlanes);
            m_impl->sessionImpl.UpdateFeaturePointCloud();
        }
    }

    void System::Session::Frame::GetHitTestResults(std::vector<HitResult>& filteredResults, xr::Ray offsetRay, xr::HitTestTrackableType trackableTypes) const
    {
        m_impl->sessionImpl.GetHitTestResults(filteredResults, offsetRay, trackableTypes);
    }

    Anchor System::Session::Frame::CreateAnchor(Pose pose, NativeTrackablePtr trackable) const
    {
        return m_impl->sessionImpl.CreateAnchor(pose, trackable);
    }

    void System::Session::Frame::UpdateAnchor(xr::Anchor& anchor) const
    {
        m_impl->sessionImpl.UpdateAnchor(anchor);
    }

    void System::Session::Frame::DeleteAnchor(xr::Anchor& anchor) const
    {
        m_impl->sessionImpl.DeleteAnchor(anchor);
    }

    System::Session::Frame::SceneObject& System::Session::Frame::GetSceneObjectByID(System::Session::Frame::SceneObject::Identifier /*sceneObjectID*/) const
    {
        throw std::runtime_error{"Scene object detection is not supported on current platform."};
    }

    System::Session::Frame::Plane& System::Session::Frame::GetPlaneByID(System::Session::Frame::Plane::Identifier planeID) const
    {
        return m_impl->sessionImpl.GetPlaneByID(planeID);
    }

    System::Session::Frame::Mesh& System::Session::Frame::GetMeshByID(System::Session::Frame::Mesh::Identifier /*meshID*/) const
    {
        throw std::runtime_error{"Mesh detection is not supported on current platform."};
    }

    System::Session::Frame::~Frame()
    {
        m_impl->sessionImpl.CleanupFrameTrackables();
        m_impl->sessionImpl.DrawFrame();
    }

    System::System(const char* appName)
        : m_impl{ std::make_unique<System::Impl>(appName) }
    {}

    System::~System() {}

    bool System::IsInitialized() const
    {
        return m_impl->IsInitialized();
    }

    bool System::TryInitialize()
    {
        return m_impl->TryInitialize();
    }

    arcana::task<bool, std::exception_ptr> System::IsSessionSupportedAsync(SessionType sessionType)
    {
        // Currently only AR is supported on Android
        if (sessionType == SessionType::IMMERSIVE_AR)
        {
            // Spin up a background thread to own the polling check.
            arcana::task_completion_source<bool, std::exception_ptr> tcs;
            std::thread([tcs]() mutable
            {
                // Query ARCore to check if AR sessions are supported.
                // If not yet installed then poll supported status up to 100 times over 20 seconds.
                for (int i = 0; i < 100; i++)
                {
                    ArAvailability arAvailability{};
                    ArCoreApk_checkAvailability(GetEnvForCurrentThread(), GetAppContext(), &arAvailability);
                    switch (arAvailability)
                    {
                        case AR_AVAILABILITY_SUPPORTED_APK_TOO_OLD:
                        case AR_AVAILABILITY_SUPPORTED_INSTALLED:
                        case AR_AVAILABILITY_SUPPORTED_NOT_INSTALLED:
                            tcs.complete(true);
                            break;
                        case AR_AVAILABILITY_UNKNOWN_CHECKING:
                            std::this_thread::sleep_for(std::chrono::milliseconds(200));
                            break;
                        default:
                            tcs.complete(false);
                            break;
                    }

                    if (tcs.completed())
                    {
                        break;
                    }
                }

                if (!tcs.completed())
                {
                    tcs.complete(false);
                }
            }).detach();

            return tcs.as_task();
        }

        // VR and inline sessions are not supported at this time.
        return arcana::task_from_result<std::exception_ptr>(false);
    }

    arcana::task<std::shared_ptr<System::Session>, std::exception_ptr> System::Session::CreateAsync(System& system, void* graphicsDevice, std::function<void*()> windowProvider)
    {
        // First perform the ARCore installation check, request install if not yet installed.
        return CheckAndInstallARCoreAsync().then(arcana::inline_scheduler, arcana::cancellation::none(), []()
        {
            // Next check for camera permissions, and request if not already granted.
            return CheckCameraPermissionAsync();
        }).then(arcana::inline_scheduler, arcana::cancellation::none(), [&system, graphicsDevice, windowProvider{ std::move(windowProvider) }]()
        {
            // Finally if the previous two tasks succeed, start the AR session.
            return std::make_shared<System::Session>(system, graphicsDevice, windowProvider);
        });
    }

    System::Session::Session(System& system, void* graphicsDevice, std::function<void*()>)
        : m_impl{ std::make_unique<System::Session::Impl>(*system.m_impl, graphicsDevice) }
    {}

    System::Session::~Session()
    {
    }

    std::unique_ptr<System::Session::Frame> System::Session::GetNextFrame(bool& shouldEndSession, bool& shouldRestartSession, std::function<void(void* texturePointer)> deletedTextureCallback)
    {
        return m_impl->GetNextFrame(shouldEndSession, shouldRestartSession, deletedTextureCallback);
    }

    void System::Session::RequestEndSession()
    {
        m_impl->RequestEndSession();
    }

    Size System::Session::GetWidthAndHeightForViewIndex(size_t viewIndex) const
    {
        return m_impl->GetWidthAndHeightForViewIndex(viewIndex);
    }

    void System::Session::SetDepthsNearFar(float depthNear, float depthFar)
    {
        m_impl->DepthNearZ = depthNear;
        m_impl->DepthFarZ = depthFar;
    }

    void System::Session::SetPlaneDetectionEnabled(bool enabled) const
    {
        m_impl->PlaneDetectionEnabled = enabled;
    }

    bool System::Session::TrySetFeaturePointCloudEnabled(bool enabled) const
    {
        // Point cloud system not yet supported.
        m_impl->FeaturePointCloudEnabled = enabled;
        return enabled;
    }

    bool System::Session::TrySetPreferredPlaneDetectorOptions(const xr::GeometryDetectorOptions& /*options*/)
    {
        // TODO
        return false;
    }

    bool System::Session::TrySetMeshDetectorEnabled(const bool /*enabled*/)
    {
        // TODO
        return false;
    }

    bool System::Session::TrySetPreferredMeshDetectorOptions(const xr::GeometryDetectorOptions& /*options*/)
    {
        // TODO
        return false;
    }
}<|MERGE_RESOLUTION|>--- conflicted
+++ resolved
@@ -1126,12 +1126,9 @@
         , RemovedSceneObjects{}
         , UpdatedPlanes{}
         , RemovedPlanes{}
-<<<<<<< HEAD
         , UpdatedMeshes{}
         , RemovedMeshes{}
-=======
         , IsTracking{sessionImpl.IsTracking()}
->>>>>>> bf18e85c
         , m_impl{ std::make_unique<Session::Frame::Impl>(sessionImpl) }
     {
         if (IsTracking)
