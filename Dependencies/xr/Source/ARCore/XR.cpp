#include <XR.h>

#include <assert.h>
#include <optional>
#include <sstream>
#include <chrono>
#include <arcana/threading/task.h>
#include <arcana/threading/dispatcher.h>
#include <thread>

#include <GLES2/gl2.h>
#include <GLES2/gl2ext.h>
#include <GLES3/gl3.h>
#include <EGL/egl.h>

#include <AndroidExtensions/Globals.h>
#include <AndroidExtensions/JavaWrappers.h>

#include <android/native_window.h>
#include <android/log.h>
#include <arcore_c_api.h>

#include <gsl/gsl>

#define GLM_FORCE_RADIANS 1
#define GLM_ENABLE_EXPERIMENTAL
#include <glm.hpp>
#include <gtc/matrix_transform.hpp>
#include <gtc/type_ptr.hpp>
#include <gtx/quaternion.hpp>
#include <arcana/threading/task_schedulers.h>

using namespace android;
using namespace android::global;

namespace xr
{
    // Permission request ID used to uniquely identify our request in the callback when calling requestPermissions.
    const int PERMISSION_REQUEST_ID = 8435;

    struct System::Impl
    {
        Impl(const std::string& /*applicationName*/)
        {
        }

        bool IsInitialized() const
        {
            return true;
        }

        bool TryInitialize()
        {
            return true;
        }
    };

    namespace
    {
        constexpr GLfloat VERTEX_POSITIONS[]{ -1.0f, -1.0f, +1.0f, -1.0f, -1.0f, +1.0f, +1.0f, +1.0f };
        constexpr size_t VERTEX_COUNT{ std::size(VERTEX_POSITIONS) / 2 };

        constexpr char QUAD_VERT_SHADER[] = R"(#version 300 es
            precision highp float;
            uniform vec2 vertexPositions[4];
            uniform vec2 cameraFrameUVs[4];
            out vec2 cameraFrameUV;
            out vec2 babylonUV;
            void main() {
                gl_Position = vec4(vertexPositions[gl_VertexID], 0.0, 1.0);
                cameraFrameUV = cameraFrameUVs[gl_VertexID];
                babylonUV = vec2(gl_Position.x + 1.0, gl_Position.y + 1.0) * 0.5;
            }
        )";

        constexpr char QUAD_FRAG_SHADER[] = R"(#version 300 es
            #extension GL_OES_EGL_image_external_essl3 : require
            precision mediump float;
            in vec2 cameraFrameUV;
            in vec2 babylonUV;
            uniform samplerExternalOES cameraTexture;
            uniform sampler2D babylonTexture;
            out vec4 oFragColor;
            void main() {
                vec4 cameraColor = texture(cameraTexture, cameraFrameUV);
                vec4 babylonColor = texture(babylonTexture, babylonUV);
                oFragColor = mix(cameraColor, babylonColor, babylonColor.a);
            }
        )";

        GLuint LoadShader(GLenum shader_type, const char* shader_source)
        {
            GLuint shader = glCreateShader(shader_type);
            if (!shader)
            {
                throw std::runtime_error{ "Failed to create shader" };
            }

            glShaderSource(shader, 1, &shader_source, nullptr);
            glCompileShader(shader);
            GLint compileStatus = GL_FALSE;
            glGetShaderiv(shader, GL_COMPILE_STATUS, &compileStatus);

            if (compileStatus != GL_TRUE)
            {
                GLint infoLogLength = 0;

                glGetShaderiv(shader, GL_INFO_LOG_LENGTH, &infoLogLength);
                if (!infoLogLength)
                {
                    throw std::runtime_error{ "Unknown error compiling shader" };
                }

                std::string infoLog;
                infoLog.resize(static_cast<size_t>(infoLogLength));
                glGetShaderInfoLog(shader, infoLogLength, nullptr, infoLog.data());
                glDeleteShader(shader);
                throw std::runtime_error("Error compiling shader: " + infoLog);
            }

            return shader;
        }

        GLuint CreateShaderProgram()
        {
            GLuint vertShader = LoadShader(GL_VERTEX_SHADER, QUAD_VERT_SHADER);
            GLuint fragShader = LoadShader(GL_FRAGMENT_SHADER, QUAD_FRAG_SHADER);

            GLuint program = glCreateProgram();
            if (!program)
            {
                throw std::runtime_error{ "Failed to create shader program" };
            }

            glAttachShader(program, vertShader);
            glAttachShader(program, fragShader);

            glLinkProgram(program);
            GLint linkStatus = GL_FALSE;
            glGetProgramiv(program, GL_LINK_STATUS, &linkStatus);

            glDetachShader(program, vertShader);
            glDeleteShader(vertShader);
            glDetachShader(program, fragShader);
            glDeleteShader(fragShader);

            if (linkStatus != GL_TRUE)
            {
                GLint infoLogLength = 0;
                glGetProgramiv(program, GL_INFO_LOG_LENGTH, &infoLogLength);
                if (!infoLogLength)
                {
                    throw std::runtime_error{ "Unknown error linking shader program" };
                }

                std::string infoLog;
                infoLog.resize(static_cast<size_t>(infoLogLength));
                glGetProgramInfoLog(program, infoLogLength, nullptr, infoLog.data());
                glDeleteProgram(program);
                throw std::runtime_error("Error linking shader program: " + infoLog);
            }

            return program;
        }

        constexpr GLint GetTextureUnit(GLenum texture)
        {
            return texture - GL_TEXTURE0;
        }

        namespace GLTransactions
        {
            auto SetCapability(GLenum capability, bool isEnabled)
            {
                const auto setCapability = [capability](bool isEnabled)
                {
                    if (isEnabled)
                    {
                        glEnable(capability);
                    }
                    else
                    {
                        glDisable(capability);
                    }
                };

                const auto wasEnabled = glIsEnabled(capability);
                setCapability(isEnabled);
                return gsl::finally([wasEnabled, setCapability]() { setCapability(wasEnabled); });
            }

            auto BindFrameBuffer(GLuint frameBufferId)
            {
                GLint previousFrameBufferId;
                glGetIntegerv(GL_FRAMEBUFFER_BINDING, &previousFrameBufferId);
                glBindFramebuffer(GL_FRAMEBUFFER, frameBufferId);
                return gsl::finally([previousFrameBufferId]() { glBindFramebuffer(GL_FRAMEBUFFER, static_cast<GLuint>(previousFrameBufferId)); });
            }

            auto DepthMask(GLboolean depthMask)
            {
                GLboolean previousDepthMask;
                glGetBooleanv(GL_DEPTH_WRITEMASK, &previousDepthMask);
                glDepthMask(depthMask);
                return gsl::finally([previousDepthMask]() { glDepthMask(previousDepthMask); });
            }

            auto BlendFunc(GLenum blendFuncName, GLenum blendFuncSFactor, GLenum blendFuncTFactor)
            {
                GLint previousBlendFuncTFactor;
                glGetIntegerv(blendFuncName, &previousBlendFuncTFactor);
                glBlendFunc(blendFuncSFactor, blendFuncTFactor);
                return gsl::finally([blendFuncSFactor, previousBlendFuncTFactor]() { glBlendFunc(blendFuncSFactor, static_cast<GLenum>(previousBlendFuncTFactor)); });
            }

            auto ClearColor(GLfloat red, GLfloat green, GLfloat blue, GLfloat alpha)
            {
                GLfloat previousClearColor[4];
                glGetFloatv(GL_COLOR_CLEAR_VALUE, previousClearColor);
                glClearColor(red, green, blue, alpha);
                return gsl::finally([red = previousClearColor[0], green = previousClearColor[1], blue = previousClearColor[2], alpha = previousClearColor[3]]() { glClearColor(red, green, blue, alpha); });
            }

            auto Sampler(int unit)
            {
                glActiveTexture(GL_TEXTURE0 + unit);
                GLint previousSampler;
                glGetIntegerv(GL_SAMPLER_BINDING, &previousSampler);
                return gsl::finally([unit, sampler = previousSampler]() { glActiveTexture(GL_TEXTURE0 + unit); glBindSampler(unit, sampler); });
            }
        }

        bool CheckARCoreInstallStatus(bool requestInstall)
        {
            ArInstallStatus install_status;
            ArStatus installStatus = ArCoreApk_requestInstall(
                GetEnvForCurrentThread(), GetCurrentActivity(), requestInstall, &install_status);
            return installStatus == AR_SUCCESS && install_status == AR_INSTALL_STATUS_INSTALLED;
        }

        arcana::task<void, std::exception_ptr> CheckAndInstallARCoreAsync()
        {
            auto task = arcana::task_from_result<std::exception_ptr>();

            // Check if ARCore is already installed.
            if (!CheckARCoreInstallStatus(false))
            {
                arcana::task_completion_source<void, std::exception_ptr> installTcs{};

                // Add a resume callback, which will check if ARCore has been successfully installed upon app resume.
                auto resumeTicket{AddResumeCallback([installTcs]() mutable {
                    if (!CheckARCoreInstallStatus(false))
                    {
                        // ARCore not installed, throw an error.
                        std::ostringstream message;
                        message << "ARCore not installed.";
                        installTcs.complete(arcana::make_unexpected(make_exception_ptr(std::runtime_error{message.str()})));
                    }
                    else
                    {
                        // ARCore installed successfully, complete the promise.
                        installTcs.complete();
                    }
                })};

                // Kick off the install request, and set the task for our caller to wait on.
                CheckARCoreInstallStatus(true);
                task = installTcs.as_task().then(arcana::inline_scheduler, arcana::cancellation::none(), [resumeTicket = std::move(resumeTicket)](){
                    return;
                });
            }

            return task;
        }

        arcana::task<void, std::exception_ptr> CheckCameraPermissionAsync()
        {
            auto task = arcana::task_from_result<std::exception_ptr>();

            // Check if permissions are already granted.
            if (!GetAppContext().checkSelfPermission(ManifestPermission::CAMERA()))
            {
                // Register for the permission callback request.
                arcana::task_completion_source<void, std::exception_ptr> permissionTcs;
                auto permissionTicket
                {
                    AddRequestPermissionsResultCallback(
                    [permissionTcs](int32_t requestCode, const std::vector<std::string>& /*permissionList*/, const std::vector<int32_t>& results) mutable
                    {
                        // Check if this is our permission request ID.
                        if (requestCode == PERMISSION_REQUEST_ID)
                        {
                            // If the permission is found and granted complete the task.
                            if (results[0] == 0 /* PackageManager.PERMISSION_GRANTED */)
                            {
                                permissionTcs.complete();
                                return;
                            }

                            // Permission was denied.  Complete the task with an error.
                            std::ostringstream message;
                            message << "Camera permission not acquired successfully";
                            permissionTcs.complete(arcana::make_unexpected(make_exception_ptr(std::runtime_error{message.str()})));
                        }
                    })
                };

                // Kick off the permission check request, and set the task for our caller to wait on.
                GetCurrentActivity().requestPermissions(ManifestPermission::CAMERA(), PERMISSION_REQUEST_ID);
                task = permissionTcs.as_task().then(arcana::inline_scheduler, arcana::cancellation::none(), [ticket = std::move(permissionTicket)](){
                    return;
                });
            }

            return task;
        }
    }

    struct System::Session::Impl
    {
        const System::Impl& SystemImpl;
        std::vector<Frame::View> ActiveFrameViews{ {} };
        std::vector<Frame::InputSource> InputSources;
        float DepthNearZ{ DEFAULT_DEPTH_NEAR_Z };
        float DepthFarZ{ DEFAULT_DEPTH_FAR_Z };

        Impl(System::Impl& systemImpl, void* /*graphicsContext*/)
            : SystemImpl{ systemImpl }
            , pauseTicket{AddPauseCallback([this]() { this->PauseSession(); }) }
            , resumeTicket{AddResumeCallback([this]() { this->ResumeSession(); })}
        {
        }

        ~Impl()
        {
            if (isInitialized)
            {
                ArPose_destroy(cameraPose);
                ArPose_destroy(hitResultPose);
                ArHitResult_destroy(hitResult);
                ArHitResultList_destroy(hitResultList);
                ArFrame_destroy(frame);
                ArSession_destroy(session);

                glDeleteTextures(1, &cameraTextureId);
                glDeleteProgram(shaderProgramId);
                glDeleteFramebuffers(1, &clearFrameBufferId);

                DestroyDisplayResources();
            }
        }

        void Initialize()
        {
            // Note: graphicsContext is an EGLContext
            // Generate a texture id for the camera texture (ARCore will allocate the texture itself)
            {
                glGenTextures(1, &cameraTextureId);
                glBindTexture(GL_TEXTURE_EXTERNAL_OES, cameraTextureId);
                glTexParameteri(GL_TEXTURE_EXTERNAL_OES, GL_TEXTURE_MIN_FILTER, GL_LINEAR);
                glTexParameteri(GL_TEXTURE_EXTERNAL_OES, GL_TEXTURE_MAG_FILTER, GL_LINEAR);
                glBindTexture(GL_TEXTURE_EXTERNAL_OES, 0);
            }

            // Create the shader program used for drawing the full screen quad that is the camera frame + Babylon render texture
            shaderProgramId = CreateShaderProgram();

            // Create the ARCore ArSession
            {
                ArStatus status = ArSession_create(GetEnvForCurrentThread(), GetAppContext(), &session);
                if (status != ArStatus::AR_SUCCESS)
                {
                    std::ostringstream message;
                    message << "Failed to create ArSession with status: " << status;
                    throw std::runtime_error{ message.str() };
                }
            }

            // Create a frame buffer used for clearing the color texture
            glGenFramebuffers(1, &clearFrameBufferId);

            // Create the ARCore ArFrame (this gets reused each time we query for the latest frame)
            ArFrame_create(session, &frame);

            // Create the ARCore ArPose that tracks camera position
            ArPose_create(session, nullptr, &cameraPose);

            // Create the hit result list, and hit result.
            ArHitResultList_create(session, &hitResultList);
            ArHitResult_create(session, &hitResult);

            // Create the ARCore ArPose that tracks the current hit test result
            ArPose_create(session, nullptr, &hitResultPose);

            // Set the texture ID that should be used for the camera frame
            ArSession_setCameraTextureName(session, static_cast<uint32_t>(cameraTextureId));

            // Start the ArSession
            {
                ArStatus status = ArSession_resume(session);
                if (status != ArStatus::AR_SUCCESS)
                {
                    std::ostringstream message;
                    message << "Failed to start ArSession with status: " << status;
                    throw std::runtime_error{ message.str() };
                }
            }

            isInitialized = true;
        }

        std::unique_ptr<Session::Frame> GetNextFrame(bool& shouldEndSession, bool& shouldRestartSession, std::function<void(void* texturePointer)> deletedTextureCallback)
        {
            if (!isInitialized)
            {
                Initialize();
            }

            shouldEndSession = sessionEnded;
            shouldRestartSession = false;

            // Update the ArSession to get a new frame
            ArSession_update(session, frame);

            ArCamera* camera{};
            ArFrame_acquireCamera(session, frame, &camera);

            {
                // Get the current pose of the device
                ArCamera_getDisplayOrientedPose(session, camera, cameraPose);

                // The raw pose is exactly 7 floats: 4 for the orientation quaternion, and 3 for the position vector
                float rawPose[7]{};
                ArPose_getPoseRaw(session, cameraPose, rawPose);

                // Set the orientation and position
                ActiveFrameViews[0].Space.Pose.Orientation = {rawPose[0], rawPose[1], rawPose[2], rawPose[3]};
                ActiveFrameViews[0].Space.Pose.Position = {rawPose[4], rawPose[5], rawPose[6]};
            }

            // Get the current surface dimensions
            size_t width{}, height{};
            {
                EGLDisplay display = eglGetCurrentDisplay();
                EGLSurface surface = eglGetCurrentSurface(EGL_DRAW);
                EGLint _width{}, _height{};
                eglQuerySurface(display, surface, EGL_WIDTH, &_width);
                eglQuerySurface(display, surface, EGL_HEIGHT, &_height);
                width = static_cast<size_t>(_width);
                height = static_cast<size_t>(_height);
            }

            // Check whether the dimensions have changed
            if ((ActiveFrameViews[0].ColorTextureSize.Width != width || ActiveFrameViews[0].ColorTextureSize.Height != height) && width && height)
            {
                DestroyDisplayResources(deletedTextureCallback);

                int rotation = GetAppContext().getSystemService<android::view::WindowManager>().getDefaultDisplay().getRotation();

                // Update the width and height of the display with ARCore (this is used to adjust the UVs for the camera texture so we can draw a portion of the camera frame that matches the size of the UI element displaying it)
                ArSession_setDisplayGeometry(session, rotation, static_cast<int32_t>(width), static_cast<int32_t>(height));

                // Allocate and store the render texture
                {
                    GLuint colorTextureId{};
                    glGenTextures(1, &colorTextureId);
                    glBindTexture(GL_TEXTURE_2D, colorTextureId);
                    glTexImage2D(GL_TEXTURE_2D, 0, GL_RGBA, width, height, 0, GL_RGBA, GL_UNSIGNED_BYTE, nullptr);
                    glTexParameteri(GL_TEXTURE_2D, GL_TEXTURE_MAG_FILTER, GL_NEAREST);
                    glTexParameteri(GL_TEXTURE_2D, GL_TEXTURE_MIN_FILTER, GL_NEAREST);
                    glBindTexture(GL_TEXTURE_2D, 0);
                    ActiveFrameViews[0].ColorTexturePointer = reinterpret_cast<void *>(colorTextureId);
                    ActiveFrameViews[0].ColorTextureFormat = TextureFormat::RGBA8_SRGB;
                    ActiveFrameViews[0].ColorTextureSize = {width, height};
                }

                // Allocate and store the depth texture
                {
                    GLuint depthTextureId{};
                    glGenTextures(1, &depthTextureId);
                    glBindTexture(GL_TEXTURE_2D, depthTextureId);
                    glTexImage2D(GL_TEXTURE_2D, 0, GL_DEPTH24_STENCIL8_OES, width, height, 0, GL_DEPTH_STENCIL_OES, GL_UNSIGNED_INT_24_8_OES, nullptr);
                    glTexParameteri(GL_TEXTURE_2D, GL_TEXTURE_MAG_FILTER, GL_LINEAR);
                    glTexParameteri(GL_TEXTURE_2D, GL_TEXTURE_MIN_FILTER, GL_LINEAR);
                    glBindTexture(GL_TEXTURE_2D, 0);
                    ActiveFrameViews[0].DepthTexturePointer = reinterpret_cast<void*>(depthTextureId);
                    ActiveFrameViews[0].DepthTextureFormat = TextureFormat::D24S8;
                    ActiveFrameViews[0].DepthTextureSize = {width, height};
                }

                // Bind the color and depth texture to the clear color frame buffer
                auto bindFrameBufferTransaction = GLTransactions::BindFrameBuffer(clearFrameBufferId);
                glFramebufferTexture2D(GL_FRAMEBUFFER, GL_COLOR_ATTACHMENT0, GL_TEXTURE_2D, static_cast<GLuint>(reinterpret_cast<uintptr_t>(ActiveFrameViews[0].ColorTexturePointer)), 0);
                glFramebufferTexture2D(GL_FRAMEBUFFER, GL_DEPTH_ATTACHMENT, GL_TEXTURE_2D, static_cast<GLuint>(reinterpret_cast<uintptr_t>(ActiveFrameViews[0].DepthTexturePointer)), 0);
            }
            else
            {
                // Clear the color and depth texture
                // Whether or not to clear is an implementation detail - OpenXR (for example) provides a color texture that is already filled with the camera texture, so the common XR layer should not assume a clear is required
                auto bindFrameBufferTransaction = GLTransactions::BindFrameBuffer(clearFrameBufferId);
                auto clearColorTransaction = GLTransactions::ClearColor(0, 0, 0, 0);
                glClear(GL_COLOR_BUFFER_BIT);
            }

            int32_t geometryChanged{0};
            ArFrame_getDisplayGeometryChanged(session, frame, &geometryChanged);

            // Check whether the projection matrix needs to be updated
            if (geometryChanged || ActiveFrameViews[0].DepthNearZ != DepthNearZ || ActiveFrameViews[0].DepthFarZ != DepthFarZ)
            {
                // Get the current projection matrix
                glm::mat4 projectionMatrix{};
                ArCamera_getProjectionMatrix(session, camera, ActiveFrameViews[0].DepthNearZ, ActiveFrameViews[0].DepthFarZ, glm::value_ptr(projectionMatrix));

                // Calculate the aspect ratio and field of view
                float a = projectionMatrix[0][0];
                float b = projectionMatrix[1][1];

                float aspectRatio = b / a;
                float fieldOfView = std::atan(1.0f / b);

                // Set the horizontal and vertical field of view
                ActiveFrameViews[0].FieldOfView.AngleDown = -(ActiveFrameViews[0].FieldOfView.AngleUp = fieldOfView);
                ActiveFrameViews[0].FieldOfView.AngleLeft = -(ActiveFrameViews[0].FieldOfView.AngleRight = fieldOfView * aspectRatio);
            }

            ActiveFrameViews[0].DepthNearZ = DepthNearZ;
            ActiveFrameViews[0].DepthFarZ = DepthFarZ;

            if (geometryChanged)
            {
                // Transform the UVs for the vertex positions given the current display size
                ArFrame_transformCoordinates2d(
                    session, frame, AR_COORDINATES_2D_OPENGL_NORMALIZED_DEVICE_COORDINATES,
                    VERTEX_COUNT, VERTEX_POSITIONS, AR_COORDINATES_2D_TEXTURE_NORMALIZED, CameraFrameUVs);
            }

            ArCamera_release(camera);

            return std::make_unique<Session::Frame>(*this);
        }

        void RequestEndSession()
        {
            // Note the end session has been requested, and respond to the request in the next call to GetNextFrame
            sessionEnded = true;
        }

        Size GetWidthAndHeightForViewIndex(size_t /*viewIndex*/) const
        {
            // Return a valid (non-zero) size, but otherwise it doesn't matter as the render texture created from this isn't currently used
            return {1,1};
        }

        void DrawFrame()
        {
            // Suppress rendering if the camera did not produce the first frame yet.
            // This is to avoid drawing possible leftover data from previous sessions if
            // the texture is reused.
            int64_t frameTimestamp{};
            ArFrame_getTimestamp(session, frame, &frameTimestamp);
            if (frameTimestamp)
            {
                auto bindFrameBufferTransaction = GLTransactions::BindFrameBuffer(0);
                auto cullFaceTransaction = GLTransactions::SetCapability(GL_CULL_FACE, false);
                auto depthTestTransaction = GLTransactions::SetCapability(GL_DEPTH_TEST, false);
                auto blendTransaction = GLTransactions::SetCapability(GL_BLEND, false);
                auto depthMaskTransaction = GLTransactions::DepthMask(GL_FALSE);
                auto blendFuncTransaction = GLTransactions::BlendFunc(GL_BLEND_SRC_ALPHA, GL_SRC_ALPHA, GL_ONE_MINUS_SRC_ALPHA);
                auto sampler0Transation = GLTransactions::Sampler(0);
                auto sampler1Transation = GLTransactions::Sampler(1);

                glViewport(0, 0, ActiveFrameViews[0].ColorTextureSize.Width, ActiveFrameViews[0].ColorTextureSize.Height);
                glUseProgram(shaderProgramId);

                // Configure the quad vertex positions
                auto vertexPositionsUniformLocation = glGetUniformLocation(shaderProgramId, "vertexPositions");
                glUniform2fv(vertexPositionsUniformLocation, VERTEX_COUNT, VERTEX_POSITIONS);

                // Configure the camera texture
                auto cameraTextureUniformLocation = glGetUniformLocation(shaderProgramId, "cameraTexture");
                glUniform1i(cameraTextureUniformLocation, GetTextureUnit(GL_TEXTURE0));
                glActiveTexture(GL_TEXTURE0);
                glBindTexture(GL_TEXTURE_EXTERNAL_OES, cameraTextureId);
                glBindSampler(0, 0);

                // Configure the camera frame UVs
                auto cameraFrameUVsUniformLocation = glGetUniformLocation(shaderProgramId, "cameraFrameUVs");
                glUniform2fv(cameraFrameUVsUniformLocation, VERTEX_COUNT, CameraFrameUVs);

                // Configure the babylon render texture
                auto babylonTextureUniformLocation = glGetUniformLocation(shaderProgramId, "babylonTexture");
                glUniform1i(babylonTextureUniformLocation, GetTextureUnit(GL_TEXTURE1));
                glActiveTexture(GL_TEXTURE1);
                auto babylonTextureId = (GLuint)(size_t)ActiveFrameViews[0].ColorTexturePointer;
                glBindTexture(GL_TEXTURE_2D, babylonTextureId);
                glBindSampler(1, 0);

                // Draw the quad
                glDrawArrays(GL_TRIANGLE_STRIP, 0, VERTEX_COUNT);

                // Present to the screen
                // NOTE: For a yet to be determined reason, bgfx is also doing an eglSwapBuffers when running in the regular Android Babylon Native Playground playground app.
                //       The "double" eglSwapBuffers causes rendering issues, so until we figure out this issue, comment out this line while testing in the regular playground app.
                eglSwapBuffers(eglGetCurrentDisplay(), eglGetCurrentSurface(EGL_DRAW));

                glUseProgram(0);
            }
        }

        void GetHitTestResults(std::vector<Pose>& filteredResults, xr::Ray offsetRay) const
        {
            ArCamera* camera{};
            ArFrame_acquireCamera(session, frame, &camera);

            // Get the tracking state
            ArTrackingState trackingState{};
            ArCamera_getTrackingState(session, camera, &trackingState);

            // If not tracking, back out and return.
            if (trackingState != ArTrackingState::AR_TRACKING_STATE_TRACKING)
            {
                return;
            }

            // Push the camera orientation into a glm quaternion.
            glm::quat cameraOrientationQuaternion
            {
                ActiveFrameViews[0].Space.Pose.Orientation.W,
                ActiveFrameViews[0].Space.Pose.Orientation.X,
                ActiveFrameViews[0].Space.Pose.Orientation.Y,
                ActiveFrameViews[0].Space.Pose.Orientation.Z
            };

            // Pull out the direction from the offset ray into a GLM Vector3.
            glm::vec3 direction{ offsetRay.Direction.X, offsetRay.Direction.Y, offsetRay.Direction.Z };

            // Multiply the camera rotation quaternion by the direction vector to calculate the direction vector in viewer space.
            glm::vec3 cameraOrientedDirection{cameraOrientationQuaternion * glm::normalize(direction)};
            float cameraOrientedDirectionArray[3]{ cameraOrientedDirection.x, cameraOrientedDirection.y, cameraOrientedDirection.z };

            // Convert the origin to camera space by multiplying the origin by the rotation quaternion, then adding that to the
            // position of the camera.
            glm::vec3 offsetOrigin{ offsetRay.Origin.X, offsetRay.Origin.Y, offsetRay.Origin.Z };
            offsetOrigin = cameraOrientationQuaternion * offsetOrigin;

            // Pull out the origin composited from the offsetRay and camera position into a float array.
            float hitTestOrigin[3]
            {
                ActiveFrameViews[0].Space.Pose.Position.X + offsetOrigin.x,
                ActiveFrameViews[0].Space.Pose.Position.Y + offsetOrigin.y,
                ActiveFrameViews[0].Space.Pose.Position.Z + offsetOrigin.z
            };

            // Perform a hit test and process the results.
            ArFrame_hitTestRay(session, frame, hitTestOrigin, cameraOrientedDirectionArray, hitResultList);

            // Iterate over the results and pull out only those that match the desired TrackableType.  For now we are limiting results to
            // just hits against the Plane, and further scoping that to Poses that are contained in the polygon of the detected mesh.
            // This is equivalent to XRHitTestTrackableType.mesh (https://immersive-web.github.io/hit-test/#hit-test-trackable-type-enum).
            int32_t size{};
            ArHitResultList_getSize(session, hitResultList, &size);
            for (int i = 0; i < size; i++)
            {
                ArTrackableType trackableType{};
                ArTrackable* trackable;

                ArHitResultList_getItem(session, hitResultList, i, hitResult);
                ArHitResult_acquireTrackable(session, hitResult, &trackable);
                ArTrackable_getType(session, trackable, &trackableType);
                if (trackableType == AR_TRACKABLE_PLANE)
                {
                    int32_t isPoseInPolygon{};
                    ArHitResult_getHitPose(session, hitResult, hitResultPose);
                    ArPlane_isPoseInPolygon(session, (ArPlane*) trackable, hitResultPose, &isPoseInPolygon);

                    if (isPoseInPolygon != 0)
                    {
                        float rawPose[7]{};
                        ArPose_getPoseRaw(session, hitResultPose, rawPose);
                        Pose pose{};
                        pose.Orientation.X = rawPose[0];
                        pose.Orientation.Y = rawPose[1];
                        pose.Orientation.Z = rawPose[2];
                        pose.Orientation.W = rawPose[3];
                        pose.Position.X = rawPose[4];
                        pose.Position.Y = rawPose[5];
                        pose.Position.Z = rawPose[6];

                        filteredResults.push_back(pose);
                    }
                }

                ArTrackable_release(trackable);
            }
        }

    private:
        bool isInitialized{false};
        bool sessionEnded{false};

        GLuint shaderProgramId{};
        GLuint cameraTextureId{};
        GLuint clearFrameBufferId{};

        ArSession* session{};
        ArFrame* frame{};
        ArPose* cameraPose{};
        ArPose* hitResultPose{};
        ArHitResultList* hitResultList{};
        ArHitResult* hitResult{};

        float CameraFrameUVs[VERTEX_COUNT * 2]{};

        AppStateChangedCallbackTicket pauseTicket;
        AppStateChangedCallbackTicket resumeTicket;

        void PauseSession()
        {
            if (session)
            {
                ArSession_pause(session);
            }
        }

        void ResumeSession()
        {
            if (session)
            {
                ArSession_resume(session);
            }
        }

        void DestroyDisplayResources(std::function<void(void* texturePointer)> deletedTextureCallback = [](void*){})
        {
            if (ActiveFrameViews[0].ColorTexturePointer)
            {
                auto colorTextureId = static_cast<GLuint>(reinterpret_cast<uintptr_t>(ActiveFrameViews[0].ColorTexturePointer));
                glDeleteTextures(1, &colorTextureId);
                deletedTextureCallback(ActiveFrameViews[0].ColorTexturePointer);
            }

            if (ActiveFrameViews[0].DepthTexturePointer)
            {
                auto depthTextureId = static_cast<GLuint>(reinterpret_cast<uintptr_t>(ActiveFrameViews[0].DepthTexturePointer));
                glDeleteTextures(1, &depthTextureId);
            }

            ActiveFrameViews[0] = {};
        }
    };

    struct System::Session::Frame::Impl
    {
        Impl(Session::Impl& sessionImpl)
            : sessionImpl{sessionImpl}
        {
        }

        Session::Impl& sessionImpl;
    };

    System::Session::Frame::Frame(Session::Impl& sessionImpl)
        : Views{ sessionImpl.ActiveFrameViews }
        , InputSources{ sessionImpl.InputSources}
        , m_impl{ std::make_unique<Session::Frame::Impl>(sessionImpl) }
    {
    }

    void System::Session::Frame::GetHitTestResults(std::vector<Pose>& filteredResults, xr::Ray offsetRay) const
    {
        m_impl->sessionImpl.GetHitTestResults(filteredResults, offsetRay);
    }

    System::Session::Frame::~Frame()
    {
        m_impl->sessionImpl.DrawFrame();
    }

    System::System(const char* appName)
        : m_impl{ std::make_unique<System::Impl>(appName) }
    {}

    System::~System() {}

    bool System::IsInitialized() const
    {
        return m_impl->IsInitialized();
    }

    bool System::TryInitialize()
    {
        return m_impl->TryInitialize();
    }

<<<<<<< HEAD
    System::Session::Session(System& system, void* graphicsDevice, void* /*window*/)
=======
    arcana::task<bool, std::exception_ptr> System::IsSessionSupportedAsync(SessionType sessionType)
    {
        // Currently only AR is supported on Android
        if (sessionType == SessionType::IMMERSIVE_AR)
        {
            // Spin up a background thread to own the polling check.
            arcana::task_completion_source<bool, std::exception_ptr> tcs;
            std::thread([tcs]() mutable
            {
                // Query ARCore to check if AR sessions are supported.
                // If not yet installed then poll supported status up to 100 times over 20 seconds.
                for (int i = 0; i < 100; i++)
                {
                    ArAvailability arAvailability{};
                    ArCoreApk_checkAvailability(GetEnvForCurrentThread(), GetAppContext(), &arAvailability);
                    switch (arAvailability)
                    {
                        case AR_AVAILABILITY_SUPPORTED_APK_TOO_OLD:
                        case AR_AVAILABILITY_SUPPORTED_INSTALLED:
                        case AR_AVAILABILITY_SUPPORTED_NOT_INSTALLED:
                            tcs.complete(true);
                            break;
                        case AR_AVAILABILITY_UNKNOWN_CHECKING:
                            std::this_thread::sleep_for(std::chrono::milliseconds(200));
                            break;
                        default:
                            tcs.complete(false);
                            break;
                    }

                    if (tcs.completed())
                    {
                        break;
                    }
                }

                if (!tcs.completed())
                {
                    tcs.complete(false);
                }
            }).detach();

            return tcs.as_task();
        }

        // VR and inline sessions are not supported at this time.
        return arcana::task_from_result<std::exception_ptr>(false);
    }

    arcana::task<std::shared_ptr<System::Session>, std::exception_ptr> System::Session::CreateAsync(System& system, void* graphicsDevice)
    {
        // First perform the ARCore installation check, request install if not yet installed.
        return CheckAndInstallARCoreAsync().then(arcana::inline_scheduler, arcana::cancellation::none(), []()
        {
            // Next check for camera permissions, and request if not already granted.
            return CheckCameraPermissionAsync();
        }).then(arcana::inline_scheduler, arcana::cancellation::none(), [&system, graphicsDevice]()
        {
            // Finally if the previous two tasks succeed, start the AR session.
            return std::make_shared<System::Session>(system, graphicsDevice);
        });
    }

    System::Session::Session(System& system, void* graphicsDevice)
>>>>>>> c6bc23ef
        : m_impl{ std::make_unique<System::Session::Impl>(*system.m_impl, graphicsDevice) }
    {}

    System::Session::~Session()
    {
    }

    std::unique_ptr<System::Session::Frame> System::Session::GetNextFrame(bool& shouldEndSession, bool& shouldRestartSession, std::function<void(void* texturePointer)> deletedTextureCallback)
    {
        return m_impl->GetNextFrame(shouldEndSession, shouldRestartSession, deletedTextureCallback);
    }

    void System::Session::RequestEndSession()
    {
        m_impl->RequestEndSession();
    }

    Size System::Session::GetWidthAndHeightForViewIndex(size_t viewIndex) const
    {
        return m_impl->GetWidthAndHeightForViewIndex(viewIndex);
    }

    void System::Session::SetDepthsNearFar(float depthNear, float depthFar)
    {
        m_impl->DepthNearZ = depthNear;
        m_impl->DepthFarZ = depthFar;
    }
}<|MERGE_RESOLUTION|>--- conflicted
+++ resolved
@@ -793,9 +793,6 @@
         return m_impl->TryInitialize();
     }
 
-<<<<<<< HEAD
-    System::Session::Session(System& system, void* graphicsDevice, void* /*window*/)
-=======
     arcana::task<bool, std::exception_ptr> System::IsSessionSupportedAsync(SessionType sessionType)
     {
         // Currently only AR is supported on Android
@@ -860,7 +857,6 @@
     }
 
     System::Session::Session(System& system, void* graphicsDevice)
->>>>>>> c6bc23ef
         : m_impl{ std::make_unique<System::Session::Impl>(*system.m_impl, graphicsDevice) }
     {}
 
