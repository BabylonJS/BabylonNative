--- conflicted
+++ resolved
@@ -34,27 +34,32 @@
 using namespace android;
 using namespace android::global;
 
-namespace xr {
+namespace xr
+{
     // Permission request ID used to uniquely identify our request in the callback when calling requestPermissions.
     const int PERMISSION_REQUEST_ID = 8435;
 
-    struct System::Impl {
-        Impl(const std::string & /*applicationName*/) {
-        }
-
-        bool IsInitialized() const {
+    struct System::Impl
+    {
+        Impl(const std::string& /*applicationName*/)
+        {
+        }
+
+        bool IsInitialized() const
+        {
             return true;
         }
 
-        bool TryInitialize() {
+        bool TryInitialize()
+        {
             return true;
         }
     };
 
-    namespace {
-        constexpr GLfloat VERTEX_POSITIONS[]{-1.0f, -1.0f, +1.0f, -1.0f, -1.0f, +1.0f, +1.0f,
-                                             +1.0f};
-        constexpr size_t VERTEX_COUNT{std::size(VERTEX_POSITIONS) / 2};
+    namespace
+    {
+        constexpr GLfloat VERTEX_POSITIONS[]{ -1.0f, -1.0f, +1.0f, -1.0f, -1.0f, +1.0f, +1.0f, +1.0f };
+        constexpr size_t VERTEX_COUNT{ std::size(VERTEX_POSITIONS) / 2 };
 
         constexpr char QUAD_VERT_SHADER[] = R"(#version 300 es
             precision highp float;
@@ -84,10 +89,12 @@
             }
         )";
 
-        GLuint LoadShader(GLenum shader_type, const char *shader_source) {
+        GLuint LoadShader(GLenum shader_type, const char* shader_source)
+        {
             GLuint shader = glCreateShader(shader_type);
-            if (!shader) {
-                throw std::runtime_error{"Failed to create shader"};
+            if (!shader)
+            {
+                throw std::runtime_error{ "Failed to create shader" };
             }
 
             glShaderSource(shader, 1, &shader_source, nullptr);
@@ -95,12 +102,14 @@
             GLint compileStatus = GL_FALSE;
             glGetShaderiv(shader, GL_COMPILE_STATUS, &compileStatus);
 
-            if (compileStatus != GL_TRUE) {
+            if (compileStatus != GL_TRUE)
+            {
                 GLint infoLogLength = 0;
 
                 glGetShaderiv(shader, GL_INFO_LOG_LENGTH, &infoLogLength);
-                if (!infoLogLength) {
-                    throw std::runtime_error{"Unknown error compiling shader"};
+                if (!infoLogLength)
+                {
+                    throw std::runtime_error{ "Unknown error compiling shader" };
                 }
 
                 std::string infoLog;
@@ -113,13 +122,15 @@
             return shader;
         }
 
-        GLuint CreateShaderProgram() {
+        GLuint CreateShaderProgram()
+        {
             GLuint vertShader = LoadShader(GL_VERTEX_SHADER, QUAD_VERT_SHADER);
             GLuint fragShader = LoadShader(GL_FRAGMENT_SHADER, QUAD_FRAG_SHADER);
 
             GLuint program = glCreateProgram();
-            if (!program) {
-                throw std::runtime_error{"Failed to create shader program"};
+            if (!program)
+            {
+                throw std::runtime_error{ "Failed to create shader program" };
             }
 
             glAttachShader(program, vertShader);
@@ -134,11 +145,13 @@
             glDetachShader(program, fragShader);
             glDeleteShader(fragShader);
 
-            if (linkStatus != GL_TRUE) {
+            if (linkStatus != GL_TRUE)
+            {
                 GLint infoLogLength = 0;
                 glGetProgramiv(program, GL_INFO_LOG_LENGTH, &infoLogLength);
-                if (!infoLogLength) {
-                    throw std::runtime_error{"Unknown error linking shader program"};
+                if (!infoLogLength)
+                {
+                    throw std::runtime_error{ "Unknown error linking shader program" };
                 }
 
                 std::string infoLog;
@@ -151,16 +164,23 @@
             return program;
         }
 
-        constexpr GLint GetTextureUnit(GLenum texture) {
+        constexpr GLint GetTextureUnit(GLenum texture)
+        {
             return texture - GL_TEXTURE0;
         }
 
-        namespace GLTransactions {
-            auto SetCapability(GLenum capability, bool isEnabled) {
-                const auto setCapability = [capability](bool isEnabled) {
-                    if (isEnabled) {
+        namespace GLTransactions
+        {
+            auto SetCapability(GLenum capability, bool isEnabled)
+            {
+                const auto setCapability = [capability](bool isEnabled)
+                {
+                    if (isEnabled)
+                    {
                         glEnable(capability);
-                    } else {
+                    }
+                    else
+                    {
                         glDisable(capability);
                     }
                 };
@@ -170,76 +190,75 @@
                 return gsl::finally([wasEnabled, setCapability]() { setCapability(wasEnabled); });
             }
 
-            auto BindFrameBuffer(GLuint frameBufferId) {
+            auto BindFrameBuffer(GLuint frameBufferId)
+            {
                 GLint previousFrameBufferId;
                 glGetIntegerv(GL_FRAMEBUFFER_BINDING, &previousFrameBufferId);
                 glBindFramebuffer(GL_FRAMEBUFFER, frameBufferId);
-                return gsl::finally([previousFrameBufferId]() {
-                    glBindFramebuffer(GL_FRAMEBUFFER, static_cast<GLuint>(previousFrameBufferId));
-                });
-            }
-
-            auto DepthMask(GLboolean depthMask) {
+                return gsl::finally([previousFrameBufferId]() { glBindFramebuffer(GL_FRAMEBUFFER, static_cast<GLuint>(previousFrameBufferId)); });
+            }
+
+            auto DepthMask(GLboolean depthMask)
+            {
                 GLboolean previousDepthMask;
                 glGetBooleanv(GL_DEPTH_WRITEMASK, &previousDepthMask);
                 glDepthMask(depthMask);
                 return gsl::finally([previousDepthMask]() { glDepthMask(previousDepthMask); });
             }
 
-            auto BlendFunc(GLenum blendFuncName, GLenum blendFuncSFactor, GLenum blendFuncTFactor) {
+            auto BlendFunc(GLenum blendFuncName, GLenum blendFuncSFactor, GLenum blendFuncTFactor)
+            {
                 GLint previousBlendFuncTFactor;
                 glGetIntegerv(blendFuncName, &previousBlendFuncTFactor);
                 glBlendFunc(blendFuncSFactor, blendFuncTFactor);
-                return gsl::finally([blendFuncSFactor, previousBlendFuncTFactor]() {
-                    glBlendFunc(blendFuncSFactor, static_cast<GLenum>(previousBlendFuncTFactor));
-                });
-            }
-
-            auto ClearColor(GLfloat red, GLfloat green, GLfloat blue, GLfloat alpha) {
+                return gsl::finally([blendFuncSFactor, previousBlendFuncTFactor]() { glBlendFunc(blendFuncSFactor, static_cast<GLenum>(previousBlendFuncTFactor)); });
+            }
+
+            auto ClearColor(GLfloat red, GLfloat green, GLfloat blue, GLfloat alpha)
+            {
                 GLfloat previousClearColor[4];
                 glGetFloatv(GL_COLOR_CLEAR_VALUE, previousClearColor);
                 glClearColor(red, green, blue, alpha);
-                return gsl::finally(
-                        [red = previousClearColor[0], green = previousClearColor[1], blue = previousClearColor[2], alpha = previousClearColor[3]]() {
-                            glClearColor(red, green, blue, alpha);
-                        });
-            }
-
-            auto Sampler(int unit) {
+                return gsl::finally([red = previousClearColor[0], green = previousClearColor[1], blue = previousClearColor[2], alpha = previousClearColor[3]]() { glClearColor(red, green, blue, alpha); });
+            }
+
+            auto Sampler(int unit)
+            {
                 glActiveTexture(GL_TEXTURE0 + unit);
                 GLint previousSampler;
                 glGetIntegerv(GL_SAMPLER_BINDING, &previousSampler);
-                return gsl::finally([unit, sampler = previousSampler]() {
-                    glActiveTexture(GL_TEXTURE0 + unit);
-                    glBindSampler(unit, sampler);
-                });
-            }
-        }
-
-        bool CheckARCoreInstallStatus(bool requestInstall) {
+                return gsl::finally([unit, sampler = previousSampler]() { glActiveTexture(GL_TEXTURE0 + unit); glBindSampler(unit, sampler); });
+            }
+        }
+
+        bool CheckARCoreInstallStatus(bool requestInstall)
+        {
             ArInstallStatus install_status;
             ArStatus installStatus = ArCoreApk_requestInstall(
-                    GetEnvForCurrentThread(), GetCurrentActivity(), requestInstall,
-                    &install_status);
+                GetEnvForCurrentThread(), GetCurrentActivity(), requestInstall, &install_status);
             return installStatus == AR_SUCCESS && install_status == AR_INSTALL_STATUS_INSTALLED;
         }
 
-        arcana::task<void, std::exception_ptr> CheckAndInstallARCoreAsync() {
+        arcana::task<void, std::exception_ptr> CheckAndInstallARCoreAsync()
+        {
             auto task = arcana::task_from_result<std::exception_ptr>();
 
             // Check if ARCore is already installed.
-            if (!CheckARCoreInstallStatus(false)) {
+            if (!CheckARCoreInstallStatus(false))
+            {
                 arcana::task_completion_source<void, std::exception_ptr> installTcs{};
 
                 // Add a resume callback, which will check if ARCore has been successfully installed upon app resume.
                 auto resumeTicket{AddResumeCallback([installTcs]() mutable {
-                    if (!CheckARCoreInstallStatus(false)) {
+                    if (!CheckARCoreInstallStatus(false))
+                    {
                         // ARCore not installed, throw an error.
                         std::ostringstream message;
                         message << "ARCore not installed.";
-                        installTcs.complete(arcana::make_unexpected(
-                                make_exception_ptr(std::runtime_error{message.str()})));
-                    } else {
+                        installTcs.complete(arcana::make_unexpected(make_exception_ptr(std::runtime_error{message.str()})));
+                    }
+                    else
+                    {
                         // ARCore installed successfully, complete the promise.
                         installTcs.complete();
                     }
@@ -247,85 +266,81 @@
 
                 // Kick off the install request, and set the task for our caller to wait on.
                 CheckARCoreInstallStatus(true);
-                task = installTcs.as_task().then(arcana::inline_scheduler,
-                                                 arcana::cancellation::none(),
-                                                 [resumeTicket = std::move(resumeTicket)]() {
-                                                     return;
-                                                 });
+                task = installTcs.as_task().then(arcana::inline_scheduler, arcana::cancellation::none(), [resumeTicket = std::move(resumeTicket)](){
+                    return;
+                });
             }
 
             return task;
         }
 
-        arcana::task<void, std::exception_ptr> CheckCameraPermissionAsync() {
+        arcana::task<void, std::exception_ptr> CheckCameraPermissionAsync()
+        {
             auto task = arcana::task_from_result<std::exception_ptr>();
 
             // Check if permissions are already granted.
-            if (!GetAppContext().checkSelfPermission(ManifestPermission::CAMERA())) {
+            if (!GetAppContext().checkSelfPermission(ManifestPermission::CAMERA()))
+            {
                 // Register for the permission callback request.
                 arcana::task_completion_source<void, std::exception_ptr> permissionTcs;
                 auto permissionTicket
+                {
+                    AddRequestPermissionsResultCallback(
+                    [permissionTcs](int32_t requestCode, const std::vector<std::string>& /*permissionList*/, const std::vector<int32_t>& results) mutable
+                    {
+                        // Check if this is our permission request ID.
+                        if (requestCode == PERMISSION_REQUEST_ID)
                         {
-                                AddRequestPermissionsResultCallback(
-                                        [permissionTcs](int32_t requestCode,
-                                                        const std::vector<std::string> & /*permissionList*/,
-                                                        const std::vector<int32_t> &results) mutable {
-                                            // Check if this is our permission request ID.
-                                            if (requestCode == PERMISSION_REQUEST_ID) {
-                                                // If the permission is found and granted complete the task.
-                                                if (results[0] ==
-                                                    0 /* PackageManager.PERMISSION_GRANTED */) {
-                                                    permissionTcs.complete();
-                                                    return;
-                                                }
-
-                                                // Permission was denied.  Complete the task with an error.
-                                                std::ostringstream message;
-                                                message
-                                                        << "Camera permission not acquired successfully";
-                                                permissionTcs.complete(arcana::make_unexpected(
-                                                        make_exception_ptr(std::runtime_error{
-                                                                message.str()})));
-                                            }
-                                        })
-                        };
+                            // If the permission is found and granted complete the task.
+                            if (results[0] == 0 /* PackageManager.PERMISSION_GRANTED */)
+                            {
+                                permissionTcs.complete();
+                                return;
+                            }
+
+                            // Permission was denied.  Complete the task with an error.
+                            std::ostringstream message;
+                            message << "Camera permission not acquired successfully";
+                            permissionTcs.complete(arcana::make_unexpected(make_exception_ptr(std::runtime_error{message.str()})));
+                        }
+                    })
+                };
 
                 // Kick off the permission check request, and set the task for our caller to wait on.
-                GetCurrentActivity().requestPermissions(ManifestPermission::CAMERA(),
-                                                        PERMISSION_REQUEST_ID);
-                task = permissionTcs.as_task().then(arcana::inline_scheduler,
-                                                    arcana::cancellation::none(),
-                                                    [ticket = std::move(permissionTicket)]() {
-                                                        return;
-                                                    });
+                GetCurrentActivity().requestPermissions(ManifestPermission::CAMERA(), PERMISSION_REQUEST_ID);
+                task = permissionTcs.as_task().then(arcana::inline_scheduler, arcana::cancellation::none(), [ticket = std::move(permissionTicket)](){
+                    return;
+                });
             }
 
             return task;
         }
     }
 
-    struct System::Session::Impl {
-        const System::Impl &SystemImpl;
-        std::vector<Frame::View> ActiveFrameViews{{}};
+    struct System::Session::Impl
+    {
+        const System::Impl& SystemImpl;
+        std::vector<Frame::View> ActiveFrameViews{ {} };
         std::vector<Frame::InputSource> InputSources{};
         std::vector<Frame::Plane> Planes{};
-        std::vector<Frame::Mesh> Meshes{};
         std::vector<FeaturePoint> FeaturePointCloud{};
-        float DepthNearZ{DEFAULT_DEPTH_NEAR_Z};
-        float DepthFarZ{DEFAULT_DEPTH_FAR_Z};
-        bool PlaneDetectionEnabled{false};
-        bool FeaturePointCloudEnabled{false};
-
-        Impl(System::Impl &systemImpl, void * /*graphicsContext*/)
-                : SystemImpl{systemImpl},
-                  pauseTicket{AddPauseCallback([this]() { this->PauseSession(); })},
-                  resumeTicket{AddResumeCallback([this]() { this->ResumeSession(); })} {
-        }
-
-        ~Impl() {
-            if (isInitialized) {
+        float DepthNearZ{ DEFAULT_DEPTH_NEAR_Z };
+        float DepthFarZ{ DEFAULT_DEPTH_FAR_Z };
+        bool PlaneDetectionEnabled{ false };
+        bool FeaturePointCloudEnabled{ false };
+
+        Impl(System::Impl& systemImpl, void* /*graphicsContext*/)
+            : SystemImpl{ systemImpl }
+            , pauseTicket{AddPauseCallback([this]() { this->PauseSession(); }) }
+            , resumeTicket{AddResumeCallback([this]() { this->ResumeSession(); })}
+        {
+        }
+
+        ~Impl()
+        {
+            if (isInitialized)
+            {
                 Planes.clear();
-                Meshes.clear();
                 CleanupAnchor(nullptr);
                 CleanupFrameTrackables();
                 ArPose_destroy(cameraPose);
@@ -344,7 +359,8 @@
             }
         }
 
-        void Initialize() {
+        void Initialize()
+        {
             // Note: graphicsContext is an EGLContext
             // Generate a texture id for the camera texture (ARCore will allocate the texture itself)
             {
@@ -360,12 +376,12 @@
 
             // Create the ARCore ArSession
             {
-                ArStatus status = ArSession_create(GetEnvForCurrentThread(), GetAppContext(),
-                                                   &session);
-                if (status != ArStatus::AR_SUCCESS) {
+                ArStatus status = ArSession_create(GetEnvForCurrentThread(), GetAppContext(), &session);
+                if (status != ArStatus::AR_SUCCESS)
+                {
                     std::ostringstream message;
                     message << "Failed to create ArSession with status: " << status;
-                    throw std::runtime_error{message.str()};
+                    throw std::runtime_error{ message.str() };
                 }
             }
 
@@ -395,20 +411,21 @@
             // Start the ArSession
             {
                 ArStatus status = ArSession_resume(session);
-                if (status != ArStatus::AR_SUCCESS) {
+                if (status != ArStatus::AR_SUCCESS)
+                {
                     std::ostringstream message;
                     message << "Failed to start ArSession with status: " << status;
-                    throw std::runtime_error{message.str()};
+                    throw std::runtime_error{ message.str() };
                 }
             }
 
             isInitialized = true;
         }
 
-        std::unique_ptr<Session::Frame>
-        GetNextFrame(bool &shouldEndSession, bool &shouldRestartSession,
-                     std::function<void(void *texturePointer)> deletedTextureCallback) {
-            if (!isInitialized) {
+        std::unique_ptr<Session::Frame> GetNextFrame(bool& shouldEndSession, bool& shouldRestartSession, std::function<void(void* texturePointer)> deletedTextureCallback)
+        {
+            if (!isInitialized)
+            {
                 Initialize();
             }
 
@@ -418,7 +435,7 @@
             // Update the ArSession to get a new frame
             ArSession_update(session, frame);
 
-            ArCamera *camera{};
+            ArCamera* camera{};
             ArFrame_acquireCamera(session, frame, &camera);
 
             {
@@ -444,29 +461,27 @@
                 width = static_cast<size_t>(_width);
                 height = static_cast<size_t>(_height);
             }
-
+            
             // min size for a RT is 8x8. eglQuerySurface may return a width or height of 0 which will assert in bgfx
             width = std::max(width, size_t(8));
             height = std::max(height, size_t(8));
 
             // Check whether the dimensions have changed
-            if ((ActiveFrameViews[0].ColorTextureSize.Width != width ||
-                 ActiveFrameViews[0].ColorTextureSize.Height != height) && width && height) {
+            if ((ActiveFrameViews[0].ColorTextureSize.Width != width || ActiveFrameViews[0].ColorTextureSize.Height != height) && width && height)
+            {
                 DestroyDisplayResources(deletedTextureCallback);
 
                 int rotation = GetAppContext().getSystemService<android::view::WindowManager>().getDefaultDisplay().getRotation();
 
                 // Update the width and height of the display with ARCore (this is used to adjust the UVs for the camera texture so we can draw a portion of the camera frame that matches the size of the UI element displaying it)
-                ArSession_setDisplayGeometry(session, rotation, static_cast<int32_t>(width),
-                                             static_cast<int32_t>(height));
+                ArSession_setDisplayGeometry(session, rotation, static_cast<int32_t>(width), static_cast<int32_t>(height));
 
                 // Allocate and store the render texture
                 {
                     GLuint colorTextureId{};
                     glGenTextures(1, &colorTextureId);
                     glBindTexture(GL_TEXTURE_2D, colorTextureId);
-                    glTexImage2D(GL_TEXTURE_2D, 0, GL_RGBA, width, height, 0, GL_RGBA,
-                                 GL_UNSIGNED_BYTE, nullptr);
+                    glTexImage2D(GL_TEXTURE_2D, 0, GL_RGBA, width, height, 0, GL_RGBA, GL_UNSIGNED_BYTE, nullptr);
                     glTexParameteri(GL_TEXTURE_2D, GL_TEXTURE_MAG_FILTER, GL_NEAREST);
                     glTexParameteri(GL_TEXTURE_2D, GL_TEXTURE_MIN_FILTER, GL_NEAREST);
                     glBindTexture(GL_TEXTURE_2D, 0);
@@ -480,30 +495,25 @@
                     GLuint depthTextureId{};
                     glGenTextures(1, &depthTextureId);
                     glBindTexture(GL_TEXTURE_2D, depthTextureId);
-                    glTexImage2D(GL_TEXTURE_2D, 0, GL_DEPTH24_STENCIL8_OES, width, height, 0,
-                                 GL_DEPTH_STENCIL_OES, GL_UNSIGNED_INT_24_8_OES, nullptr);
+                    glTexImage2D(GL_TEXTURE_2D, 0, GL_DEPTH24_STENCIL8_OES, width, height, 0, GL_DEPTH_STENCIL_OES, GL_UNSIGNED_INT_24_8_OES, nullptr);
                     glTexParameteri(GL_TEXTURE_2D, GL_TEXTURE_MAG_FILTER, GL_LINEAR);
                     glTexParameteri(GL_TEXTURE_2D, GL_TEXTURE_MIN_FILTER, GL_LINEAR);
                     glBindTexture(GL_TEXTURE_2D, 0);
-                    ActiveFrameViews[0].DepthTexturePointer = reinterpret_cast<void *>(depthTextureId);
+                    ActiveFrameViews[0].DepthTexturePointer = reinterpret_cast<void*>(depthTextureId);
                     ActiveFrameViews[0].DepthTextureFormat = TextureFormat::D24S8;
                     ActiveFrameViews[0].DepthTextureSize = {width, height};
                 }
 
                 // Bind the color and depth texture to the clear color frame buffer
-                auto bindFrameBufferTransaction = GLTransactions::BindFrameBuffer(
-                        clearFrameBufferId);
-                glFramebufferTexture2D(GL_FRAMEBUFFER, GL_COLOR_ATTACHMENT0, GL_TEXTURE_2D,
-                                       static_cast<GLuint>(reinterpret_cast<uintptr_t>(ActiveFrameViews[0].ColorTexturePointer)),
-                                       0);
-                glFramebufferTexture2D(GL_FRAMEBUFFER, GL_DEPTH_ATTACHMENT, GL_TEXTURE_2D,
-                                       static_cast<GLuint>(reinterpret_cast<uintptr_t>(ActiveFrameViews[0].DepthTexturePointer)),
-                                       0);
-            } else {
+                auto bindFrameBufferTransaction = GLTransactions::BindFrameBuffer(clearFrameBufferId);
+                glFramebufferTexture2D(GL_FRAMEBUFFER, GL_COLOR_ATTACHMENT0, GL_TEXTURE_2D, static_cast<GLuint>(reinterpret_cast<uintptr_t>(ActiveFrameViews[0].ColorTexturePointer)), 0);
+                glFramebufferTexture2D(GL_FRAMEBUFFER, GL_DEPTH_ATTACHMENT, GL_TEXTURE_2D, static_cast<GLuint>(reinterpret_cast<uintptr_t>(ActiveFrameViews[0].DepthTexturePointer)), 0);
+            }
+            else
+            {
                 // Clear the color and depth texture
                 // Whether or not to clear is an implementation detail - OpenXR (for example) provides a color texture that is already filled with the camera texture, so the common XR layer should not assume a clear is required
-                auto bindFrameBufferTransaction = GLTransactions::BindFrameBuffer(
-                        clearFrameBufferId);
+                auto bindFrameBufferTransaction = GLTransactions::BindFrameBuffer(clearFrameBufferId);
                 auto clearColorTransaction = GLTransactions::ClearColor(0, 0, 0, 0);
                 glClear(GL_COLOR_BUFFER_BIT);
             }
@@ -512,13 +522,11 @@
             ArFrame_getDisplayGeometryChanged(session, frame, &geometryChanged);
 
             // Check whether the projection matrix needs to be updated
-            if (geometryChanged || ActiveFrameViews[0].DepthNearZ != DepthNearZ ||
-                ActiveFrameViews[0].DepthFarZ != DepthFarZ) {
+            if (geometryChanged || ActiveFrameViews[0].DepthNearZ != DepthNearZ || ActiveFrameViews[0].DepthFarZ != DepthFarZ)
+            {
                 // Get the current projection matrix
                 glm::mat4 projectionMatrix{};
-                ArCamera_getProjectionMatrix(session, camera, ActiveFrameViews[0].DepthNearZ,
-                                             ActiveFrameViews[0].DepthFarZ,
-                                             glm::value_ptr(projectionMatrix));
+                ArCamera_getProjectionMatrix(session, camera, ActiveFrameViews[0].DepthNearZ, ActiveFrameViews[0].DepthFarZ, glm::value_ptr(projectionMatrix));
 
                 // Calculate the aspect ratio and field of view
                 float a = projectionMatrix[0][0];
@@ -529,19 +537,18 @@
 
                 // Set the horizontal and vertical field of view
                 ActiveFrameViews[0].FieldOfView.AngleDown = -(ActiveFrameViews[0].FieldOfView.AngleUp = fieldOfView);
-                ActiveFrameViews[0].FieldOfView.AngleLeft = -(ActiveFrameViews[0].FieldOfView.AngleRight =
-                                                                      fieldOfView * aspectRatio);
+                ActiveFrameViews[0].FieldOfView.AngleLeft = -(ActiveFrameViews[0].FieldOfView.AngleRight = fieldOfView * aspectRatio);
             }
 
             ActiveFrameViews[0].DepthNearZ = DepthNearZ;
             ActiveFrameViews[0].DepthFarZ = DepthFarZ;
 
-            if (geometryChanged) {
+            if (geometryChanged)
+            {
                 // Transform the UVs for the vertex positions given the current display size
                 ArFrame_transformCoordinates2d(
-                        session, frame, AR_COORDINATES_2D_OPENGL_NORMALIZED_DEVICE_COORDINATES,
-                        VERTEX_COUNT, VERTEX_POSITIONS, AR_COORDINATES_2D_TEXTURE_NORMALIZED,
-                        CameraFrameUVs);
+                    session, frame, AR_COORDINATES_2D_OPENGL_NORMALIZED_DEVICE_COORDINATES,
+                    VERTEX_COUNT, VERTEX_POSITIONS, AR_COORDINATES_2D_TEXTURE_NORMALIZED, CameraFrameUVs);
             }
 
             ArCamera_release(camera);
@@ -549,62 +556,59 @@
             return std::make_unique<Session::Frame>(*this);
         }
 
-        void RequestEndSession() {
+        void RequestEndSession()
+        {
             // Note the end session has been requested, and respond to the request in the next call to GetNextFrame
             sessionEnded = true;
         }
 
-        Size GetWidthAndHeightForViewIndex(size_t /*viewIndex*/) const {
+        Size GetWidthAndHeightForViewIndex(size_t /*viewIndex*/) const
+        {
             // Return a valid (non-zero) size, but otherwise it doesn't matter as the render texture created from this isn't currently used
-            return {1, 1};
-        }
-
-        void DrawFrame() {
+            return {1,1};
+        }
+
+        void DrawFrame()
+        {
             // Suppress rendering if the camera did not produce the first frame yet.
             // This is to avoid drawing possible leftover data from previous sessions if
             // the texture is reused.
             int64_t frameTimestamp{};
             ArFrame_getTimestamp(session, frame, &frameTimestamp);
-            if (frameTimestamp) {
+            if (frameTimestamp)
+            {
                 auto bindFrameBufferTransaction = GLTransactions::BindFrameBuffer(0);
                 auto cullFaceTransaction = GLTransactions::SetCapability(GL_CULL_FACE, false);
                 auto depthTestTransaction = GLTransactions::SetCapability(GL_DEPTH_TEST, false);
                 auto blendTransaction = GLTransactions::SetCapability(GL_BLEND, false);
                 auto depthMaskTransaction = GLTransactions::DepthMask(GL_FALSE);
-                auto blendFuncTransaction = GLTransactions::BlendFunc(GL_BLEND_SRC_ALPHA,
-                                                                      GL_SRC_ALPHA,
-                                                                      GL_ONE_MINUS_SRC_ALPHA);
+                auto blendFuncTransaction = GLTransactions::BlendFunc(GL_BLEND_SRC_ALPHA, GL_SRC_ALPHA, GL_ONE_MINUS_SRC_ALPHA);
                 auto sampler0Transation = GLTransactions::Sampler(0);
                 auto sampler1Transation = GLTransactions::Sampler(1);
 
-                glViewport(0, 0, ActiveFrameViews[0].ColorTextureSize.Width,
-                           ActiveFrameViews[0].ColorTextureSize.Height);
+                glViewport(0, 0, ActiveFrameViews[0].ColorTextureSize.Width, ActiveFrameViews[0].ColorTextureSize.Height);
                 glUseProgram(shaderProgramId);
 
                 // Configure the quad vertex positions
-                auto vertexPositionsUniformLocation = glGetUniformLocation(shaderProgramId,
-                                                                           "vertexPositions");
+                auto vertexPositionsUniformLocation = glGetUniformLocation(shaderProgramId, "vertexPositions");
                 glUniform2fv(vertexPositionsUniformLocation, VERTEX_COUNT, VERTEX_POSITIONS);
 
                 // Configure the camera texture
-                auto cameraTextureUniformLocation = glGetUniformLocation(shaderProgramId,
-                                                                         "cameraTexture");
+                auto cameraTextureUniformLocation = glGetUniformLocation(shaderProgramId, "cameraTexture");
                 glUniform1i(cameraTextureUniformLocation, GetTextureUnit(GL_TEXTURE0));
                 glActiveTexture(GL_TEXTURE0);
                 glBindTexture(GL_TEXTURE_EXTERNAL_OES, cameraTextureId);
                 glBindSampler(0, 0);
 
                 // Configure the camera frame UVs
-                auto cameraFrameUVsUniformLocation = glGetUniformLocation(shaderProgramId,
-                                                                          "cameraFrameUVs");
+                auto cameraFrameUVsUniformLocation = glGetUniformLocation(shaderProgramId, "cameraFrameUVs");
                 glUniform2fv(cameraFrameUVsUniformLocation, VERTEX_COUNT, CameraFrameUVs);
 
                 // Configure the babylon render texture
-                auto babylonTextureUniformLocation = glGetUniformLocation(shaderProgramId,
-                                                                          "babylonTexture");
+                auto babylonTextureUniformLocation = glGetUniformLocation(shaderProgramId, "babylonTexture");
                 glUniform1i(babylonTextureUniformLocation, GetTextureUnit(GL_TEXTURE1));
                 glActiveTexture(GL_TEXTURE1);
-                auto babylonTextureId = (GLuint) (size_t) ActiveFrameViews[0].ColorTexturePointer;
+                auto babylonTextureId = (GLuint)(size_t)ActiveFrameViews[0].ColorTexturePointer;
                 glBindTexture(GL_TEXTURE_2D, babylonTextureId);
                 glBindSampler(1, 0);
 
@@ -620,84 +624,83 @@
             }
         }
 
-        void GetHitTestResults(std::vector<HitResult> &filteredResults, xr::Ray offsetRay,
-                               xr::HitTestTrackableType validHitTestTypes) {
-            if (!IsTracking()) {
+        void GetHitTestResults(std::vector<HitResult>& filteredResults, xr::Ray offsetRay, xr::HitTestTrackableType validHitTestTypes)
+        {
+            if (!IsTracking())
+            {
                 return;
             }
 
             // Push the camera orientation into a glm quaternion.
             glm::quat cameraOrientationQuaternion
-                    {
-                            ActiveFrameViews[0].Space.Pose.Orientation.W,
-                            ActiveFrameViews[0].Space.Pose.Orientation.X,
-                            ActiveFrameViews[0].Space.Pose.Orientation.Y,
-                            ActiveFrameViews[0].Space.Pose.Orientation.Z
-                    };
+            {
+                ActiveFrameViews[0].Space.Pose.Orientation.W,
+                ActiveFrameViews[0].Space.Pose.Orientation.X,
+                ActiveFrameViews[0].Space.Pose.Orientation.Y,
+                ActiveFrameViews[0].Space.Pose.Orientation.Z
+            };
 
             // Pull out the direction from the offset ray into a GLM Vector3.
-            glm::vec3 direction{offsetRay.Direction.X, offsetRay.Direction.Y,
-                                offsetRay.Direction.Z};
+            glm::vec3 direction{ offsetRay.Direction.X, offsetRay.Direction.Y, offsetRay.Direction.Z };
 
             // Multiply the camera rotation quaternion by the direction vector to calculate the direction vector in viewer space.
-            glm::vec3 cameraOrientedDirection{
-                    cameraOrientationQuaternion * glm::normalize(direction)};
-            float cameraOrientedDirectionArray[3]{cameraOrientedDirection.x,
-                                                  cameraOrientedDirection.y,
-                                                  cameraOrientedDirection.z};
+            glm::vec3 cameraOrientedDirection{cameraOrientationQuaternion * glm::normalize(direction)};
+            float cameraOrientedDirectionArray[3]{ cameraOrientedDirection.x, cameraOrientedDirection.y, cameraOrientedDirection.z };
 
             // Convert the origin to camera space by multiplying the origin by the rotation quaternion, then adding that to the
             // position of the camera.
-            glm::vec3 offsetOrigin{offsetRay.Origin.X, offsetRay.Origin.Y, offsetRay.Origin.Z};
+            glm::vec3 offsetOrigin{ offsetRay.Origin.X, offsetRay.Origin.Y, offsetRay.Origin.Z };
             offsetOrigin = cameraOrientationQuaternion * offsetOrigin;
 
             // Pull out the origin composited from the offsetRay and camera position into a float array.
             float hitTestOrigin[3]
-                    {
-                            ActiveFrameViews[0].Space.Pose.Position.X + offsetOrigin.x,
-                            ActiveFrameViews[0].Space.Pose.Position.Y + offsetOrigin.y,
-                            ActiveFrameViews[0].Space.Pose.Position.Z + offsetOrigin.z
-                    };
+            {
+                ActiveFrameViews[0].Space.Pose.Position.X + offsetOrigin.x,
+                ActiveFrameViews[0].Space.Pose.Position.Y + offsetOrigin.y,
+                ActiveFrameViews[0].Space.Pose.Position.Z + offsetOrigin.z
+            };
 
             // Perform a hit test and process the results.
-            ArFrame_hitTestRay(session, frame, hitTestOrigin, cameraOrientedDirectionArray,
-                               hitResultList);
+            ArFrame_hitTestRay(session, frame, hitTestOrigin, cameraOrientedDirectionArray, hitResultList);
 
             // Iterate over the results and pull out only those that match the desired TrackableType.  For now we are limiting results to
             // just hits against the Plane, and further scoping that to Poses that are contained in the polygon of the detected mesh.
             // This is equivalent to XRHitTestTrackableType.mesh (https://immersive-web.github.io/hit-test/#hit-test-trackable-type-enum).
             int32_t size{};
             ArHitResultList_getSize(session, hitResultList, &size);
-            for (int i = 0; i < size; i++) {
+            for (int i = 0; i < size; i++)
+            {
                 ArTrackableType trackableType{};
-                ArTrackable *trackable;
+                ArTrackable* trackable;
 
                 bool hitTestResultValid{false};
                 ArHitResultList_getItem(session, hitResultList, i, hitResult);
                 ArHitResult_acquireTrackable(session, hitResult, &trackable);
                 ArTrackable_getType(session, trackable, &trackableType);
-                if (trackableType == AR_TRACKABLE_PLANE) {
+                if (trackableType == AR_TRACKABLE_PLANE)
+                {
                     // If we are only hit testing against planes then mark the hit test as valid otherwise check
                     // if the hit result is inside the plane mesh.
-                    if ((validHitTestTypes & xr::HitTestTrackableType::PLANE) !=
-                        xr::HitTestTrackableType::NONE) {
+                    if ((validHitTestTypes & xr::HitTestTrackableType::PLANE) != xr::HitTestTrackableType::NONE)
+                    {
                         hitTestResultValid = true;
-                    } else if ((validHitTestTypes & xr::HitTestTrackableType::MESH) !=
-                               xr::HitTestTrackableType::NONE) {
+                    }
+                    else if ((validHitTestTypes & xr::HitTestTrackableType::MESH) != xr::HitTestTrackableType::NONE)
+                    {
                         int32_t isPoseInPolygon{};
                         ArHitResult_getHitPose(session, hitResult, tempPose);
-                        ArPlane_isPoseInPolygon(session, reinterpret_cast<ArPlane *>(trackable),
-                                                tempPose, &isPoseInPolygon);
+                        ArPlane_isPoseInPolygon(session, reinterpret_cast<ArPlane*>(trackable), tempPose, &isPoseInPolygon);
                         hitTestResultValid = isPoseInPolygon != 0;
                     }
-                } else if (trackableType == AR_TRACKABLE_POINT &&
-                           (validHitTestTypes & xr::HitTestTrackableType::POINT) !=
-                           xr::HitTestTrackableType::NONE) {
+                }
+                else if (trackableType == AR_TRACKABLE_POINT && (validHitTestTypes & xr::HitTestTrackableType::POINT) != xr::HitTestTrackableType::NONE)
+                {
                     // Hit a feature point, which is valid for this hit test source.
                     hitTestResultValid = true;
                 }
 
-                if (hitTestResultValid) {
+                if (hitTestResultValid)
+                {
                     float rawPose[7]{};
                     ArHitResult_getHitPose(session, hitResult, tempPose);
                     ArPose_getPoseRaw(session, tempPose, rawPose);
@@ -712,28 +715,34 @@
         }
 
         // Clean up all ArCore trackables owned by the current frame, this should be called once per frame.
-        void CleanupFrameTrackables() {
-            for (ArTrackable *trackable : frameTrackables) {
+        void CleanupFrameTrackables()
+        {
+            for (ArTrackable* trackable : frameTrackables)
+            {
                 ArTrackable_release(trackable);
             }
 
             frameTrackables.clear();
         }
 
-        Anchor CreateAnchor(Pose pose, NativeTrackablePtr trackable) {
+        Anchor CreateAnchor(Pose pose, NativeTrackablePtr trackable)
+        {
             // First translate the passed in pose to something usable by ArCore.
-            ArPose *arPose{};
+            ArPose* arPose{};
             float rawPose[7]{};
             PoseToRaw(rawPose, pose);
             ArPose_create(session, rawPose, &arPose);
 
             // Create the actual anchor. If a trackable was passed in (from a hit test result) create the
             // anchor against the tracakble. Otherwise create it against the session.
-            ArAnchor *arAnchor{};
-            auto trackableObj = reinterpret_cast<ArTrackable *>(trackable);
-            if (trackableObj) {
+            ArAnchor* arAnchor{};
+            auto trackableObj = reinterpret_cast<ArTrackable*>(trackable);
+            if (trackableObj)
+            {
                 ArTrackable_acquireNewAnchor(session, trackableObj, arPose, &arAnchor);
-            } else {
+            }
+            else
+            {
                 ArSession_acquireNewAnchor(session, arPose, &arAnchor);
             }
 
@@ -745,10 +754,12 @@
             return {pose, reinterpret_cast<NativeAnchorPtr>(arAnchor)};
         }
 
-        void UpdateAnchor(xr::Anchor &anchor) {
+        void UpdateAnchor(xr::Anchor& anchor)
+        {
             // First check if the anchor still exists, if not then mark the anchor as no longer valid.
-            auto arAnchor = reinterpret_cast<ArAnchor *>(anchor.NativeAnchor);
-            if (arAnchor == nullptr) {
+            auto arAnchor = reinterpret_cast<ArAnchor*>(anchor.NativeAnchor);
+            if (arAnchor == nullptr)
+            {
                 anchor.IsValid = false;
                 return;
             }
@@ -758,48 +769,60 @@
 
             // If tracking then update the pose, if paused then skip the update, if stopped then
             // mark this anchor as no longer valid, as it will never again be tracked by ArCore.
-            if (trackingState == AR_TRACKING_STATE_TRACKING) {
+            if (trackingState == AR_TRACKING_STATE_TRACKING)
+            {
                 ArAnchor_getPose(session, arAnchor, tempPose);
                 float rawPose[7]{};
                 ArPose_getPoseRaw(session, tempPose, rawPose);
                 RawToPose(rawPose, anchor.Pose);
-            } else if (trackingState == AR_TRACKING_STATE_STOPPED) {
+            }
+            else if (trackingState == AR_TRACKING_STATE_STOPPED)
+            {
                 anchor.IsValid = false;
             }
         }
 
-        void DeleteAnchor(xr::Anchor &anchor) {
+        void DeleteAnchor(xr::Anchor& anchor)
+        {
             // If this anchor has not already been deleted, then detach it from the current AR session,
             // and clean up its state in memory.
-            if (anchor.NativeAnchor != nullptr) {
-                auto arAnchor = reinterpret_cast<ArAnchor *>(anchor.NativeAnchor);
+            if (anchor.NativeAnchor != nullptr)
+            {
+                auto arAnchor = reinterpret_cast<ArAnchor*>(anchor.NativeAnchor);
                 ArAnchor_detach(session, arAnchor);
                 CleanupAnchor(arAnchor);
                 anchor.NativeAnchor = nullptr;
             }
         }
 
-        void CleanupAnchor(ArAnchor *arAnchor) {
+        void CleanupAnchor(ArAnchor* arAnchor)
+        {
             // Iterate over the list of anchors if arAnchor is null then clean up all anchors
             // otherwise clean up only the target anchor and return.
             auto anchorIter = arCoreAnchors.begin();
-            while (anchorIter != arCoreAnchors.end()) {
-                if (arAnchor == nullptr || arAnchor == *anchorIter) {
+            while (anchorIter != arCoreAnchors.end())
+            {
+                if (arAnchor == nullptr || arAnchor == *anchorIter)
+                {
                     ArAnchor_release(*anchorIter);
                     anchorIter = arCoreAnchors.erase(anchorIter);
 
-                    if (arAnchor != nullptr) {
+                    if (arAnchor != nullptr)
+                    {
                         return;
                     }
-                } else {
+                }
+                else
+                {
                     anchorIter++;
                 }
             }
         }
 
-        void UpdatePlanes(std::vector<Frame::Plane::Identifier> &updatedPlanes,
-                          std::vector<Frame::Plane::Identifier> &deletedPlanes) {
-            if (!IsTracking() || !PlaneDetectionEnabled) {
+        void UpdatePlanes(std::vector<Frame::Plane::Identifier>& updatedPlanes, std::vector<Frame::Plane::Identifier>& deletedPlanes)
+        {
+            if (!IsTracking() || !PlaneDetectionEnabled)
+            {
                 return;
             }
 
@@ -810,21 +833,23 @@
             ArFrame_getUpdatedTrackables(session, frame, AR_TRACKABLE_PLANE, trackableList);
             int32_t size{};
             ArTrackableList_getSize(session, trackableList, &size);
-            for (int i = 0; i < size; i++) {
+            for (int i = 0; i < size; i++)
+            {
                 // Get the plane.
-                ArPlane *planeTrackable{};
-                {
-                    ArTrackable *trackable{};
+                ArPlane* planeTrackable{};
+                {
+                    ArTrackable* trackable{};
                     ArTrackableList_acquireItem(session, trackableList, i, &trackable);
-                    planeTrackable = reinterpret_cast<ArPlane *>(trackable);
+                    planeTrackable = reinterpret_cast<ArPlane*>(trackable);
                 }
 
                 // Check if this plane has been subsumed. If so skip it as we are about to delete this plane.
-                ArPlane *subsumingPlane{};
+                ArPlane* subsumingPlane{};
                 ArPlane_acquireSubsumedBy(session, planeTrackable, &subsumingPlane);
-                if (subsumingPlane != nullptr) {
-                    ArTrackable_release(reinterpret_cast<ArTrackable *>(planeTrackable));
-                    ArTrackable_release(reinterpret_cast<ArTrackable *>(subsumingPlane));
+                if (subsumingPlane != nullptr)
+                {
+                    ArTrackable_release(reinterpret_cast<ArTrackable*>(planeTrackable));
+                    ArTrackable_release(reinterpret_cast<ArTrackable*>(subsumingPlane));
                     continue;
                 }
 
@@ -842,46 +867,53 @@
 
                 // Update the existing plane if it exists, otherwise create a new plane, and add it to our list of planes.
                 auto planeIterator = planeMap.find(planeTrackable);
-                if (planeIterator != planeMap.end()) {
-                    UpdatePlane(updatedPlanes, GetPlaneByID(planeIterator->second), rawPose,
-                                planePolygonBuffer, polygonSize);
-                    ArTrackable_release(reinterpret_cast<ArTrackable *>(planeTrackable));
-                } else {
+                if (planeIterator != planeMap.end())
+                {
+                    UpdatePlane(updatedPlanes, GetPlaneByID(planeIterator->second), rawPose, planePolygonBuffer, polygonSize);
+                    ArTrackable_release(reinterpret_cast<ArTrackable*>(planeTrackable));
+                }
+                else
+                {
                     // This is a new plane, create it and initialize its values.
                     Planes.emplace_back();
-                    auto &plane = Planes.back();
+                    auto& plane = Planes.back();
                     planeMap.insert({planeTrackable, plane.ID});
                     UpdatePlane(updatedPlanes, plane, rawPose, planePolygonBuffer, polygonSize);
                 }
             }
         }
 
-        void UpdateFeaturePointCloud() {
-            if (!IsTracking() || !FeaturePointCloudEnabled) {
+        void UpdateFeaturePointCloud()
+        {
+            if (!IsTracking() || !FeaturePointCloudEnabled)
+            {
                 return;
             }
 
             // Get the feature point cloud from ArCore.
             ArPointCloud *pointCloud = nullptr;
             int32_t numberOfPoints = 0;
-            const int32_t *pointCloudIDs = nullptr;
+            const int32_t* pointCloudIDs = nullptr;
             const float *pointCloudData = nullptr;
             ArStatus status = ArFrame_acquirePointCloud(session, frame, &pointCloud);
 
-            if (status != AR_SUCCESS) {
+            if (status != AR_SUCCESS)
+            {
                 FeaturePointCloud.clear();
                 return;
             }
 
-            try {
+            try
+            {
                 ArPointCloud_getNumberOfPoints(session, pointCloud, &numberOfPoints);
                 ArPointCloud_getData(session, pointCloud, &pointCloudData);
                 ArPointCloud_getPointIds(session, pointCloud, &pointCloudIDs);
 
                 FeaturePointCloud.resize(numberOfPoints);
-                for (int32_t i = 0; i < numberOfPoints; i++) {
+                for (int32_t i = 0; i < numberOfPoints; i++)
+                {
                     FeaturePointCloud.emplace_back();
-                    auto &featurePoint = FeaturePointCloud.back();
+                    auto& featurePoint = FeaturePointCloud.back();
                     int32_t dataIndex = i * 4;
 
                     // Grab the position and confidence value from the point cloud.
@@ -895,15 +927,19 @@
                     // Check to see if this point ID exists in our point cloud mapping if not add it to the map.
                     const int32_t id = pointCloudIDs[i];
                     auto featurePointIterator = featurePointIDMap.find(id);
-                    if (featurePointIterator != featurePointIDMap.end()) {
+                    if (featurePointIterator != featurePointIDMap.end())
+                    {
                         featurePoint.ID = featurePointIterator->second;
-                    } else {
+                    }
+                    else
+                    {
                         featurePoint.ID = nextFeaturePointID++;
                         featurePointIDMap.insert({id, featurePoint.ID});
                     }
                 }
             }
-            catch (std::exception) {
+            catch (std::exception)
+            {
                 // Release the point cloud to free its memory.
                 ArPointCloud_release(pointCloud);
                 throw;
@@ -913,10 +949,13 @@
             ArPointCloud_release(pointCloud);
         }
 
-        Frame::Plane &GetPlaneByID(Frame::Plane::Identifier planeID) {
+        Frame::Plane& GetPlaneByID(Frame::Plane::Identifier planeID)
+        {
             // Loop over the plane vector and find the correct plane.
-            for (Frame::Plane &plane : Planes) {
-                if (plane.ID == planeID) {
+            for (Frame::Plane& plane : Planes)
+            {
+                if (plane.ID == planeID)
+                {
                     return plane;
                 }
             }
@@ -927,10 +966,10 @@
     private:
         bool isInitialized{false};
         bool sessionEnded{false};
-        std::vector<ArTrackable *> frameTrackables{};
-        std::vector<ArAnchor *> arCoreAnchors{};
+        std::vector<ArTrackable*> frameTrackables{};
+        std::vector<ArAnchor*> arCoreAnchors{};
         std::vector<float> planePolygonBuffer{};
-        std::unordered_map<ArPlane *, Frame::Plane::Identifier> planeMap{};
+        std::unordered_map<ArPlane*, Frame::Plane::Identifier> planeMap{};
         std::unordered_map<int32_t, FeaturePoint::Identifier> featurePointIDMap{};
         FeaturePoint::Identifier nextFeaturePointID = 0;
 
@@ -938,40 +977,46 @@
         GLuint cameraTextureId{};
         GLuint clearFrameBufferId{};
 
-        ArSession *session{};
-        ArFrame *frame{};
-        ArPose *cameraPose{};
-        ArPose *tempPose{};
-        ArHitResultList *hitResultList{};
-        ArHitResult *hitResult{};
-        ArTrackableList *trackableList{};
+        ArSession* session{};
+        ArFrame* frame{};
+        ArPose* cameraPose{};
+        ArPose* tempPose{};
+        ArHitResultList* hitResultList{};
+        ArHitResult* hitResult{};
+        ArTrackableList* trackableList{};
 
         float CameraFrameUVs[VERTEX_COUNT * 2]{};
 
         AppStateChangedCallbackTicket pauseTicket;
         AppStateChangedCallbackTicket resumeTicket;
 
-        void PauseSession() {
-            if (session) {
+        void PauseSession()
+        {
+            if (session)
+            {
                 ArSession_pause(session);
             }
         }
 
-        void ResumeSession() {
-            if (session) {
+        void ResumeSession()
+        {
+            if (session)
+            {
                 ArSession_resume(session);
             }
         }
 
-        void DestroyDisplayResources(
-                std::function<void(void *texturePointer)> deletedTextureCallback = [](void *) {}) {
-            if (ActiveFrameViews[0].ColorTexturePointer) {
+        void DestroyDisplayResources(std::function<void(void* texturePointer)> deletedTextureCallback = [](void*){})
+        {
+            if (ActiveFrameViews[0].ColorTexturePointer)
+            {
                 auto colorTextureId = static_cast<GLuint>(reinterpret_cast<uintptr_t>(ActiveFrameViews[0].ColorTexturePointer));
                 glDeleteTextures(1, &colorTextureId);
                 deletedTextureCallback(ActiveFrameViews[0].ColorTexturePointer);
             }
 
-            if (ActiveFrameViews[0].DepthTexturePointer) {
+            if (ActiveFrameViews[0].DepthTexturePointer)
+            {
                 auto depthTextureId = static_cast<GLuint>(reinterpret_cast<uintptr_t>(ActiveFrameViews[0].DepthTexturePointer));
                 glDeleteTextures(1, &depthTextureId);
             }
@@ -979,7 +1024,8 @@
             ActiveFrameViews[0] = {};
         }
 
-        void PoseToRaw(float rawPose[], const Pose &pose) {
+        void PoseToRaw(float rawPose[], const Pose& pose)
+        {
             rawPose[0] = pose.Orientation.X;
             rawPose[1] = pose.Orientation.Y;
             rawPose[2] = pose.Orientation.Z;
@@ -989,7 +1035,8 @@
             rawPose[6] = pose.Position.Z;
         }
 
-        void RawToPose(const float rawPose[], Pose &pose) {
+        void RawToPose(const float rawPose[], Pose& pose)
+        {
             pose.Orientation.X = rawPose[0];
             pose.Orientation.Y = rawPose[1];
             pose.Orientation.Z = rawPose[2];
@@ -1002,41 +1049,46 @@
         /**
          * Checks whether this plane has been subsumed (i.e. no longer needed), and adds it to the vector if so.
          **/
-        void CheckForSubsumedPlanes(std::vector<Frame::Plane::Identifier> &subsumedPlanes) {
+        void CheckForSubsumedPlanes(std::vector<Frame::Plane::Identifier>& subsumedPlanes)
+        {
             auto planeMapIterator = planeMap.begin();
-            while (planeMapIterator != planeMap.end()) {
-                auto[arPlane, planeID] = *planeMapIterator;
+            while (planeMapIterator != planeMap.end())
+            {
+                auto [arPlane, planeID] = *planeMapIterator;
 
                 // Check if the plane has been subsumed, and if we should stop tracking it.
-                ArPlane *subsumingPlane = nullptr;
+                ArPlane* subsumingPlane = nullptr;
                 ArPlane_acquireSubsumedBy(session, arPlane, &subsumingPlane);
 
                 // Plane has been subsumed, stop tracking it explicitly.
-                if (subsumingPlane != nullptr) {
+                if (subsumingPlane != nullptr)
+                {
                     subsumedPlanes.push_back(planeID);
 
-                    auto &plane = GetPlaneByID(planeID);
+                    auto& plane = GetPlaneByID(planeID);
                     plane.Polygon.clear();
                     plane.PolygonSize = 0;
-
+                    
                     planeMapIterator = planeMap.erase(planeMapIterator);
-                    ArTrackable_release(reinterpret_cast<ArTrackable *>(arPlane));
-                    ArTrackable_release(reinterpret_cast<ArTrackable *>(subsumingPlane));
-                } else {
+                    ArTrackable_release(reinterpret_cast<ArTrackable*>(arPlane));
+                    ArTrackable_release(reinterpret_cast<ArTrackable*>(subsumingPlane));
+                }
+                else
+                {
                     planeMapIterator++;
                 }
             }
         }
 
-        void UpdatePlane(std::vector<Frame::Plane::Identifier> &updatedPlanes, Frame::Plane &plane,
-                         const float rawPose[], std::vector<float> &newPolygon,
-                         size_t polygonSize) {
+        void UpdatePlane(std::vector<Frame::Plane::Identifier>& updatedPlanes, Frame::Plane& plane, const float rawPose[], std::vector<float>& newPolygon, size_t polygonSize)
+        {
             // Grab the new center
             Pose newCenter{};
             RawToPose(rawPose, newCenter);
 
             // Plane was not actually updated return.
-            if (!CheckIfPlaneWasUpdated(plane, newPolygon, newCenter)) {
+            if (!CheckIfPlaneWasUpdated(plane, newPolygon, newCenter))
+            {
                 return;
             }
 
@@ -1055,8 +1107,9 @@
         /**
          * Checks whether the AR camera is currently tracking.
          **/
-        bool IsTracking() {
-            ArCamera *camera{};
+        bool IsTracking()
+        {
+            ArCamera* camera{};
             ArTrackingState trackingState{};
             ArFrame_acquireCamera(session, frame, &camera);
             ArCamera_getTrackingState(session, camera, &trackingState);
@@ -1064,84 +1117,93 @@
         }
     };
 
-    struct System::Session::Frame::Impl {
-        Impl(Session::Impl &sessionImpl)
-                : sessionImpl{sessionImpl} {
-        }
-
-        Session::Impl &sessionImpl;
+    struct System::Session::Frame::Impl
+    {
+        Impl(Session::Impl& sessionImpl)
+            : sessionImpl{sessionImpl}
+        {
+        }
+
+        Session::Impl& sessionImpl;
     };
 
-    System::Session::Frame::Frame(Session::Impl &sessionImpl)
-            : Views{sessionImpl.ActiveFrameViews}, InputSources{sessionImpl.InputSources},
-              Planes{sessionImpl.Planes}, Meshes{sessionImpl.Meshes},
-              FeaturePointCloud{sessionImpl.FeaturePointCloud}, UpdatedPlanes{}, RemovedPlanes{},
-              UpdatedMeshes{}, RemovedMeshes{},
-              m_impl{std::make_unique<Session::Frame::Impl>(sessionImpl)} {
+    System::Session::Frame::Frame(Session::Impl& sessionImpl)
+        : Views{ sessionImpl.ActiveFrameViews }
+        , InputSources{ sessionImpl.InputSources }
+        , Planes{ sessionImpl.Planes }
+        , FeaturePointCloud{ sessionImpl.FeaturePointCloud }
+        , UpdatedPlanes{}
+        , RemovedPlanes{}
+        , m_impl{ std::make_unique<Session::Frame::Impl>(sessionImpl) }
+    {
         m_impl->sessionImpl.UpdatePlanes(UpdatedPlanes, RemovedPlanes);
         m_impl->sessionImpl.UpdateFeaturePointCloud();
     }
 
-    void System::Session::Frame::GetHitTestResults(std::vector<HitResult> &filteredResults,
-                                                   xr::Ray offsetRay,
-                                                   xr::HitTestTrackableType trackableTypes) const {
+    void System::Session::Frame::GetHitTestResults(std::vector<HitResult>& filteredResults, xr::Ray offsetRay, xr::HitTestTrackableType trackableTypes) const
+    {
         m_impl->sessionImpl.GetHitTestResults(filteredResults, offsetRay, trackableTypes);
     }
 
-    Anchor System::Session::Frame::CreateAnchor(Pose pose, NativeTrackablePtr trackable) const {
+    Anchor System::Session::Frame::CreateAnchor(Pose pose, NativeTrackablePtr trackable) const
+    {
         return m_impl->sessionImpl.CreateAnchor(pose, trackable);
     }
 
-    void System::Session::Frame::UpdateAnchor(xr::Anchor &anchor) const {
+    void System::Session::Frame::UpdateAnchor(xr::Anchor& anchor) const
+    {
         m_impl->sessionImpl.UpdateAnchor(anchor);
     }
 
-    void System::Session::Frame::DeleteAnchor(xr::Anchor &anchor) const {
+    void System::Session::Frame::DeleteAnchor(xr::Anchor& anchor) const
+    {
         m_impl->sessionImpl.DeleteAnchor(anchor);
     }
 
-    System::Session::Frame::Plane &
-    System::Session::Frame::GetPlaneByID(System::Session::Frame::Plane::Identifier planeID) const {
+    System::Session::Frame::Plane& System::Session::Frame::GetPlaneByID(System::Session::Frame::Plane::Identifier planeID) const
+    {
         return m_impl->sessionImpl.GetPlaneByID(planeID);
     }
 
-    System::Session::Frame::Mesh &
-    System::Session::Frame::GetMeshByID(System::Session::Frame::Mesh::Identifier) const {
-        throw std::exception(/*not implemented*/);
-    }
-
-    System::Session::Frame::~Frame() {
+    System::Session::Frame::~Frame()
+    {
         m_impl->sessionImpl.CleanupFrameTrackables();
         m_impl->sessionImpl.DrawFrame();
     }
 
-    System::System(const char *appName)
-            : m_impl{std::make_unique<System::Impl>(appName)} {}
+    System::System(const char* appName)
+        : m_impl{ std::make_unique<System::Impl>(appName) }
+    {}
 
     System::~System() {}
 
-    bool System::IsInitialized() const {
+    bool System::IsInitialized() const
+    {
         return m_impl->IsInitialized();
     }
 
-    bool System::TryInitialize() {
+    bool System::TryInitialize()
+    {
         return m_impl->TryInitialize();
     }
 
-    arcana::task<bool, std::exception_ptr>
-    System::IsSessionSupportedAsync(SessionType sessionType) {
+    arcana::task<bool, std::exception_ptr> System::IsSessionSupportedAsync(SessionType sessionType)
+    {
         // Currently only AR is supported on Android
-        if (sessionType == SessionType::IMMERSIVE_AR) {
+        if (sessionType == SessionType::IMMERSIVE_AR)
+        {
             // Spin up a background thread to own the polling check.
             arcana::task_completion_source<bool, std::exception_ptr> tcs;
-            std::thread([tcs]() mutable {
+            std::thread([tcs]() mutable
+            {
                 // Query ARCore to check if AR sessions are supported.
                 // If not yet installed then poll supported status up to 100 times over 20 seconds.
-                for (int i = 0; i < 100; i++) {
+                for (int i = 0; i < 100; i++)
+                {
                     ArAvailability arAvailability{};
-                    ArCoreApk_checkAvailability(GetEnvForCurrentThread(), GetAppContext(),
-                                                &arAvailability);
-                    switch (arAvailability) {
+                    ArCoreApk_checkAvailability(GetEnvForCurrentThread(), GetAppContext(), &arAvailability);
+                    switch (arAvailability)
+                    {
                         case AR_AVAILABILITY_SUPPORTED_APK_TOO_OLD:
                         case AR_AVAILABILITY_SUPPORTED_INSTALLED:
                         case AR_AVAILABILITY_SUPPORTED_NOT_INSTALLED:
@@ -1155,12 +1217,14 @@
                             break;
                     }
 
-                    if (tcs.completed()) {
+                    if (tcs.completed())
+                    {
                         break;
                     }
                 }
 
-                if (!tcs.completed()) {
+                if (!tcs.completed())
+                {
                     tcs.complete(false);
                 }
             }).detach();
@@ -1172,25 +1236,6 @@
         return arcana::task_from_result<std::exception_ptr>(false);
     }
 
-<<<<<<< HEAD
-    arcana::task<std::shared_ptr<System::Session>, std::exception_ptr>
-    System::Session::CreateAsync(System &system, void *graphicsDevice, void *window) {
-        // First perform the ARCore installation check, request install if not yet installed.
-        return CheckAndInstallARCoreAsync().then(arcana::inline_scheduler,
-                                                 arcana::cancellation::none(), []() {
-                    // Next check for camera permissions, and request if not already granted.
-                    return CheckCameraPermissionAsync();
-                }).then(arcana::inline_scheduler, arcana::cancellation::none(),
-                        [&system, graphicsDevice, window]() {
-                            // Finally if the previous two tasks succeed, start the AR session.
-                            return std::make_shared<System::Session>(system, graphicsDevice,
-                                                                     window);
-                        });
-    }
-
-    System::Session::Session(System &system, void *graphicsDevice, void *)
-            : m_impl{std::make_unique<System::Session::Impl>(*system.m_impl, graphicsDevice)} {}
-=======
     arcana::task<std::shared_ptr<System::Session>, std::exception_ptr> System::Session::CreateAsync(System& system, void* graphicsDevice, std::function<void*()> windowProvider)
     {
         // First perform the ARCore installation check, request install if not yet installed.
@@ -1208,56 +1253,41 @@
     System::Session::Session(System& system, void* graphicsDevice, std::function<void*()>)
         : m_impl{ std::make_unique<System::Session::Impl>(*system.m_impl, graphicsDevice) }
     {}
->>>>>>> b9883c71
-
-    System::Session::~Session() {
-    }
-
-    std::unique_ptr<System::Session::Frame>
-    System::Session::GetNextFrame(bool &shouldEndSession, bool &shouldRestartSession,
-                                  std::function<void(
-                                          void *texturePointer)> deletedTextureCallback) {
+
+    System::Session::~Session()
+    {
+    }
+
+    std::unique_ptr<System::Session::Frame> System::Session::GetNextFrame(bool& shouldEndSession, bool& shouldRestartSession, std::function<void(void* texturePointer)> deletedTextureCallback)
+    {
         return m_impl->GetNextFrame(shouldEndSession, shouldRestartSession, deletedTextureCallback);
     }
 
-    void System::Session::RequestEndSession() {
+    void System::Session::RequestEndSession()
+    {
         m_impl->RequestEndSession();
     }
 
-    Size System::Session::GetWidthAndHeightForViewIndex(size_t viewIndex) const {
+    Size System::Session::GetWidthAndHeightForViewIndex(size_t viewIndex) const
+    {
         return m_impl->GetWidthAndHeightForViewIndex(viewIndex);
     }
 
-    void System::Session::SetDepthsNearFar(float depthNear, float depthFar) {
+    void System::Session::SetDepthsNearFar(float depthNear, float depthFar)
+    {
         m_impl->DepthNearZ = depthNear;
         m_impl->DepthFarZ = depthFar;
     }
 
-    void System::Session::SetPlaneDetectionEnabled(bool enabled) const {
+    void System::Session::SetPlaneDetectionEnabled(bool enabled) const
+    {
         m_impl->PlaneDetectionEnabled = enabled;
     }
 
-    bool System::Session::TrySetFeaturePointCloudEnabled(bool enabled) const {
+    bool System::Session::TrySetFeaturePointCloudEnabled(bool enabled) const
+    {
         // Point cloud system not yet supported.
         m_impl->FeaturePointCloudEnabled = enabled;
         return enabled;
     }
-
-    bool System::Session::TrySetPreferredPlaneDetectorOptions(const xr::GeometryDetectorOptions&)
-    {
-        // TODO
-        return false;
-    }
-
-    bool System::Session::TrySetMeshDetectorEnabled(const bool)
-    {
-        // TODO
-        return false;
-    }
-
-    bool System::Session::TrySetPreferredMeshDetectorOptions(const xr::GeometryDetectorOptions&)
-    {
-        // TODO
-        return false;
-    }
 }