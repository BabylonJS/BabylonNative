--- conflicted
+++ resolved
@@ -729,58 +729,7 @@
             }
         }
 
-<<<<<<< HEAD
-        // Converts an image bitmap to grayscale.
-        // Supported image formats: RBG(A)8, RGB(A)16, 16-bit grayscale.
-        void ConvertBitmapToGrayscale(
-            const uint8_t* imagePixelBuffer,
-            const int32_t width,
-            const int32_t height,
-            const int32_t stride,
-            uint8_t* grayscaleBuffer)
-        {
-            const uint32_t pixelStride = stride / width;
-            for (int h = 0; h < height; ++h)
-            {
-                for (int w = 0; w < width; ++w)
-                {
-                    const uint8_t* pixel{&imagePixelBuffer[w * pixelStride + h * stride]};
-
-                    if (pixelStride == 2)
-                    {
-                        // 16-bit grayscale
-                        const uint16_t* pixel16{reinterpret_cast<const uint16_t *>(pixel)};
-                        grayscaleBuffer[w + h * width] = *pixel16 / 257;
-                    }
-                    else if (pixelStride == 4 || pixelStride == 3)
-                    {
-                        // RGB8/RGBA8
-                        const uint8_t r{*pixel};
-                        const uint8_t g{*(pixel + 1)};
-                        const uint8_t b{*(pixel + 2)};
-                        grayscaleBuffer[w + h * width] = static_cast<uint8_t>(0.213f * r +
-                            0.715 * g +
-                            0.072 * b);
-                    }
-                    else if (pixelStride == 6 || pixelStride == 8)
-                    {
-                        // RGB16/RGBA16
-                        const uint16_t* pixel16{reinterpret_cast<const uint16_t *>(pixel)};
-                        const uint8_t r{static_cast<uint8_t>(*pixel16 / 257)};
-                        const uint8_t g{static_cast<uint8_t>(*(pixel16 + 1) / 257)};
-                        const uint16_t b{static_cast<uint8_t>(*(pixel16 + 2) / 257)};
-                        grayscaleBuffer[w + h * width] = static_cast<uint8_t>(0.213f * r +
-                            0.715 * g +
-                            0.072 * b);
-                    }
-                }
-            }
-        }
-
-        std::vector<std::string>* GetImageTrackingScores()
-=======
         std::vector<ImageTrackingScore>* GetImageTrackingScores()
->>>>>>> 477ce359
         {
             if (imageTrackingScoresValid)
             {
@@ -838,19 +787,11 @@
                 if (status == AR_SUCCESS)
                 {
                     trackableImagesCount++;
-<<<<<<< HEAD
-                    imageTrackingScores.push_back(System::Session::Frame::ImageTrackingScore::TRACKABLE);
+                    imageTrackingScores.push_back(ImageTrackingScore::TRACKABLE);
                 }
                 else
                 {
-                    imageTrackingScores.push_back(System::Session::Frame::ImageTrackingScore::UNTRACKABLE);
-=======
-                    imageTrackingScores.push_back(ImageTrackingScore::TRACKABLE);
-                }
-                else
-                {
                     imageTrackingScores.push_back(ImageTrackingScore::UNTRACKABLE);
->>>>>>> 477ce359
                 }
             }
 
@@ -864,11 +805,7 @@
 
                 // Configure the ArSession to include the image tracking database
                 ArConfig_setAugmentedImageDatabase(xrContext->Session, arConfig, augmentedImageDatabase);
-<<<<<<< HEAD
-                const ArStatus status = ArSession_configure(xrContext->Session, arConfig);
-=======
                 const ArStatus status{ArSession_configure(xrContext->Session, arConfig)};
->>>>>>> 477ce359
 
                 // If we failed to configure the session, error out.
                 if (status != AR_SUCCESS)
@@ -891,11 +828,7 @@
             ArTrackableList_getSize(xrContext->Session, trackableList, &imageListSize);
 
             // For each updated image, get the current status.
-<<<<<<< HEAD
-            for (int i = 0; i < imageListSize; ++i) {
-=======
             for (int i{0}; i < imageListSize; ++i) {
->>>>>>> 477ce359
                 ArTrackable* trackable{nullptr};
                 ArTrackableList_acquireItem(xrContext->Session, trackableList, i, &trackable);
                 ArAugmentedImage* imageTrackable {ArAsAugmentedImage(trackable)};
@@ -946,19 +879,11 @@
 
         Frame::ImageTrackingResult& GetImageTrackingResultByID(Frame::ImageTrackingResult::Identifier resultID)
         {
-<<<<<<< HEAD
-            const auto end = imageTrackingResults.end();
-            const auto it = std::find_if(
-                imageTrackingResults.begin(),
-                end,
-                [&](std::unique_ptr<Frame::ImageTrackingResult>& resultPtr) { return resultPtr->ID == resultID; });
-=======
             const auto end{imageTrackingResults.end()};
             const auto it{std::find_if(
                 imageTrackingResults.begin(),
                 end,
                 [&](std::unique_ptr<Frame::ImageTrackingResult>& resultPtr) { return resultPtr->ID == resultID; })};
->>>>>>> 477ce359
 
             if (it != end)
             {
@@ -983,24 +908,15 @@
 
             // Map ARCore tracking state to WebXR image tracking state.
             result.TrackingState = arTrackingState == AR_AUGMENTED_IMAGE_TRACKING_METHOD_FULL_TRACKING
-<<<<<<< HEAD
-                ? Frame::ImageTrackingState::TRACKED
-                : arTrackingState == AR_AUGMENTED_IMAGE_TRACKING_METHOD_LAST_KNOWN_POSE
-                    ? Frame::ImageTrackingState::EMULATED
-                    : Frame::ImageTrackingState::UNTRACKED;
-=======
                 ? ImageTrackingState::TRACKED
                 : arTrackingState == AR_AUGMENTED_IMAGE_TRACKING_METHOD_LAST_KNOWN_POSE
                     ? ImageTrackingState::EMULATED
                     : ImageTrackingState::UNTRACKED;
->>>>>>> 477ce359
 
             // Mark that this result was updated on this frame.
             updatedResults.push_back(result.ID);
         }
 
-<<<<<<< HEAD
-=======
         // Loop over image tracking map, and release the held trackables.
         void CleanupImageTrackingTrackables()
         {
@@ -1016,7 +932,6 @@
             imageTrackingScores.clear();
         }
 
->>>>>>> 477ce359
         // Clean up all ArCore trackables owned by the current frame, this should be called once per frame.
         void CleanupFrameTrackables()
         {
@@ -1271,13 +1186,8 @@
 
         Frame::Plane& GetPlaneByID(Frame::Plane::Identifier planeID)
         {
-<<<<<<< HEAD
-            const auto end = Planes.end();
-            const auto it = std::find_if(Planes.begin(), end, [&](Frame::Plane& plane) { return plane.ID == planeID; });
-=======
             const auto end{Planes.end()};
             const auto it{std::find_if(Planes.begin(), end, [&](Frame::Plane& plane) { return plane.ID == planeID; })};
->>>>>>> 477ce359
 
             if (it != end)
             {
@@ -1312,11 +1222,7 @@
         FeaturePoint::Identifier nextFeaturePointID{};
 
         bool imageTrackingScoresValid{false};
-<<<<<<< HEAD
-        std::vector<std::string> imageTrackingScores{};
-=======
         std::vector<ImageTrackingScore> imageTrackingScores{};
->>>>>>> 477ce359
         std::vector<std::unique_ptr<Frame::ImageTrackingResult>> imageTrackingResults{};
         std::unordered_map<ArAugmentedImage*, Frame::ImageTrackingResult::Identifier> imageTrackingResultsMap{};
 
@@ -1684,11 +1590,7 @@
         return false;
     }
 
-<<<<<<< HEAD
-    std::vector<std::string>* System::Session::GetImageTrackingScores() const
-=======
     std::vector<ImageTrackingScore>* System::Session::GetImageTrackingScores() const
->>>>>>> 477ce359
     {
         return m_impl->GetImageTrackingScores();
     }
