--- conflicted
+++ resolved
@@ -19,13 +19,9 @@
     target_link_libraries(BabylonNativeUtils
         PUBLIC arcana
         PRIVATE libcurl)
-<<<<<<< HEAD
 else()
     target_link_libraries(BabylonNativeUtils
         PUBLIC arcana)
 endif()
-=======
-endif()
 
-source_group(TREE ${CMAKE_CURRENT_SOURCE_DIR} FILES ${SOURCES})
->>>>>>> 345d5bbf
+source_group(TREE ${CMAKE_CURRENT_SOURCE_DIR} FILES ${SOURCES})