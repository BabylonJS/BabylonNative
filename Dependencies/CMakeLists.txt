set(CMAKE_CXX_STANDARD 17)
set(CMAKE_CXX_STANDARD_REQUIRED ON)

# -------------------------------- BabylonNativeCMakeFunctions --------------------------------
add_subdirectory(BabylonNativeCMakeFunctions)

# -------------------------------- arcana --------------------------------
# Dependencies: none
add_subdirectory(arcana.cpp)
if(WINDOWS_STORE)
    set_property(TARGET arcana PROPERTY FOLDER Dependencies)
endif()

# -------------------------------- base-n --------------------------------
# Dependencies: none
add_library(base-n INTERFACE)
target_include_directories(base-n INTERFACE "base-n/include")

# -------------------------------- bgfx.cmake --------------------------------
# Dependencies: none
add_compile_definitions(BGFX_CONFIG_DEBUG_UNIFORM=0)
add_compile_definitions(BGFX_CONFIG_MULTITHREADED=0)
add_compile_definitions(BGFX_CONFIG_MAX_VERTEX_STREAMS=32)
add_compile_definitions(BGFX_CONFIG_MAX_COMMAND_BUFFER_SIZE=12582912)
if(ANDROID)
    add_compile_definitions(BGFX_CONFIG_RENDERER_OPENGLES=30)
endif()
if(APPLE)
    # no Vulkan on Apple but Metal
    add_compile_definitions(BGFX_CONFIG_RENDERER_VULKAN=0)
    add_compile_definitions(BGFX_CONFIG_RENDERER_METAL=1)
endif()
set(BGFX_BUILD_EXAMPLES OFF CACHE BOOL "Build the BGFX examples.")
set(BGFX_BUILD_TOOLS OFF CACHE BOOL "Build the BGFX tools.")
add_subdirectory(bgfx.cmake)
set_property(TARGET astc PROPERTY FOLDER Dependencies/bgfx/3rdparty)
set_property(TARGET astc-codec PROPERTY FOLDER Dependencies/bgfx/3rdparty)
set_property(TARGET edtaa3 PROPERTY FOLDER Dependencies/bgfx/3rdparty)
set_property(TARGET etc1 PROPERTY FOLDER Dependencies/bgfx/3rdparty)
set_property(TARGET etc2 PROPERTY FOLDER Dependencies/bgfx/3rdparty)
set_property(TARGET iqa PROPERTY FOLDER Dependencies/bgfx/3rdparty)
set_property(TARGET nvtt PROPERTY FOLDER Dependencies/bgfx/3rdparty)
set_property(TARGET pvrtc PROPERTY FOLDER Dependencies/bgfx/3rdparty)
set_property(TARGET squish PROPERTY FOLDER Dependencies/bgfx/3rdparty)
set_property(TARGET bgfx PROPERTY FOLDER Dependencies/bgfx)
set_property(TARGET bimg PROPERTY FOLDER Dependencies/bgfx)
set_property(TARGET bx PROPERTY FOLDER Dependencies/bgfx)

# -------------------------------- glslang --------------------------------
# Dependencies: none
set(SKIP_GLSLANG_INSTALL OFF CACHE BOOL "Skip installation")
set(ENABLE_SPVREMAPPER OFF CACHE BOOL "Enables building of SPVRemapper")
set(ENABLE_GLSLANG_BINARIES OFF CACHE BOOL "Builds glslangValidator and spirv-remap")
set(ENABLE_HLSL OFF CACHE BOOL "Enables HLSL input support")
set(ENABLE_OPT OFF CACHE BOOL "Enables spirv-opt capability if present")
add_subdirectory(glslang)
set_property(TARGET glslang PROPERTY FOLDER Dependencies/glslang)
set_property(TARGET OGLCompiler PROPERTY FOLDER Dependencies/glslang)
set_property(TARGET OSDependent PROPERTY FOLDER Dependencies/glslang)
set_property(TARGET SPIRV PROPERTY FOLDER Dependencies/glslang)

# -------------------------------- ios-cmake --------------------------------
# Nothing to do here.

# -------------------------------- napi --------------------------------
# Dependencies: none
add_subdirectory(napi)
set_property(TARGET napi PROPERTY FOLDER Dependencies)

# -------------------------------- SPIRV-Cross --------------------------------
# Dependencies: none
add_subdirectory(SPIRV-Cross)
set_property(TARGET spirv-cross-core PROPERTY FOLDER Dependencies/SPIRV-Cross)
set_property(TARGET spirv-cross-glsl PROPERTY FOLDER Dependencies/SPIRV-Cross)
set_property(TARGET spirv-cross-hlsl PROPERTY FOLDER Dependencies/SPIRV-Cross)

# -------------------------------- xr --------------------------------
# Dependencies: none
# Currently OpenXR is only supported on Win32. More platforms will be added as 
# they become viable/available.
if(WIN32 OR WINDOWS_STORE)
    add_subdirectory(xr)
    set_property(TARGET xr PROPERTY FOLDER Dependencies/xr)
    set_property(TARGET openxr_loader PROPERTY FOLDER Dependencies/xr/OpenXR)
    set_property(TARGET generate_openxr_header PROPERTY FOLDER Dependencies/xr/OpenXR/Generated)
    set_property(TARGET xr_global_generated_files PROPERTY FOLDER Dependencies/xr/OpenXR/Generated)
endif()

# -------------------------------- curl --------------------------------
# Dependencies: openssl (indirect), 
<<<<<<< HEAD
if(NOT ANDROID)
    if(APPLE)
=======
if(NOT APPLE)
    if(ANDROID)
>>>>>>> 2e20e412
        set(CURL_CA_BUNDLE "none" CACHE FILEPATH "Path to SSL CA Certificate Bundle")
        set(CURL_CA_PATH "none" CACHE PATH "Path to SSL CA Certificate Directory")
    endif()

<<<<<<< HEAD
    if(APPLE)
        set(CMAKE_USE_SECTRANSP ON CACHE BOOL "enable Apple OS native SSL/TLS")
    elseif(WIN32 OR WINDOWS_STORE)
=======
    if(WIN32 OR WINDOWS_STORE)
>>>>>>> 2e20e412
        set(CMAKE_USE_WINSSL ON CACHE BOOL "Set cURL to use WinSSL by default.")
    else()
        set(CMAKE_USE_WINSSL OFF CACHE BOOL "Set cURL to use WinSSL by default.")
    endif()

    add_subdirectory(curl)
    set_property(TARGET libcurl PROPERTY FOLDER Dependencies)
<<<<<<< HEAD
endif()

# TODO: Certain parts of cURL's functionality are gated behind WINAPI checks
# that cause the functionality to become unavailable in UWP. Find a better way 
# to ensure that functionality is enabled, then remove the following workaround.
if(WINDOWS_STORE)
    target_compile_definitions(libcurl PRIVATE "WINAPI_PARTITION_DESKTOP=1")
=======

    # TODO: Certain parts of cURL's functionality are gated behind WINAPI checks
    # that cause the functionality to become unavailable in UWP. Find a better way 
    # to ensure that functionality is enabled, then remove the following workaround.
    if(WINDOWS_STORE)
        target_compile_definitions(libcurl PRIVATE "WINAPI_PARTITION_DESKTOP=1")
    endif()
>>>>>>> 2e20e412
endif()

# -------------------------------- BabylonNativeUtils --------------------------------
# Dependencies: arcana, curl (not for Apple)

add_subdirectory(BabylonNativeUtils)
set_property(TARGET BabylonNativeUtils PROPERTY FOLDER Dependencies)<|MERGE_RESOLUTION|>--- conflicted
+++ resolved
@@ -87,41 +87,12 @@
 endif()
 
 # -------------------------------- curl --------------------------------
-# Dependencies: openssl (indirect), 
-<<<<<<< HEAD
-if(NOT ANDROID)
-    if(APPLE)
-=======
-if(NOT APPLE)
-    if(ANDROID)
->>>>>>> 2e20e412
-        set(CURL_CA_BUNDLE "none" CACHE FILEPATH "Path to SSL CA Certificate Bundle")
-        set(CURL_CA_PATH "none" CACHE PATH "Path to SSL CA Certificate Directory")
-    endif()
-
-<<<<<<< HEAD
-    if(APPLE)
-        set(CMAKE_USE_SECTRANSP ON CACHE BOOL "enable Apple OS native SSL/TLS")
-    elseif(WIN32 OR WINDOWS_STORE)
-=======
-    if(WIN32 OR WINDOWS_STORE)
->>>>>>> 2e20e412
-        set(CMAKE_USE_WINSSL ON CACHE BOOL "Set cURL to use WinSSL by default.")
-    else()
-        set(CMAKE_USE_WINSSL OFF CACHE BOOL "Set cURL to use WinSSL by default.")
-    endif()
+# Dependencies: none
+if(WIN32 OR WINDOWS_STORE)
+    set(CMAKE_USE_WINSSL ON CACHE BOOL "Set cURL to use WinSSL by default.")
 
     add_subdirectory(curl)
     set_property(TARGET libcurl PROPERTY FOLDER Dependencies)
-<<<<<<< HEAD
-endif()
-
-# TODO: Certain parts of cURL's functionality are gated behind WINAPI checks
-# that cause the functionality to become unavailable in UWP. Find a better way 
-# to ensure that functionality is enabled, then remove the following workaround.
-if(WINDOWS_STORE)
-    target_compile_definitions(libcurl PRIVATE "WINAPI_PARTITION_DESKTOP=1")
-=======
 
     # TODO: Certain parts of cURL's functionality are gated behind WINAPI checks
     # that cause the functionality to become unavailable in UWP. Find a better way 
@@ -129,11 +100,9 @@
     if(WINDOWS_STORE)
         target_compile_definitions(libcurl PRIVATE "WINAPI_PARTITION_DESKTOP=1")
     endif()
->>>>>>> 2e20e412
 endif()
 
 # -------------------------------- BabylonNativeUtils --------------------------------
-# Dependencies: arcana, curl (not for Apple)
-
+# Dependencies: arcana, curl (windows only)
 add_subdirectory(BabylonNativeUtils)
 set_property(TARGET BabylonNativeUtils PROPERTY FOLDER Dependencies)