# Babylon Native

Build cross-platform native applications with the power of the Babylon.js JavaScript framework.

See [this blog entry](https://medium.com/@babylonjs/babylon-native-821f1694fffc) for more details.

*This project is under heavy development. Not all intended platforms are currently implemented. **DO NOT** use in production code.*

## Getting Started

### Windows

#### Prerequisites

- CMake 3.12 or higher
- Python 3.x
- Visual Studio 2017 or 2019

#### Build

- Clone this repo.
- Update the submodules.
  ```
  C:\BabylonNative>git submodule update --init --recursive
  ```
- Create a new directory for the build files, e.g. `Build` at the root of the repo.
  ```
  C:\BabylonNative>mkdir Build
  ```
- Change your working directory to the new directory.
  ```
  C:\BabylonNative>cd Build
  ```
- Run CMake from the new directory and point to the root of the repo.
  ```
  C:\BabylonNative\Build>cmake ..
  ```
- Open the generated solution `BabylonNative.sln`.
  ```
  C:\BabylonNative\Build>start BabylonNative.sln
  ```

### Android / iOS / MacOS

*Planned but not yet implemented*

## Development Notes

### glslang and SPIRV-Cross

In order to compile the WebGL GLSL shader to the required bits for the target platform, this project utilizes [glslang](https://github.com/KhronosGroup/glslang) and [SPIRV-Cross](https://github.com/KhronosGroup/SPIRV-Cross). See [ShaderCompiler.h](./Engine/ShaderCompiler.h) and its corresponding implementation for details.

### arcana.cpp

This project makes substantial use of the utilities contained within the [arcana.cpp](https://github.com/microsoft/arcana.cpp) project, especially the support for asynchronous task execution and thread synchronization.

### N-API

This project uses a subset of [node-addon-api](https://github.com/nodejs/node-addon-api) and the JavaScript part of [N-API](https://github.com/nodejs/node/blob/master/src/js_native_api.h) to target either V8 or Chakra. See [this thread](https://github.com/nodejs/abi-stable-node/issues/354) for some context. There is also [work](https://github.com/nodejs/node-addon-api/issues/399) needed to factor out the JavaScript part of node-addon-api.

The code is located [here](./Source/Napi). Some small modifications were made to avoid node dependencies and improve performance. The Chakra version [js_native_api_chakra.cc](./Source/Napi/js_native_api_chakra.cc) came from [node_api_jsrt.cc](https://github.com/nodejs/node-chakracore/blob/master/src/node_api_jsrt.cc) and was modified to target Chakra directly. We will work on submitting these changes to the public version.

### bgfx

This project uses [bgfx](https://github.com/bkaradzic/bgfx) for the cross-platform rendering abstraction. It does not use the shader abstraction of bgfx, but instead [compiles the WebGL GLSL shader at runtime](#glslang-and-SPIRV-Cross) and generates the shader header that bgfx expects. See [BgfxEngine.cpp](./Source/Engine/BgfxEngine.cpp) for implementation details.

### base-n

This project uses [base-n](https://github.com/azawadzki/base-n) to implement base64 decoding for parsing data URLs.

### curl

This project uses [curl](https://curl.haxx.se/) (or, more accurately, [libcurl](https://curl.haxx.se/libcurl/)) as the backend for the provided implementation of XMLHttpRequest. At present, only a "golden path" is supported, but additional features will be added as they are required.

<<<<<<< HEAD
=======
### Updating Babylon.js

To update the Babylon.js version:

* The Babylon.js repo exists as a submodule in the [Modules/Babylon.js](Modules/Babylon.js) directory pointing to the [native](https://github.com/BabylonJS/Babylon.js/tree/native) branch.
* If desired, merge in changes from other Babylon.js branches, including from the master branch.
  * This may require making changes to `src/Engine/babylon.nativeEngine.ts` to adapt to breaking changes in `src/Engine/babylon.engine.ts`.
* Follow the [Babylon.js contribution documentation](http://doc.babylonjs.com/how_to/how_to_start) instructions to install prerequisites and do your first full build.
* Run `UpdateBabylon.cmd core loaders`.

## Feature Roadmap

Feature roadmap is tracked in an [issue](https://github.com/BabylonJS/BabylonNative/issues/6#issue-454432466), which will be updated and maintained as development progresses.

>>>>>>> 608be0ed
## Contributing

Please read [CONTRIBUTING.md](./CONTRIBUTING.md) for details on our code of conduct, and the process for submitting pull requests.

## Reporting Security Issues

Security issues and bugs should be reported privately, via email, to the Microsoft Security
Response Center (MSRC) at [secure@microsoft.com](mailto:secure@microsoft.com). You should
receive a response within 24 hours. If for some reason you do not, please follow up via
email to ensure we received your original message. Further information, including the
[MSRC PGP](https://technet.microsoft.com/en-us/security/dn606155) key, can be found in
the [Security TechCenter](https://technet.microsoft.com/en-us/security/default).<|MERGE_RESOLUTION|>--- conflicted
+++ resolved
@@ -72,23 +72,10 @@
 
 This project uses [curl](https://curl.haxx.se/) (or, more accurately, [libcurl](https://curl.haxx.se/libcurl/)) as the backend for the provided implementation of XMLHttpRequest. At present, only a "golden path" is supported, but additional features will be added as they are required.
 
-<<<<<<< HEAD
-=======
-### Updating Babylon.js
-
-To update the Babylon.js version:
-
-* The Babylon.js repo exists as a submodule in the [Modules/Babylon.js](Modules/Babylon.js) directory pointing to the [native](https://github.com/BabylonJS/Babylon.js/tree/native) branch.
-* If desired, merge in changes from other Babylon.js branches, including from the master branch.
-  * This may require making changes to `src/Engine/babylon.nativeEngine.ts` to adapt to breaking changes in `src/Engine/babylon.engine.ts`.
-* Follow the [Babylon.js contribution documentation](http://doc.babylonjs.com/how_to/how_to_start) instructions to install prerequisites and do your first full build.
-* Run `UpdateBabylon.cmd core loaders`.
-
 ## Feature Roadmap
 
 Feature roadmap is tracked in an [issue](https://github.com/BabylonJS/BabylonNative/issues/6#issue-454432466), which will be updated and maintained as development progresses.
 
->>>>>>> 608be0ed
 ## Contributing
 
 Please read [CONTRIBUTING.md](./CONTRIBUTING.md) for details on our code of conduct, and the process for submitting pull requests.
