# cmake 3.18+ to have the ARCHIVE_EXTRACT sub-command for files
cmake_minimum_required(VERSION 3.18)
set_property(GLOBAL PROPERTY USE_FOLDERS ON)

include(FetchContent)

# Modules declaration
FetchContent_Declare(cmake-extensions
    GIT_REPOSITORY https://github.com/BabylonJS/CMakeExtensions.git
    GIT_TAG 7bdd0664181ce3d90dc94474464cea9b25b22db7)
FetchContent_Declare(ios-cmake
    GIT_REPOSITORY https://github.com/leetal/ios-cmake.git
    GIT_TAG 04d91f6675dabb3c97df346a32f6184b0a7ef845)
FetchContent_Declare(jsruntimehost
    GIT_REPOSITORY https://github.com/BabylonJS/JsRuntimeHost.git
    GIT_TAG d1667b827c5b80c07c959780e582ea0d9a11c0ad)
FetchContent_Declare(android-extensions
    GIT_REPOSITORY https://github.com/BabylonJS/AndroidExtensions.git
    GIT_TAG 883c4a286116e51ee989e39ee8e216d632997329)
set(JSRUNTIMEHOST_TESTS OFF)

set(CONTENT_TO_FETCH cmake-extensions jsruntimehost)

if(IOS)
    FetchContent_MakeAvailable(ios-cmake)
    set(CMAKE_TOOLCHAIN_FILE "${ios-cmake_SOURCE_DIR}/ios.toolchain.cmake" CACHE PATH "")
    set(PLATFORM "OS64COMBINED" CACHE STRING "")
    set(DEPLOYMENT_TARGET "12" CACHE STRING "")
    set(ENABLE_ARC OFF CACHE STRING "Enables or disables ARC support.")
endif()

FetchContent_Declare(AndroidExtensions
    GIT_REPOSITORY https://github.com/BabylonJS/AndroidExtensions.git
    GIT_TAG        883c4a286116e51ee989e39ee8e216d632997329)

project(BabylonNative)

# --------------------------------------------------
# Options
# --------------------------------------------------
option(BABYLON_NATIVE_BUILD_APPS "Build Babylon Native apps." ON)
option(BABYLON_NATIVE_INSTALL "Include the install target." ON)

## Core
option(BABYLON_NATIVE_CORE_GRAPHICS "Include Babylon Native Core Graphics" ON)

## Plugins
option(BABYLON_NATIVE_PLUGIN_EXTERNALTEXTURE "Include Babylon Native Plugin ExternalTexture." ON)
option(BABYLON_NATIVE_PLUGIN_NATIVECAMERA "Include Babylon Native Plugin NativeCamera." ON)
option(BABYLON_NATIVE_PLUGIN_NATIVECAPTURE "Include Babylon Native Plugin NativeCapture." ON)
option(BABYLON_NATIVE_PLUGIN_NATIVEENGINE "Include Babylon Native Plugin NativeEngine." ON)
option(BABYLON_NATIVE_PLUGIN_NATIVEINPUT "Include Babylon Native Plugin NativeInput." ON)
option(BABYLON_NATIVE_PLUGIN_NATIVEOPTIMIZATIONS "Include Babylon Native Plugin NativeOptimizations." ON)
option(BABYLON_NATIVE_PLUGIN_NATIVETRACING "Include Babylon Native Plugin NativeTracing." ON)
option(BABYLON_NATIVE_PLUGIN_TESTUTILS "Include Babylon Native Plugin TestUtils." ON)
option(BABYLON_NATIVE_PLUGIN_NATIVEXR "Include Babylon Native Plugin XR." ON)

## Polyfills
option(BABYLON_NATIVE_POLYFILL_WINDOW "Include Babylon Native Polyfill Window." ON)
option(BABYLON_NATIVE_POLYFILL_CANVAS "Include Babylon Native Polyfill Canvas." ON)
# --------------------------------------------------

if(APPLE)
    # without this option on azure pipelines, there is a mismatch with math.h giving a lot of undefined functions on macOS.
    # only enabled for Apple as there is no issue for Windows
    set(CMAKE_NO_SYSTEM_FROM_IMPORTED TRUE)
endif()

# Setting Platform
if(ANDROID)
    set(BABYLON_NATIVE_PLATFORM "Android")
<<<<<<< HEAD
    set(CONTENT_TO_FETCH ${CONTENT_TO_FETCH} android-extensions)
=======
    FetchContent_MakeAvailable(AndroidExtensions)
>>>>>>> 042a08cd
elseif(IOS)
    set(BABYLON_NATIVE_PLATFORM "iOS")
elseif(APPLE)
    set(BABYLON_NATIVE_PLATFORM "macOS")
elseif(WINDOWS_STORE)
    set(BABYLON_NATIVE_PLATFORM "WinRT")
elseif(WIN32)
    set(BABYLON_NATIVE_PLATFORM "Win32")
elseif(UNIX)
    set(BABYLON_NATIVE_PLATFORM "Unix")
else()
    message(FATAL_ERROR "Unrecognized platform: ${CMAKE_SYSTEM_NAME}")
endif()

# Setting Graphics API
if(APPLE)
    set(GRAPHICS_API Metal)
elseif(UNIX)
    if(NOT GRAPHICS_API)
        set(GRAPHICS_API OpenGL)
    else()
        if(NOT GRAPHICS_API STREQUAL Vulkan AND NOT GRAPHICS_API STREQUAL OpenGL)
            message(FATAL_ERROR "Unrecognized/Unsupported render API: ${GRAPHICS_API}")
        endif()
    endif()
elseif(WIN32)
    if(NOT GRAPHICS_API)
        set(GRAPHICS_API D3D11)
    else()
        if(NOT GRAPHICS_API STREQUAL Vulkan AND NOT GRAPHICS_API STREQUAL D3D11 AND NOT GRAPHICS_API STREQUAL D3D12)
            message(FATAL_ERROR "Unrecognized/Unsupported render API: ${GRAPHICS_API}")
        endif()
    endif()
endif()

# Fetching content
message(STATUS "Fetching dependencies for ${PROJECT_NAME} (${CONTENT_TO_FETCH})")
FetchContent_MakeAvailable(${CONTENT_TO_FETCH})
message(STATUS "Fetching dependencies for ${PROJECT_NAME} - done")

if(APPLE)
    set(BABYLON_NATIVE_PLATFORM_IMPL_EXT "mm")
    set_property(TARGET JsRuntime PROPERTY UNITY_BUILD false)
    set_property(TARGET AppRuntime PROPERTY UNITY_BUILD false)
else()
    set(BABYLON_NATIVE_PLATFORM_IMPL_EXT "cpp")
endif()

if(UNIX AND NOT APPLE AND NOT ANDROID)
    # Use GLVND libraries for EGL support in bgfx
    set(OpenGL_GL_PREFERENCE GLVND)
endif()

set(CMAKE_CXX_STANDARD 17)
set(CMAKE_CXX_STANDARD_REQUIRED ON)

# __cplusplus value is not in sync with language version used. MVSC needs this flag to update it accordingly
# https://gitlab.kitware.com/cmake/cmake/-/issues/18837
if (MSVC)
    add_compile_options(/Zc:__cplusplus)
endif()

add_subdirectory(Dependencies)
add_subdirectory(Core)
add_subdirectory(Plugins)
add_subdirectory(Polyfills)

if(DEFINED EXTENSIONS_DIRS)
    foreach(extensionDir IN LISTS EXTENSIONS_DIRS)
        add_subdirectory(${extensionDir} "Extensions")
    endforeach()
endif()

if(BABYLON_NATIVE_BUILD_APPS)
    add_subdirectory(Apps)
endif()

if(BABYLON_NATIVE_INSTALL)
    include(Install/Install.cmake)
endif()<|MERGE_RESOLUTION|>--- conflicted
+++ resolved
@@ -69,11 +69,7 @@
 # Setting Platform
 if(ANDROID)
     set(BABYLON_NATIVE_PLATFORM "Android")
-<<<<<<< HEAD
-    set(CONTENT_TO_FETCH ${CONTENT_TO_FETCH} android-extensions)
-=======
     FetchContent_MakeAvailable(AndroidExtensions)
->>>>>>> 042a08cd
 elseif(IOS)
     set(BABYLON_NATIVE_PLATFORM "iOS")
 elseif(APPLE)
