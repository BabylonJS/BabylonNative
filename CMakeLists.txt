--- conflicted
+++ resolved
@@ -5,8 +5,7 @@
 # CMakeExtensions
 include(FetchContent)
 FetchContent_Declare(cmake-extensions
-<<<<<<< HEAD
-        GIT_REPOSITORY https://github.com/CedricGuillemet/CMakeExtensions.git
+        GIT_REPOSITORY https://github.com/BabylonJS/CMakeExtensions.git
         GIT_TAG 17baf9e349afea90677e69cdd273d773c894f7b5)
 FetchContent_MakeAvailable(cmake-extensions)
 
@@ -15,13 +14,6 @@
         GIT_REPOSITORY https://github.com/BabylonJS/JsRuntimeHost.git
         GIT_TAG 305bad0a8bcc0404e296f4b5e748e78e307a8b71)
 FetchContent_MakeAvailable(jsruntimehost)
-=======
-        GIT_REPOSITORY https://github.com/BabylonJS/CMakeExtensions.git
-        GIT_TAG 17baf9e349afea90677e69cdd273d773c894f7b5)
-set(cmake-extensions_SOURCE_DIR "${CMAKE_SOURCE_DIR}/Dependencies/CMakeExtensions")
-FetchContent_MakeAvailable(cmake-extensions)
-add_subdirectory(${cmake-extensions_SOURCE_DIR})
->>>>>>> 50e8771b
 
 project(BabylonNative)
 
