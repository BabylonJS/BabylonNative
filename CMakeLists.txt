# cmake 3.18+ to have the ARCHIVE_EXTRACT sub-command for files
cmake_minimum_required(VERSION 3.18)
set_property(GLOBAL PROPERTY USE_FOLDERS ON)

# CMakeExtensions
include(FetchContent)
FetchContent_Declare(cmake-extensions
        GIT_REPOSITORY https://github.com/BabylonJS/CMakeExtensions.git
<<<<<<< HEAD
        GIT_TAG 7bdd0664181ce3d90dc94474464cea9b25b22db7)
=======
        GIT_TAG 17baf9e349afea90677e69cdd273d773c894f7b5)
message(STATUS "Fetching cmake-extensions")
>>>>>>> 9ec4ba97
FetchContent_MakeAvailable(cmake-extensions)
message(STATUS "Fetching cmake-extensions - done")

# JSRuntime Host
FetchContent_Declare(jsruntimehost
        GIT_REPOSITORY https://github.com/BabylonJS/JsRuntimeHost.git
        GIT_TAG c9cff63b42f8b854b3331275ba23203839f780b5)
set(JSRUNTIMEHOST_TESTS OFF)
FetchContent_MakeAvailable(jsruntimehost)

project(BabylonNative)

# --------------------------------------------------
# Options
# --------------------------------------------------
option(BABYLON_NATIVE_BUILD_APPS "Build Babylon Native apps." ON)
option(BABYLON_NATIVE_INSTALL "Include the install target." ON)

## Core
option(BABYLON_NATIVE_CORE_GRAPHICS "Include Babylon Native Core Graphics" ON)

## Plugins
option(BABYLON_NATIVE_PLUGIN_EXTERNALTEXTURE "Include Babylon Native Plugin ExternalTexture." ON)
option(BABYLON_NATIVE_PLUGIN_NATIVECAMERA "Include Babylon Native Plugin NativeCamera." ON)
option(BABYLON_NATIVE_PLUGIN_NATIVECAPTURE "Include Babylon Native Plugin NativeCapture." ON)
option(BABYLON_NATIVE_PLUGIN_NATIVEENGINE "Include Babylon Native Plugin NativeEngine." ON)
option(BABYLON_NATIVE_PLUGIN_NATIVEINPUT "Include Babylon Native Plugin NativeInput." ON)
option(BABYLON_NATIVE_PLUGIN_NATIVEOPTIMIZATIONS "Include Babylon Native Plugin NativeOptimizations." ON)
option(BABYLON_NATIVE_PLUGIN_NATIVETRACING "Include Babylon Native Plugin NativeTracing." ON)
option(BABYLON_NATIVE_PLUGIN_TESTUTILS "Include Babylon Native Plugin TestUtils." ON)
option(BABYLON_NATIVE_PLUGIN_NATIVEXR "Include Babylon Native Plugin XR." ON)

## Polyfills
option(BABYLON_NATIVE_POLYFILL_WINDOW "Include Babylon Native Polyfill Window." ON)
option(BABYLON_NATIVE_POLYFILL_CANVAS "Include Babylon Native Polyfill Canvas." ON)
# --------------------------------------------------

if(APPLE)
    # without this option on azure pipelines, there is a mismatch with math.h giving a lot of undefined functions on macOS.
    # only enabled for Apple as there is no issue for Windows
    set(CMAKE_NO_SYSTEM_FROM_IMPORTED TRUE)
endif()

# Setting Platform
if(ANDROID)
    set(BABYLON_NATIVE_PLATFORM "Android")
elseif(IOS)
    set(BABYLON_NATIVE_PLATFORM "iOS")
elseif(APPLE)
    set(BABYLON_NATIVE_PLATFORM "macOS")
elseif(WINDOWS_STORE)
    set(BABYLON_NATIVE_PLATFORM "WinRT")
elseif(WIN32)
    set(BABYLON_NATIVE_PLATFORM "Win32")
elseif(UNIX)
    set(BABYLON_NATIVE_PLATFORM "Unix")
else()
    message(FATAL_ERROR "Unrecognized platform: ${CMAKE_SYSTEM_NAME}")
endif()

# Setting Graphics API
if(APPLE)
    set(GRAPHICS_API Metal)
elseif(UNIX)
    if(NOT GRAPHICS_API)
        set(GRAPHICS_API OpenGL)
    else()
        if(NOT GRAPHICS_API STREQUAL Vulkan AND NOT GRAPHICS_API STREQUAL OpenGL)
            message(FATAL_ERROR "Unrecognized/Unsupported render API: ${GRAPHICS_API}")
        endif()
    endif()
elseif(WIN32)
    if(NOT GRAPHICS_API)
        set(GRAPHICS_API D3D11)
    else()
        if(NOT GRAPHICS_API STREQUAL Vulkan AND NOT GRAPHICS_API STREQUAL D3D11 AND NOT GRAPHICS_API STREQUAL D3D12)
            message(FATAL_ERROR "Unrecognized/Unsupported render API: ${GRAPHICS_API}")
        endif()
    endif()
endif()

if(APPLE)
    set(BABYLON_NATIVE_PLATFORM_IMPL_EXT "mm")
    set_property(TARGET JsRuntime PROPERTY UNITY_BUILD false)
    set_property(TARGET AppRuntime PROPERTY UNITY_BUILD false)
else()
    set(BABYLON_NATIVE_PLATFORM_IMPL_EXT "cpp")
endif()

if(UNIX AND NOT APPLE AND NOT ANDROID)
    # Use GLVND libraries for EGL support in bgfx
    set(OpenGL_GL_PREFERENCE GLVND)
endif()

set(CMAKE_CXX_STANDARD 17)
set(CMAKE_CXX_STANDARD_REQUIRED ON)

# __cplusplus value is not in sync with language version used. MVSC needs this flag to update it accordingly
# https://gitlab.kitware.com/cmake/cmake/-/issues/18837
if (MSVC)
    add_compile_options(/Zc:__cplusplus)
endif()

add_subdirectory(Dependencies)
add_subdirectory(Core)
add_subdirectory(Plugins)
add_subdirectory(Polyfills)

if(DEFINED EXTENSIONS_DIRS)
    foreach(extensionDir IN LISTS EXTENSIONS_DIRS)
        add_subdirectory(${extensionDir} "Extensions")
    endforeach()
endif()

if(BABYLON_NATIVE_BUILD_APPS)
    add_subdirectory(Apps)
endif()

if(BABYLON_NATIVE_INSTALL)
    include(Install/Install.cmake)
endif()<|MERGE_RESOLUTION|>--- conflicted
+++ resolved
@@ -6,19 +6,15 @@
 include(FetchContent)
 FetchContent_Declare(cmake-extensions
         GIT_REPOSITORY https://github.com/BabylonJS/CMakeExtensions.git
-<<<<<<< HEAD
-        GIT_TAG 7bdd0664181ce3d90dc94474464cea9b25b22db7)
-=======
         GIT_TAG 17baf9e349afea90677e69cdd273d773c894f7b5)
 message(STATUS "Fetching cmake-extensions")
->>>>>>> 9ec4ba97
 FetchContent_MakeAvailable(cmake-extensions)
 message(STATUS "Fetching cmake-extensions - done")
 
 # JSRuntime Host
 FetchContent_Declare(jsruntimehost
         GIT_REPOSITORY https://github.com/BabylonJS/JsRuntimeHost.git
-        GIT_TAG c9cff63b42f8b854b3331275ba23203839f780b5)
+        GIT_TAG 7d4c1966b54dca290be44646998cbeec431fca50)
 set(JSRUNTIMEHOST_TESTS OFF)
 FetchContent_MakeAvailable(jsruntimehost)
 
